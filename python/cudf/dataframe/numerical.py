--- conflicted
+++ resolved
@@ -22,34 +22,10 @@
 import cudf.bindings.binops as cpp_binops
 import cudf.bindings.sort as cpp_sort
 import cudf.bindings.unaryops as cpp_unaryops
-<<<<<<< HEAD
 import cudf.bindings.copying as cpp_copying
-from cudf.bindings.cudf_cpp import get_ctype_ptr
-
-# Operator mappings
-
-_binary_impl = {
-    # Unordered comparators
-    'eq': libgdf.gdf_eq_generic,
-    'ne': libgdf.gdf_ne_generic,
-    # Ordered comparators
-    'lt': libgdf.gdf_lt_generic,
-    'le': libgdf.gdf_le_generic,
-    'gt': libgdf.gdf_gt_generic,
-    'ge': libgdf.gdf_ge_generic,
-    # Binary operators
-    'add': libgdf.gdf_add_generic,
-    'sub': libgdf.gdf_sub_generic,
-    'mul': libgdf.gdf_mul_generic,
-    'floordiv': libgdf.gdf_floordiv_generic,
-    'truediv': libgdf.gdf_div_generic,
-}
-
-=======
 import cudf.bindings.hash as cpp_hash
 from cudf.bindings.cudf_cpp import get_ctype_ptr
 
->>>>>>> b4ca3679
 
 class NumericalColumn(columnops.TypedColumnBase):
     def __init__(self, **kwargs):
