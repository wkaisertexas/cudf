# Copyright (c) 2018, NVIDIA CORPORATION.

# cython: profile=False
# distutils: language = c++
# cython: embedsignature = True
# cython: language_level = 3

# Copyright (c) 2018, NVIDIA CORPORATION.


import collections
import numpy as np
from numbers import Number

from cython.operator cimport dereference as deref
from libcpp.utility cimport pair
from libcpp.vector cimport vector
from libc.stdlib cimport malloc, free

import cudf
import cudf.dataframe.index as index
from cudf.bindings.cudf_cpp cimport *
from cudf.bindings.cudf_cpp import *
from cudf.dataframe.dataframe import DataFrame
from cudf.dataframe.series import Series
from cudf.dataframe.buffer import Buffer
from cudf.dataframe.categorical import CategoricalColumn
from cudf.utils.cudautils import zeros
from cudf.bindings.nvtx import nvtx_range_pop
from cudf.bindings.utils cimport *
cimport cudf.bindings.groupby.hash as hash_groupby


agg_names = {
    'sum': hash_groupby.SUM,
    'min': hash_groupby.MIN,
    'max': hash_groupby.MAX,
    'count': hash_groupby.COUNT,
    'mean': hash_groupby.MEAN
}


<<<<<<< HEAD
def apply_groupby(keys, values, ops, method='hash'):
=======
def columns_from_dataframe(df):
    return [sr._column for sr in df._cols.values()]


def dataframe_from_columns(cols, index=None, columns=None):
    df = cudf.DataFrame(dict(zip(range(len(cols)), cols)), index=index)
    if columns is not None:
        df.columns = columns
    return df


def apply_groupby(keys, values, ops, method='hash', sort_results=True):
>>>>>>> d4b42440
    """
    Apply aggregations *ops* on *values*, grouping by *keys*.

    Parameters
    ----------
    keys : list of Columns
    values : list of Columns
    ops : str or list of str
        Aggregation to be performed for each column in *values*

    Returns
    -------
    result : tuple of list of Columns
        keys and values of the result
    """
    if len(values) == 0:
        return (keys, [])

    cdef pair[cudf_table, cudf_table] result
    cdef cudf_table *c_keys_table = table_from_columns(keys)
    cdef cudf_table *c_values_table = table_from_columns(values)
    cdef vector[hash_groupby.operators] c_ops

    num_values_cols = len(values)
    for i in range(num_values_cols):
        if isinstance(ops, str):
            c_ops.push_back(agg_names[ops])
        else:
            c_ops.push_back(agg_names[ops[i]])

    cdef hash_groupby.Options *options = new hash_groupby.Options()

    with nogil:
        result = hash_groupby.groupby(
            c_keys_table[0],
            c_values_table[0],
            c_ops,
            deref(options)
        )

    del c_keys_table
    del c_values_table
    del options

    result_key_cols = columns_from_table(&result.first)
    result_value_cols = columns_from_table(&result.second)

    for i, inp_key_col in enumerate(keys):
        if isinstance(inp_key_col, CategoricalColumn):
            result_key_cols[i] = CategoricalColumn(
                data=result_key_cols[i].data,
                mask=result_key_cols[i].mask,
                categories=inp_key_col.cat().categories,
                ordered=inp_key_col.cat().ordered
            )

    for i, inp_value_col in enumerate(values):
         if isinstance(inp_value_col, CategoricalColumn):
             result_value_cols[i] = CategoricalColumn(
                 data=result_value_cols[i].data,
                 mask=result_value_cols[i].mask,
                 categories=inp_value_col.cat().categories,
                 ordered=inp_value_col.cat().ordered
             )

<<<<<<< HEAD
    return (result_key_cols, result_value_cols)
=======
    return (result_key_cols, result_value_cols)


def agg(groupby_class, args, sort_results=True):
    """ Invoke aggregation functions on the groups.

    Parameters
    ----------
    groupby_class : :class:`~cudf.groupby.Groupby`
        Instance of :class:`~cudf.groupby.Groupby`.
    args : dict, list, str, callable
        - str
            The aggregate function name.
        - list
            List of *str* of the aggregate function.
        - dict
            key-value pairs of source column name and list of
            aggregate functions as *str*.

    Returns
    -------
    result : DataFrame
    """
    key_columns = []
    value_columns = []
    result_key_names = []
    result_value_names = []
    agg_names = []

    for colname in groupby_class._by:
        key_columns.append(groupby_class._df._cols[colname]._column)
        result_key_names = groupby_class._by

    use_prefix = (
        len(groupby_class._val_columns) > 1
        or len(args) > 1
    )
    if not isinstance(args, str) and isinstance(
            args, collections.abc.Sequence):
        # call apply_groupby and then rename the columns
        for colname in groupby_class._val_columns:
            in_column = groupby_class._df._cols[colname]._column
            for agg_type in args:
                value_columns.append(in_column)
                if use_prefix:
                    result_value_names.append(
                        agg_type + '_' + colname)
                agg_names.append(agg_type)
            if not use_prefix:
                result_value_names.extend(groupby_class._val_columns)

        result_keys, result_values = apply_groupby(
            key_columns,
            value_columns,
            agg_names
        )

        result = cudf.concat(
            [
                dataframe_from_columns(result_keys, columns=result_key_names),
                dataframe_from_columns(result_values, columns=result_value_names)
            ],
            axis=1
        )

        if (
                result_key_names == result_value_names
                and len(result_key_names) == 1
        ):
            # Special case as index and column have the same name,
            # which `concat` cannot deal with
            result = cudf.DataFrame(
                {result_key_names[0]: result_values[0]},
                index=cudf.Series(result_keys[0], name=result_key_names[0])
            )
            if sort_results:
                result = result.sort_index()
            return result

        if sort_results:
            result = result.sort_values(result_key_names)

        if(groupby_class._as_index):
            result = groupby_class.apply_multiindex_or_single_index(result)
        if use_prefix and groupby_class._as_index:
            result = groupby_class.apply_multicolumn(result, args)

    elif isinstance(args, collections.abc.Mapping):
        if len(args) == 1:
            for key, value in args.items():
                if isinstance(value, str):
                    use_prefix = False
                else:
                    if len(value) == 1:
                        use_prefix = False
        for colname, agg_type in args.items():
            in_column = groupby_class._df._cols[colname]._column
            if not isinstance(agg_type, str) and \
                    isinstance(agg_type, collections.abc.Sequence):
                for sub_agg_type in agg_type:
                    agg_names.append(sub_agg_type)
                    value_columns.append(in_column)
                    if use_prefix:
                        result_value_names.append(
                            sub_agg_type + '_' + colname
                        )
                    if not use_prefix:
                        result_value_names.append(colname)
            elif isinstance(agg_type, str):
                value_columns.append(in_column)
                agg_names.append(agg_type)
                if use_prefix:
                    result_value_names.append(
                        agg_type + '_' + colname
                    )
                if not use_prefix:
                    result_value_names.append(colname)

        result_keys, result_values = apply_groupby(
            key_columns,
            value_columns,
            agg_names
        )

        result = cudf.concat(
            [
                dataframe_from_columns(result_keys, columns=result_key_names),
                dataframe_from_columns(result_values, columns=result_value_names)
            ],
            axis=1
        )

        if (
                result_key_names == result_value_names
                and len(result_key_names) == 1
        ):
            # Special case as index and column have the same name,
            # which `concat` cannot deal with
            result = cudf.DataFrame(
                {result_key_names[0]: result_values[0]},
                index=cudf.Series(result_keys[0], name=result_key_names[0])
            )
            if sort_results:
                result = result.sort_index()
            return result

        if sort_results:
            result = result.sort_values(result_key_names)

        if groupby_class._as_index:
            result = groupby_class.apply_multiindex_or_single_index(result)
        if use_prefix and groupby_class._as_index:
            result = groupby_class.apply_multicolumn_mapped(result, args)
    else:
        result = groupby_class.agg([args])

    nvtx_range_pop()
    return result


def apply_basic_agg(groupby_class, agg_type, sort_results=True):
    """
    Parameters
    ----------
    groupby_class : :class:`~cudf.groupby.Groupby`
        Instance of :class:`~cudf.groupby.Groupby`.
    agg_type : str
        The aggregation function to run.
    """
    key_columns = columns_from_dataframe(groupby_class._df[groupby_class._by])
    value_columns = columns_from_dataframe(groupby_class._df[groupby_class._val_columns])
    result_key_names = groupby_class._by
    result_value_names = groupby_class._val_columns

    result_keys, result_values = apply_groupby(
        key_columns,
        value_columns,
        agg_type
    )

    result = cudf.concat(
        [
            dataframe_from_columns(result_keys, columns=result_key_names),
            dataframe_from_columns(result_values, columns=result_value_names)
        ],
        axis=1
    )

    if (
            result_key_names == result_value_names
            and len(result_key_names) == 1
    ):
        # Special case as index and column have the same name,
        # which `concat` cannot deal with
        result = cudf.DataFrame(
            {result_key_names[0]: result_values[0]},
            index=cudf.Series(result_keys[0], name=result_key_names[0])
        )
        if sort_results:
            result = result.sort_index()
        return result

    if sort_results:
        result = result.sort_values(result_key_names)

    # If a Groupby has one index column and one value column
    # and as_index is set, return a Series instead of a df
    if isinstance(result_value_names, (str, Number)) and groupby_class._as_index:
        result_series = result[result_value_names]
        idx = index.as_index(result[groupby_class._by[0]])
        if groupby_class.level == 0:
            idx.name = groupby_class._original_index_name
        else:
            idx.name = groupby_class._by[0]
        result_series = result_series.set_index(idx)
        if groupby_class._as_index:
            result = groupby_class.apply_multiindex_or_single_index(result)
            result_series.index = result.index
        return result_series

    if groupby_class._as_index:
        result = groupby_class.apply_multiindex_or_single_index(result)

    nvtx_range_pop()

    return result
>>>>>>> d4b42440
<|MERGE_RESOLUTION|>--- conflicted
+++ resolved
@@ -40,9 +40,6 @@
 }
 
 
-<<<<<<< HEAD
-def apply_groupby(keys, values, ops, method='hash'):
-=======
 def columns_from_dataframe(df):
     return [sr._column for sr in df._cols.values()]
 
@@ -55,7 +52,6 @@
 
 
 def apply_groupby(keys, values, ops, method='hash', sort_results=True):
->>>>>>> d4b42440
     """
     Apply aggregations *ops* on *values*, grouping by *keys*.
 
@@ -121,233 +117,4 @@
                  ordered=inp_value_col.cat().ordered
              )
 
-<<<<<<< HEAD
-    return (result_key_cols, result_value_cols)
-=======
-    return (result_key_cols, result_value_cols)
-
-
-def agg(groupby_class, args, sort_results=True):
-    """ Invoke aggregation functions on the groups.
-
-    Parameters
-    ----------
-    groupby_class : :class:`~cudf.groupby.Groupby`
-        Instance of :class:`~cudf.groupby.Groupby`.
-    args : dict, list, str, callable
-        - str
-            The aggregate function name.
-        - list
-            List of *str* of the aggregate function.
-        - dict
-            key-value pairs of source column name and list of
-            aggregate functions as *str*.
-
-    Returns
-    -------
-    result : DataFrame
-    """
-    key_columns = []
-    value_columns = []
-    result_key_names = []
-    result_value_names = []
-    agg_names = []
-
-    for colname in groupby_class._by:
-        key_columns.append(groupby_class._df._cols[colname]._column)
-        result_key_names = groupby_class._by
-
-    use_prefix = (
-        len(groupby_class._val_columns) > 1
-        or len(args) > 1
-    )
-    if not isinstance(args, str) and isinstance(
-            args, collections.abc.Sequence):
-        # call apply_groupby and then rename the columns
-        for colname in groupby_class._val_columns:
-            in_column = groupby_class._df._cols[colname]._column
-            for agg_type in args:
-                value_columns.append(in_column)
-                if use_prefix:
-                    result_value_names.append(
-                        agg_type + '_' + colname)
-                agg_names.append(agg_type)
-            if not use_prefix:
-                result_value_names.extend(groupby_class._val_columns)
-
-        result_keys, result_values = apply_groupby(
-            key_columns,
-            value_columns,
-            agg_names
-        )
-
-        result = cudf.concat(
-            [
-                dataframe_from_columns(result_keys, columns=result_key_names),
-                dataframe_from_columns(result_values, columns=result_value_names)
-            ],
-            axis=1
-        )
-
-        if (
-                result_key_names == result_value_names
-                and len(result_key_names) == 1
-        ):
-            # Special case as index and column have the same name,
-            # which `concat` cannot deal with
-            result = cudf.DataFrame(
-                {result_key_names[0]: result_values[0]},
-                index=cudf.Series(result_keys[0], name=result_key_names[0])
-            )
-            if sort_results:
-                result = result.sort_index()
-            return result
-
-        if sort_results:
-            result = result.sort_values(result_key_names)
-
-        if(groupby_class._as_index):
-            result = groupby_class.apply_multiindex_or_single_index(result)
-        if use_prefix and groupby_class._as_index:
-            result = groupby_class.apply_multicolumn(result, args)
-
-    elif isinstance(args, collections.abc.Mapping):
-        if len(args) == 1:
-            for key, value in args.items():
-                if isinstance(value, str):
-                    use_prefix = False
-                else:
-                    if len(value) == 1:
-                        use_prefix = False
-        for colname, agg_type in args.items():
-            in_column = groupby_class._df._cols[colname]._column
-            if not isinstance(agg_type, str) and \
-                    isinstance(agg_type, collections.abc.Sequence):
-                for sub_agg_type in agg_type:
-                    agg_names.append(sub_agg_type)
-                    value_columns.append(in_column)
-                    if use_prefix:
-                        result_value_names.append(
-                            sub_agg_type + '_' + colname
-                        )
-                    if not use_prefix:
-                        result_value_names.append(colname)
-            elif isinstance(agg_type, str):
-                value_columns.append(in_column)
-                agg_names.append(agg_type)
-                if use_prefix:
-                    result_value_names.append(
-                        agg_type + '_' + colname
-                    )
-                if not use_prefix:
-                    result_value_names.append(colname)
-
-        result_keys, result_values = apply_groupby(
-            key_columns,
-            value_columns,
-            agg_names
-        )
-
-        result = cudf.concat(
-            [
-                dataframe_from_columns(result_keys, columns=result_key_names),
-                dataframe_from_columns(result_values, columns=result_value_names)
-            ],
-            axis=1
-        )
-
-        if (
-                result_key_names == result_value_names
-                and len(result_key_names) == 1
-        ):
-            # Special case as index and column have the same name,
-            # which `concat` cannot deal with
-            result = cudf.DataFrame(
-                {result_key_names[0]: result_values[0]},
-                index=cudf.Series(result_keys[0], name=result_key_names[0])
-            )
-            if sort_results:
-                result = result.sort_index()
-            return result
-
-        if sort_results:
-            result = result.sort_values(result_key_names)
-
-        if groupby_class._as_index:
-            result = groupby_class.apply_multiindex_or_single_index(result)
-        if use_prefix and groupby_class._as_index:
-            result = groupby_class.apply_multicolumn_mapped(result, args)
-    else:
-        result = groupby_class.agg([args])
-
-    nvtx_range_pop()
-    return result
-
-
-def apply_basic_agg(groupby_class, agg_type, sort_results=True):
-    """
-    Parameters
-    ----------
-    groupby_class : :class:`~cudf.groupby.Groupby`
-        Instance of :class:`~cudf.groupby.Groupby`.
-    agg_type : str
-        The aggregation function to run.
-    """
-    key_columns = columns_from_dataframe(groupby_class._df[groupby_class._by])
-    value_columns = columns_from_dataframe(groupby_class._df[groupby_class._val_columns])
-    result_key_names = groupby_class._by
-    result_value_names = groupby_class._val_columns
-
-    result_keys, result_values = apply_groupby(
-        key_columns,
-        value_columns,
-        agg_type
-    )
-
-    result = cudf.concat(
-        [
-            dataframe_from_columns(result_keys, columns=result_key_names),
-            dataframe_from_columns(result_values, columns=result_value_names)
-        ],
-        axis=1
-    )
-
-    if (
-            result_key_names == result_value_names
-            and len(result_key_names) == 1
-    ):
-        # Special case as index and column have the same name,
-        # which `concat` cannot deal with
-        result = cudf.DataFrame(
-            {result_key_names[0]: result_values[0]},
-            index=cudf.Series(result_keys[0], name=result_key_names[0])
-        )
-        if sort_results:
-            result = result.sort_index()
-        return result
-
-    if sort_results:
-        result = result.sort_values(result_key_names)
-
-    # If a Groupby has one index column and one value column
-    # and as_index is set, return a Series instead of a df
-    if isinstance(result_value_names, (str, Number)) and groupby_class._as_index:
-        result_series = result[result_value_names]
-        idx = index.as_index(result[groupby_class._by[0]])
-        if groupby_class.level == 0:
-            idx.name = groupby_class._original_index_name
-        else:
-            idx.name = groupby_class._by[0]
-        result_series = result_series.set_index(idx)
-        if groupby_class._as_index:
-            result = groupby_class.apply_multiindex_or_single_index(result)
-            result_series.index = result.index
-        return result_series
-
-    if groupby_class._as_index:
-        result = groupby_class.apply_multiindex_or_single_index(result)
-
-    nvtx_range_pop()
-
-    return result
->>>>>>> d4b42440
+    return (result_key_cols, result_value_cols)