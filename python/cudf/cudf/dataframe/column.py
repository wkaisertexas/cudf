# Copyright (c) 2018, NVIDIA CORPORATION.

"""
A column is data + validity-mask.
LibGDF operates on column.
"""
from numbers import Number

import numpy as np
import pandas as pd
from numba.cuda.cudadrv.devicearray import DeviceNDArray

import nvstrings
from librmm_cffi import librmm as rmm

import cudf.bindings.quantile as cpp_quantile
from cudf.bindings.concat import _column_concat
from cudf.bindings.cudf_cpp import column_view_pointer, count_nonzero_mask
from cudf.comm.serialize import register_distributed_serializer
from cudf.dataframe.buffer import Buffer
from cudf.utils import cudautils, ioutils, utils


class Column(object):
    """An immutable structure for storing data and mask for a column.
    This should be considered as the physical layer that provides
    container operations on the data and mask.

    These operations work on each data element as plain-old-data.
    Any logical operations are implemented in subclasses of *TypedColumnBase*.

    Attributes
    ----------
    _data : Buffer
        The data buffer
    _mask : Buffer
        The validity mask
    _null_count : int
        Number of null values in the mask.

    These attributes are exported in the properties (e.g. *data*, *mask*,
    *null_count*).
    """

    @classmethod
    def _concat(cls, objs, dtype=None):
        from cudf.dataframe.string import StringColumn
        from cudf.dataframe.categorical import CategoricalColumn

        if len(objs) == 0:
            dtype = pd.api.types.pandas_dtype(dtype)
            if dtype.type in (np.object_, np.str_):
                return StringColumn(data=nvstrings.to_device([]), null_count=0)
            elif dtype.type is pd.core.dtypes.dtypes.CategoricalDtypeType:
                return CategoricalColumn(
                    data=Column(Buffer.null(np.dtype("int8"))),
                    null_count=0,
                    ordered=False,
                )
            else:
                return Column(Buffer.null(dtype))

        # Find the first non-null column:
        head = objs[0]
        for i, obj in enumerate(objs):
            if len(obj) != obj.null_count:
                head = obj
                break

        for i, obj in enumerate(objs):
            # Check that all columns are the same type:
            if not objs[i].is_type_equivalent(head):
                # if all null, cast to appropriate dtype
                if len(obj) == obj.null_count:
                    from cudf.dataframe.columnops import column_empty_like

                    objs[i] = column_empty_like(
                        head, dtype=head.dtype, masked=True, newsize=len(obj)
                    )

        # Handle categories for categoricals
        if all(isinstance(o, CategoricalColumn) for o in objs):
            cats = Column._concat([o.categories for o in objs]).unique()
            objs = [o.cat()._set_categories(cats, True) for o in objs]

        head = objs[0]
        for obj in objs:
            if not (obj.is_type_equivalent(head)):
                raise ValueError("All series must be of same type")

        # Handle strings separately
        if all(isinstance(o, StringColumn) for o in objs):
            objs = [o._data for o in objs]
            return StringColumn(data=nvstrings.from_strings(*objs))

        # Filter out inputs that have 0 length
        objs = [o for o in objs if len(o) > 0]
        nulls = sum(o.null_count for o in objs)
        newsize = sum(map(len, objs))
        mem = rmm.device_array(shape=newsize, dtype=head.data.dtype)
        data = Buffer.from_empty(mem, size=newsize)

        # Allocate output mask only if there's nulls in the input objects
        mask = None
        if nulls:
            mask = Buffer(utils.make_mask(newsize))

        col = head.replace(data=data, mask=mask, null_count=nulls)

        # Performance the actual concatenation
        if newsize > 0:
            col = _column_concat(objs, col)

        return col

    @staticmethod
    def from_mem_views(data_mem, mask_mem=None, null_count=None):
        """Create a Column object from a data device array (or nvstrings
           object), and an optional mask device array
        """
        from cudf.dataframe import columnops

        if isinstance(data_mem, nvstrings.nvstrings):
            return columnops.build_column(
                buffer=data_mem,
                dtype=np.dtype("object"),
                null_count=null_count,
            )
        else:
            data_buf = Buffer(data_mem)
            mask = None
            if mask_mem is not None:
                mask = Buffer(mask_mem)
            return columnops.build_column(
                buffer=data_buf,
                dtype=data_mem.dtype,
                mask=mask,
                null_count=null_count,
            )

    def __init__(self, data, mask=None, null_count=None, name=None):
        """
        Parameters
        ----------
        data : Buffer
            The code values
        mask : Buffer; optional
            The validity mask
        null_count : int; optional
            The number of null values in the mask.
        """
        # Forces Column content to be contiguous
        if not data.is_contiguous():
            data = data.as_contiguous()

        assert mask is None or mask.is_contiguous()
        self._data = data
        self._mask = mask
        self._name = name

        if mask is None:
            null_count = 0
        else:
            # check that mask length is sufficient
            assert mask.size * utils.mask_bitsize >= len(self)

        self._update_null_count(null_count)

    def equals(self, other):
        if self is other:
            return True
        if other is None or len(self) != len(other):
            return False
        if len(self) == 1:
            val = self[0] == other[0]
            # when self is multiindex we need to checkall
            if isinstance(val, np.ndarray):
                return val.all()
            return bool(val)
        return self.unordered_compare("eq", other).min()

    def _update_null_count(self, null_count=None):
        assert null_count is None or null_count >= 0
        if null_count is None:
            if self._mask is not None:
                nnz = count_nonzero_mask(self._mask.mem, size=len(self))
                null_count = len(self) - nnz
                if null_count == 0:
                    self._mask = None
            else:
                null_count = 0

        assert 0 <= null_count <= len(self)
        if null_count == 0:
            # Remove mask if null_count is zero
            self._mask = None

        self._null_count = null_count

    @property
    def name(self):
        return self._name

    @name.setter
    def name(self, name):
        self._name = name

    def serialize(self, serialize):
        header = {"null_count": self._null_count}
        frames = []

        header["data_buffer"], data_frames = serialize(self._data)
        header["data_frame_count"] = len(data_frames)
        frames.extend(data_frames)
        header["mask_buffer"], mask_frames = serialize(self._mask)
        header["mask_frame_count"] = len(mask_frames)
        frames.extend(mask_frames)
        header["frame_count"] = len(frames)
        return header, frames

    @classmethod
    def deserialize(cls, deserialize, header, frames):
        data_nframe = header["data_frame_count"]
        mask_nframe = header["mask_frame_count"]
        data = deserialize(header["data_buffer"], frames[:data_nframe])
        mask = deserialize(
            header["mask_buffer"],
            frames[data_nframe : data_nframe + mask_nframe],
        )
        return data, mask

    def _get_mask_as_column(self):
        from cudf.dataframe.numerical import NumericalColumn

        data = Buffer(cudautils.ones(len(self), dtype=np.bool_))
        mask = NumericalColumn(
            data=data, mask=None, null_count=0, dtype=np.bool_
        )
        if self._mask is not None:
            mask = mask.set_mask(self._mask).fillna(False)
        return mask

    def __sizeof__(self):
        n = self._data.__sizeof__()
        if self._mask:
            n += self._mask.__sizeof__()
        return n

    def __len__(self):
        return self._data.size

    @property
    def dtype(self):
        return self._data.dtype

    @property
    def data(self):
        """Data buffer
        """
        return self._data

    @property
    def mask(self):
        """Validity mask buffer
        """
        return self._mask

    def set_mask(self, mask, null_count=None):
        """Create new Column by setting the mask

        This will override the existing mask.  The returned Column will
        reference the same data buffer as this Column.

        Parameters
        ----------
        mask : 1D array-like of numpy.uint8
            The null-mask.  Valid values are marked as ``1``; otherwise ``0``.
            The mask bit given the data index ``idx`` is computed as::

                (mask[idx // 8] >> (idx % 8)) & 1
        null_count : int, optional
            The number of null values.
            If None, it is calculated automatically.

        """
        if not isinstance(mask, Buffer):
            mask = Buffer(mask)
        if mask.dtype not in (np.dtype(np.uint8), np.dtype(np.int8)):
            msg = "mask must be of byte; but got {}".format(mask.dtype)
            raise ValueError(msg)
        return self.replace(mask=mask, null_count=null_count)

    def allocate_mask(self, all_valid=True):
        """Return a new Column with a newly allocated mask buffer.
        If ``all_valid`` is True, the new mask is set to all valid.
        If ``all_valid`` is False, the new mask is set to all null.
        """
        nelem = len(self)
        mask_sz = utils.calc_chunk_size(nelem, utils.mask_bitsize)
        mask = rmm.device_array(mask_sz, dtype=utils.mask_dtype)
        if nelem > 0:
            cudautils.fill_value(mask, 0xFF if all_valid else 0)
        return self.set_mask(mask=mask, null_count=0 if all_valid else nelem)

    def to_gpu_array(self, fillna=None):
        """Get a dense numba device array for the data.

        Parameters
        ----------
        fillna : scalar, 'pandas', or None
            See *fillna* in ``.to_array``.

        Notes
        -----

        if ``fillna`` is ``None``, null values are skipped.  Therefore, the
        output size could be smaller.
        """
        return self.to_dense_buffer(fillna=fillna).to_gpu_array()

    def to_array(self, fillna=None):
        """Get a dense numpy array for the data.

        Parameters
        ----------
        fillna : scalar, 'pandas', or None
            Defaults to None, which will skip null values.
            If it equals "pandas", null values are filled with NaNs.
            Non integral dtype is promoted to np.float64.

        Notes
        -----

        if ``fillna`` is ``None``, null values are skipped.  Therefore, the
        output size could be smaller.
        """
        return self.to_dense_buffer(fillna=fillna).to_array()

    @property
    def valid_count(self):
        """Number of non-null values"""
        return len(self) - self._null_count

    @property
    def null_count(self):
        """Number of null values"""
        return self._null_count

    @property
    def has_null_mask(self):
        """A boolean indicating whether a null-mask is needed"""
        return self._mask is not None

    @property
    def nullmask(self):
        """The gpu buffer for the null-mask
        """
        if self.has_null_mask:
            return self._mask
        else:
            raise ValueError("Column has no null mask")

    def _replace_defaults(self):
        params = {
            "data": self.data,
            "mask": self.mask,
            "null_count": self.null_count,
        }
        return params

    def copy_data(self):
        """Copy the column with a new allocation of the data but not the mask,
        which is shared by the new column.
        """
        return self.replace(data=self.data.copy())

    def copy(self, deep=True):
        """Columns are immutable, so a deep copy produces a copy of the
        underlying data and mask and a shallow copy creates a new column and
        copies the references of the data and mask.
        """
        if deep:
            import cudf.bindings.copying as cpp_copy

            return cpp_copy.copy_column(self)
        else:
            params = self._replace_defaults()
            return type(self)(**params)

    def replace(self, **kwargs):
        """Replace attributes of the class and return a new Column.

        Valid keywords are valid parameters for ``self.__init__``.
        Any omitted keywords will be defaulted to the corresponding
        attributes in ``self``.
        """
        params = self._replace_defaults()
        params.update(kwargs)
        if "mask" in kwargs and "null_count" not in kwargs:
            del params["null_count"]
        return type(self)(**params)

    def view(self, newcls, **kwargs):
        """View the underlying column data differently using a subclass of
        *TypedColumnBase*.

        Parameters
        ----------
        newcls : TypedColumnBase
            The logical view to be used
        **kwargs :
            Additional paramters for instantiating instance of *newcls*.
            Valid keywords are valid parameters for ``newcls.__init__``.
            Any omitted keywords will be defaulted to the corresponding
            attributes in ``self``.
        """
        params = Column._replace_defaults(self)
        params.update(kwargs)
        if "mask" in kwargs and "null_count" not in kwargs:
            del params["null_count"]
        return newcls(**params)

    def element_indexing(self, index):
        """Default implementation for indexing to an element

        Raises
        ------
        ``IndexError`` if out-of-bound
        """
        index = int(index)
        if index < 0:
            index = len(self) + index
        if index > len(self) - 1:
            raise IndexError
        val = self.data[index]  # this can raise IndexError
        valid = (
            cudautils.mask_get.py_func(self.nullmask, index)
            if self.has_null_mask
            else True
        )
        return val if valid else None

    def __getitem__(self, arg):
        if isinstance(arg, Number):
            arg = int(arg)
            return self.element_indexing(arg)
        elif isinstance(arg, slice):
            # compute mask slice
            if self.null_count > 0:
                if arg.step is not None and arg.step != 1:
                    raise NotImplementedError(arg)

                # slicing data
                subdata = self.data[arg]
                # slicing mask
                bytemask = cudautils.expand_mask_bits(
                    self.data.size, self.mask.to_gpu_array()
                )
                submask = Buffer(cudautils.compact_mask_bytes(bytemask[arg]))
                col = self.replace(data=subdata, mask=submask)
                return col
            else:
                newbuffer = self.data[arg]
                return self.replace(data=newbuffer)
        elif isinstance(arg, (list, np.ndarray)):
            arg = np.array(arg)
            arg = rmm.to_device(arg)

        if isinstance(arg, DeviceNDArray):
            return self.take(arg)
        else:
            raise NotImplementedError(type(arg))

    def masked_assign(self, value, mask):
        """Assign a scalar value to a series using a boolean mask
        df[df < 0] = 0

        Parameters
        ----------
        value : scalar
            scalar value for assignment
        mask : cudf Series
            Boolean Series

        Returns
        -------
        cudf Series
            cudf series with new value set to where mask is True
        """

        # need to invert to properly use gpu_fill_mask
        mask_invert = mask._column._invert()
        out = cudautils.fill_mask(
            data=self.data.to_gpu_array(),
            mask=mask_invert.as_mask(),
            value=value,
        )
        return self.replace(data=Buffer(out), mask=None, null_count=0)

    def fillna(self, value):
        """Fill null values with ``value``.

        Returns a copy with null filled.
        """
        if not self.has_null_mask:
            return self
        out = cudautils.fillna(
            data=self.data.to_gpu_array(),
            mask=self.mask.to_gpu_array(),
            value=value,
        )
        return self.replace(data=Buffer(out), mask=None, null_count=0)

    def to_dense_buffer(self, fillna=None):
        """Get dense (no null values) ``Buffer`` of the data.

        Parameters
        ----------
        fillna : scalar, 'pandas', or None
            See *fillna* in ``.to_array``.

        Notes
        -----

        if ``fillna`` is ``None``, null values are skipped.  Therefore, the
        output size could be smaller.
        """
        if isinstance(fillna, Number):
            if self.null_count > 0:
                return self.fillna(fillna)
        elif fillna not in {None, "pandas"}:
            raise ValueError("invalid for fillna")

        if self.null_count > 0:
            if fillna == "pandas":
                na_value = self.default_na_value()
                # fill nan
                return self.fillna(na_value)
            else:
                return self._copy_to_dense_buffer()
        else:
            # return a reference for performance reasons, should refactor code
            # to explicitly use mem in the future
            return self.data

    def _invert(self):
        """Internal convenience function for inverting masked array

        Returns
        -------
        DeviceNDArray
           logical inverted mask
        """

        gpu_mask = self.to_gpu_array()
        cudautils.invert_mask(gpu_mask, gpu_mask)
        return self.replace(data=Buffer(gpu_mask), mask=None, null_count=0)

    def _copy_to_dense_buffer(self):
        data = self.data.to_gpu_array()
        mask = self.mask.to_gpu_array()
        nnz, mem = cudautils.copy_to_dense(data=data, mask=mask)
        return Buffer(mem, size=nnz, capacity=mem.size)

    def find_first_value(self, value):
        """
        Returns offset of first value that matches
        """
        # FIXME: Inefficient find in CPU code
        arr = self.to_array()
        indices = np.argwhere(arr == value)
        if not len(indices):
            raise ValueError("value not found")
        return indices[-1, 0]

    def find_last_value(self, value):
        """
        Returns offset of last value that matches
        """
        arr = self.to_array()
        indices = np.argwhere(arr == value)
        if not len(indices):
            raise ValueError("value not found")
        return indices[-1, 0]

    def append(self, other):
        from cudf.dataframe.columnops import as_column

        return Column._concat([self, as_column(other)])

    def quantile(self, q, interpolation, exact):
        if isinstance(q, Number):
            quant = [float(q)]
        elif isinstance(q, list) or isinstance(q, np.ndarray):
            quant = q
        else:
            msg = "`q` must be either a single element, list or numpy array"
            raise TypeError(msg)
        return cpp_quantile.apply_quantile(self, quant, interpolation, exact)

    def take(self, indices, ignore_index=False):
        """Return Column by taking values from the corresponding *indices*.
        """
        import cudf.bindings.copying as cpp_copying
        from cudf.dataframe.columnops import column_empty_like

        indices = Buffer(indices).to_gpu_array()
        # Handle zero size
        if indices.size == 0:
            return column_empty_like(self, newsize=0)

        # Returns a new column
        return cpp_copying.apply_gather_column(self, indices)

    def as_mask(self):
        """Convert booleans to bitmask

        Returns
        -------
        device array
        """
        return cudautils.compact_mask_bytes(self.to_gpu_array())

    @ioutils.doc_to_dlpack()
    def to_dlpack(self):
        """{docstring}"""
        import cudf.io.dlpack as dlpack

        return dlpack.to_dlpack(self)

    @property
    def _pointer(self):
        """
        Return pointer to a view of the underlying data structure
        """
        return column_view_pointer(self)

    @property
    def is_unique(self):
        return self.unique_count() == len(self)

    @property
    def is_monotonic(self):
        return self.is_monotonic_increasing

    @property
    def is_monotonic_increasing(self):
        raise (NotImplementedError)

    @property
    def is_monotonic_decreasing(self):
        raise (NotImplementedError)

    def get_slice_bound(self, label, side, kind):
        """
        Calculate slice bound that corresponds to given label.
        Returns leftmost (one-past-the-rightmost if ``side=='right'``) position
        of given label.
        Parameters
        ----------
        label : object
        side : {'left', 'right'}
        kind : {'ix', 'loc', 'getitem'}
        """
        assert kind in ["ix", "loc", "getitem", None]
        if side not in ("left", "right"):
            raise ValueError(
                "Invalid value for side kwarg,"
                " must be either 'left' or 'right': %s" % (side,)
            )

        # TODO: Handle errors/missing keys correctly
        #       Not currently using `kind` argument.
        if side == "left":
            return self.find_first_value(label)
        if side == "right":
            return self.find_last_value(label) + 1
<<<<<<< HEAD
=======

    def sort_by_values(self):
        raise NotImplementedError

    def _unique_segments(self):
        """ Common code for unique, unique_count and value_counts"""
        # make dense column
        densecol = self.replace(data=self.to_dense_buffer(), mask=None)
        # sort the column
        sortcol, _ = densecol.sort_by_values()
        # find segments
        sortedvals = sortcol.data.mem
        segs, begins = cudautils.find_segments(sortedvals)
        return segs, sortedvals

    def unique_count(self, method="sort", dropna=True):
        if method != "sort":
            msg = "non sort based unique_count() not implemented yet"
            raise NotImplementedError(msg)
        segs, _ = self._unique_segments()
        if dropna is False and self.null_count > 0:
            return len(segs) + 1
        return len(segs)
>>>>>>> a8f2a3cf


register_distributed_serializer(Column)<|MERGE_RESOLUTION|>--- conflicted
+++ resolved
@@ -675,8 +675,6 @@
             return self.find_first_value(label)
         if side == "right":
             return self.find_last_value(label) + 1
-<<<<<<< HEAD
-=======
 
     def sort_by_values(self):
         raise NotImplementedError
@@ -700,7 +698,6 @@
         if dropna is False and self.null_count > 0:
             return len(segs) + 1
         return len(segs)
->>>>>>> a8f2a3cf
 
 
 register_distributed_serializer(Column)