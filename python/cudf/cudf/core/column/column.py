# Copyright (c) 2018-2024, NVIDIA CORPORATION.

from __future__ import annotations

import builtins
import pickle
import warnings
from collections import abc
from functools import cached_property
from itertools import chain
from types import SimpleNamespace
from typing import (
    Any,
    Dict,
    List,
    Literal,
    MutableSequence,
    Optional,
    Sequence,
    Tuple,
    Union,
    cast,
)

import cupy
import numpy as np
import pandas as pd
import pyarrow as pa
import pyarrow.compute as pc
from numba import cuda
from pandas.core.arrays.arrow.extension_types import ArrowIntervalType
from typing_extensions import Self

import rmm

import cudf
from cudf import _lib as libcudf
from cudf._lib.column import Column
from cudf._lib.null_mask import (
    MaskState,
    bitmask_allocation_size_bytes,
    create_null_mask,
)
from cudf._lib.scalar import as_device_scalar
from cudf._lib.stream_compaction import (
    apply_boolean_mask,
    distinct_count as cpp_distinct_count,
    drop_duplicates,
    drop_nulls,
)
from cudf._lib.transform import bools_to_mask
from cudf._lib.types import size_type_dtype
from cudf._typing import ColumnLike, Dtype, ScalarLike
from cudf.api.types import (
    _is_categorical_dtype,
    _is_non_decimal_numeric_dtype,
    _is_pandas_nullable_extension_dtype,
    infer_dtype,
    is_bool_dtype,
    is_datetime64_dtype,
    is_decimal_dtype,
    is_dtype_equal,
    is_integer_dtype,
    is_list_dtype,
    is_scalar,
    is_string_dtype,
)
from cudf.core._compat import PANDAS_GE_210
from cudf.core.abc import Serializable
from cudf.core.buffer import (
    Buffer,
    acquire_spill_lock,
    as_buffer,
    cuda_array_interface_wrapper,
)
from cudf.core.dtypes import (
    CategoricalDtype,
    DecimalDtype,
    IntervalDtype,
    ListDtype,
    StructDtype,
)
from cudf.core.mixins import BinaryOperand, Reducible
from cudf.errors import MixedTypeError
from cudf.utils.dtypes import (
    _maybe_convert_to_default_type,
    cudf_dtype_from_pa_type,
    find_common_type,
    get_time_unit,
    is_mixed_with_object_dtype,
    min_scalar_type,
    min_unsigned_type,
    np_to_pa_dtype,
    pandas_dtypes_alias_to_cudf_alias,
    pandas_dtypes_to_np_dtypes,
)
from cudf.utils.utils import _array_ufunc, mask_dtype

if PANDAS_GE_210:
    NumpyExtensionArray = pd.arrays.NumpyExtensionArray
else:
    NumpyExtensionArray = pd.arrays.PandasArray


class ColumnBase(Column, Serializable, BinaryOperand, Reducible):
    _VALID_REDUCTIONS = {
        "any",
        "all",
        "max",
        "min",
    }

    def data_array_view(
        self, *, mode: Literal["write", "read"] = "write"
    ) -> "cuda.devicearray.DeviceNDArray":
        """
        View the data as a device array object

        Parameters
        ----------
        mode : str, default 'write'
            Supported values are {'read', 'write'}
            If 'write' is passed, a device array object
            with readonly flag set to False in CAI is returned.
            If 'read' is passed, a device array object
            with readonly flag set to True in CAI is returned.
            This also means, If the caller wishes to modify
            the data returned through this view, they must
            pass mode="write", else pass mode="read".

        Returns
        -------
        numba.cuda.cudadrv.devicearray.DeviceNDArray
        """
        if self.data is not None:
            if mode == "read":
                obj = cuda_array_interface_wrapper(
                    ptr=self.data.get_ptr(mode="read"),
                    size=self.data.size,
                    owner=self.data,
                )
            elif mode == "write":
                obj = self.data
            else:
                raise ValueError(f"Unsupported mode: {mode}")
        else:
            obj = None
        return cuda.as_cuda_array(obj).view(self.dtype)

    def mask_array_view(
        self, *, mode: Literal["write", "read"] = "write"
    ) -> "cuda.devicearray.DeviceNDArray":
        """
        View the mask as a device array

        Parameters
        ----------
        mode : str, default 'write'
            Supported values are {'read', 'write'}
            If 'write' is passed, a device array object
            with readonly flag set to False in CAI is returned.
            If 'read' is passed, a device array object
            with readonly flag set to True in CAI is returned.
            This also means, If the caller wishes to modify
            the data returned through this view, they must
            pass mode="write", else pass mode="read".

        Returns
        -------
        numba.cuda.cudadrv.devicearray.DeviceNDArray
        """
        if self.mask is not None:
            if mode == "read":
                obj = cuda_array_interface_wrapper(
                    ptr=self.mask.get_ptr(mode="read"),
                    size=self.mask.size,
                    owner=self.mask,
                )
            elif mode == "write":
                obj = self.mask
            else:
                raise ValueError(f"Unsupported mode: {mode}")
        else:
            obj = None
        return cuda.as_cuda_array(obj).view(mask_dtype)

    def __len__(self) -> int:
        return self.size

    def __repr__(self):
        return (
            f"{object.__repr__(self)}\n"
            f"{self.to_arrow().to_string()}\n"
            f"dtype: {self.dtype}"
        )

    def to_pandas(
        self,
        *,
        index: Optional[pd.Index] = None,
        nullable: bool = False,
    ) -> pd.Series:
        """Convert object to pandas type.

        The default implementation falls back to PyArrow for the conversion.
        """
        # This default implementation does not handle nulls in any meaningful
        # way
        if nullable:
            raise NotImplementedError(f"{nullable=} is not implemented.")
        pd_series = self.to_arrow().to_pandas()

        if index is not None:
            pd_series.index = index
        return pd_series

    @property
    def values_host(self) -> "np.ndarray":
        """
        Return a numpy representation of the Column.
        """
        if len(self) == 0:
            return np.array([], dtype=self.dtype)

        if self.has_nulls():
            raise ValueError("Column must have no nulls.")

        with acquire_spill_lock():
            return self.data_array_view(mode="read").copy_to_host()

    @property
    def values(self) -> "cupy.ndarray":
        """
        Return a CuPy representation of the Column.
        """
        if len(self) == 0:
            return cupy.array([], dtype=self.dtype)

        if self.has_nulls():
            raise ValueError("Column must have no nulls.")

        return cupy.asarray(self.data_array_view(mode="write"))

    def find_and_replace(
        self,
        to_replace: ColumnLike,
        replacement: ColumnLike,
        all_nan: bool = False,
    ) -> Self:
        raise NotImplementedError

    def clip(self, lo: ScalarLike, hi: ScalarLike) -> ColumnBase:
        return libcudf.replace.clip(self, lo, hi)

    def equals(self, other: ColumnBase, check_dtypes: bool = False) -> bool:
        if self is other:
            return True
        if other is None or len(self) != len(other):
            return False
        if check_dtypes and (self.dtype != other.dtype):
            return False
        ret = self._binaryop(other, "NULL_EQUALS")
        if ret is NotImplemented:
            raise TypeError(f"Cannot compare equality with {type(other)}")
        return ret.all()

    def all(self, skipna: bool = True) -> bool:
        # The skipna argument is only used for numerical columns.
        # If all entries are null the result is True, including when the column
        # is empty.

        if self.null_count == self.size:
            return True

        return libcudf.reduce.reduce("all", self, dtype=np.bool_)

    def any(self, skipna: bool = True) -> bool:
        # Early exit for fast cases.

        if not skipna and self.has_nulls():
            return True
        elif skipna and self.null_count == self.size:
            return False

        return libcudf.reduce.reduce("any", self, dtype=np.bool_)

    def dropna(self) -> ColumnBase:
        return drop_nulls([self])[0]._with_type_metadata(self.dtype)

    def to_arrow(self) -> pa.Array:
        """Convert to PyArrow Array

        Examples
        --------
        >>> import cudf
        >>> col = cudf.core.column.as_column([1, 2, 3, 4])
        >>> col.to_arrow()
        <pyarrow.lib.Int64Array object at 0x7f886547f830>
        [
          1,
          2,
          3,
          4
        ]
        """
        return libcudf.interop.to_arrow([self], [("None", self.dtype)])[
            "None"
        ].chunk(0)

    @classmethod
    def from_arrow(cls, array: pa.Array) -> ColumnBase:
        """
        Convert PyArrow Array/ChunkedArray to column

        Parameters
        ----------
        array : PyArrow Array/ChunkedArray

        Returns
        -------
        column

        Examples
        --------
        >>> import pyarrow as pa
        >>> import cudf
        >>> cudf.core.column.ColumnBase.from_arrow(pa.array([1, 2, 3, 4]))
        <cudf.core.column.numerical.NumericalColumn object at 0x7f8865497ef0>
        """
        if not isinstance(array, (pa.Array, pa.ChunkedArray)):
            raise TypeError("array should be PyArrow array or chunked array")

        data = pa.table([array], [None])

        if (
            isinstance(array.type, pa.TimestampType)
            and array.type.tz is not None
        ):
            raise NotImplementedError(
                "cuDF does not yet support timezone-aware datetimes"
            )
        if isinstance(array.type, pa.DictionaryType):
            indices_table = pa.table(
                {
                    "None": pa.chunked_array(
                        [chunk.indices for chunk in data["None"].chunks],
                        type=array.type.index_type,
                    )
                }
            )
            dictionaries_table = pa.table(
                {
                    "None": pa.chunked_array(
                        [chunk.dictionary for chunk in data["None"].chunks],
                        type=array.type.value_type,
                    )
                }
            )

            codes = libcudf.interop.from_arrow(indices_table)[0]
            categories = libcudf.interop.from_arrow(dictionaries_table)[0]

            return build_categorical_column(
                categories=categories,
                codes=codes,
                mask=codes.base_mask,
                size=codes.size,
                ordered=array.type.ordered,
            )
        elif isinstance(array.type, ArrowIntervalType):
            return cudf.core.column.IntervalColumn.from_arrow(array)

        result = libcudf.interop.from_arrow(data)[0]

        return result._with_type_metadata(cudf_dtype_from_pa_type(array.type))

    def _get_mask_as_column(self) -> ColumnBase:
        return libcudf.transform.mask_to_bools(
            self.base_mask, self.offset, self.offset + len(self)
        )

    @cached_property
    def memory_usage(self) -> int:
        n = 0
        if self.data is not None:
            n += self.data.size
        if self.nullable:
            n += bitmask_allocation_size_bytes(self.size)
        return n

    def _fill(
        self,
        fill_value: ScalarLike,
        begin: int,
        end: int,
        inplace: bool = False,
    ) -> Optional[Self]:
        if end <= begin or begin >= self.size:
            return self if inplace else self.copy()

        # Constructing a cuDF scalar can cut unnecessary DtoH copy if
        # the scalar is None when calling `is_valid`.
        slr = cudf.Scalar(fill_value, dtype=self.dtype)

        if not inplace:
            return libcudf.filling.fill(self, begin, end, slr.device_value)

        if is_string_dtype(self.dtype):
            return self._mimic_inplace(
                libcudf.filling.fill(self, begin, end, slr.device_value),
                inplace=True,
            )

        if not slr.is_valid() and not self.nullable:
            mask = create_null_mask(self.size, state=MaskState.ALL_VALID)
            self.set_base_mask(mask)

        libcudf.filling.fill_in_place(self, begin, end, slr.device_value)

        return self

    def shift(self, offset: int, fill_value: ScalarLike) -> ColumnBase:
        return libcudf.copying.shift(self, offset, fill_value)

    @property
    def nullmask(self) -> Buffer:
        """The gpu buffer for the null-mask"""
        if not self.nullable:
            raise ValueError("Column has no null mask")
        return self.mask_array_view(mode="read")

    def copy(self, deep: bool = True) -> Self:
        """
        Makes a copy of the Column.

        Parameters
        ----------
        deep : bool, default True
            If True, a true physical copy of the column
            is made.
            If False and `copy_on_write` is False, the same
            memory is shared between the buffers of the Column
            and changes made to one Column will propagate to
            its copy and vice-versa.
            If False and `copy_on_write` is True, the same
            memory is shared between the buffers of the Column
            until there is a write operation being performed on
            them.
        """
        if deep:
            result = libcudf.copying.copy_column(self)
            return result._with_type_metadata(self.dtype)
        else:
            return cast(
                Self,
                build_column(
                    data=self.base_data
                    if self.base_data is None
                    else self.base_data.copy(deep=False),
                    dtype=self.dtype,
                    mask=self.base_mask
                    if self.base_mask is None
                    else self.base_mask.copy(deep=False),
                    size=self.size,
                    offset=self.offset,
                    children=tuple(
                        col.copy(deep=False) for col in self.base_children
                    ),
                ),
            )

    def view(self, dtype: Dtype) -> ColumnBase:
        """
        View the data underlying a column as different dtype.
        The source column must divide evenly into the size of
        the desired data type. Columns with nulls may only be
        viewed as dtypes with size equal to source dtype size

        Parameters
        ----------
        dtype : NumPy dtype, string
            The dtype to view the data as

        """

        dtype = cudf.dtype(dtype)

        if dtype.kind in ("o", "u", "s"):
            raise TypeError(
                "Bytes viewed as str without metadata is ambiguous"
            )

        if self.dtype.itemsize == dtype.itemsize:
            return build_column(
                self.base_data,
                dtype=dtype,
                mask=self.base_mask,
                size=self.size,
                offset=self.offset,
            )

        else:
            if self.null_count > 0:
                raise ValueError(
                    "Can not produce a view of a column with nulls"
                )

            if (self.size * self.dtype.itemsize) % dtype.itemsize:
                raise ValueError(
                    f"Can not divide {self.size * self.dtype.itemsize}"
                    + f" total bytes into {dtype} with size {dtype.itemsize}"
                )

            # This assertion prevents mypy errors below.
            assert self.base_data is not None

            start = self.offset * self.dtype.itemsize
            end = start + self.size * self.dtype.itemsize
            return build_column(self.base_data[start:end], dtype=dtype)

    def element_indexing(self, index: int):
        """Default implementation for indexing to an element

        Raises
        ------
        ``IndexError`` if out-of-bound
        """
        idx = np.int32(index)
        if idx < 0:
            idx = len(self) + idx
        if idx > len(self) - 1 or idx < 0:
            raise IndexError("single positional indexer is out-of-bounds")
        result = libcudf.copying.get_element(self, idx).value
        if cudf.get_option("mode.pandas_compatible"):
            if isinstance(result, np.datetime64):
                return pd.Timestamp(result)
            elif isinstance(result, np.timedelta64):
                return pd.Timedelta(result)
        return result

    def slice(
        self, start: int, stop: int, stride: Optional[int] = None
    ) -> Self:
        stride = 1 if stride is None else stride
        if start < 0:
            start = start + len(self)
        if stop < 0 and not (stride < 0 and stop == -1):
            stop = stop + len(self)
        if (stride > 0 and start >= stop) or (stride < 0 and start <= stop):
            return cast(Self, column_empty(0, self.dtype, masked=True))
        # compute mask slice
        if stride == 1:
            return libcudf.copying.column_slice(self, [start, stop])[
                0
            ]._with_type_metadata(self.dtype)
        else:
            # Need to create a gather map for given slice with stride
            gather_map = as_column(
                range(start, stop, stride),
                dtype=cudf.dtype(np.int32),
            )
            return self.take(gather_map)

    def __setitem__(self, key: Any, value: Any):
        """
        Set the value of ``self[key]`` to ``value``.

        If ``value`` and ``self`` are of different types, ``value`` is coerced
        to ``self.dtype``. Assumes ``self`` and ``value`` are index-aligned.
        """

        # Normalize value to scalar/column
        value_normalized = (
            cudf.Scalar(value, dtype=self.dtype)
            if is_scalar(value)
            else as_column(value, dtype=self.dtype)
        )

        out: Optional[ColumnBase]  # If None, no need to perform mimic inplace.
        if isinstance(key, slice):
            out = self._scatter_by_slice(key, value_normalized)
        else:
            key = as_column(key)
            if not isinstance(key, cudf.core.column.NumericalColumn):
                raise ValueError(f"Invalid scatter map type {key.dtype}.")
            out = self._scatter_by_column(key, value_normalized)

        if out:
            self._mimic_inplace(out, inplace=True)

    def _wrap_binop_normalization(self, other):
        if cudf.utils.utils.is_na_like(other):
            return cudf.Scalar(other, dtype=self.dtype)
        if isinstance(other, np.ndarray) and other.ndim == 0:
            # Try and maintain the dtype
            other = other.dtype.type(other.item())
        return self.normalize_binop_value(other)

    def _scatter_by_slice(
        self,
        key: builtins.slice,
        value: Union[cudf.core.scalar.Scalar, ColumnBase],
    ) -> Optional[Self]:
        """If this function returns None, it's either a no-op (slice is empty),
        or the inplace replacement is already performed (fill-in-place).
        """
        start, stop, step = key.indices(len(self))
        if start >= stop:
            return None
        num_keys = len(range(start, stop, step))

        self._check_scatter_key_length(num_keys, value)

        if step == 1 and not isinstance(
            self, (cudf.core.column.StructColumn, cudf.core.column.ListColumn)
        ):
            # NOTE: List & Struct dtypes aren't supported by both
            # inplace & out-of-place fill. Hence we need to use scatter for
            # these two types.
            if isinstance(value, cudf.core.scalar.Scalar):
                return self._fill(value, start, stop, inplace=True)
            else:
                return libcudf.copying.copy_range(
                    value, self, 0, num_keys, start, stop, False
                )

        # step != 1, create a scatter map with arange
        scatter_map = as_column(
            range(start, stop, step),
            dtype=cudf.dtype(np.int32),
        )

        return self._scatter_by_column(scatter_map, value)

    def _scatter_by_column(
        self,
        key: cudf.core.column.NumericalColumn,
        value: Union[cudf.core.scalar.Scalar, ColumnBase],
    ) -> Self:
        if is_bool_dtype(key.dtype):
            # `key` is boolean mask
            if len(key) != len(self):
                raise ValueError(
                    "Boolean mask must be of same length as column"
                )
            if isinstance(value, ColumnBase) and len(self) == len(value):
                # Both value and key are aligned to self. Thus, the values
                # corresponding to the false values in key should be
                # ignored.
                value = value.apply_boolean_mask(key)
                # After applying boolean mask, the length of value equals
                # the number of elements to scatter, we can skip computing
                # the sum of ``key`` below.
                num_keys = len(value)
            else:
                # Compute the number of element to scatter by summing all
                # `True`s in the boolean mask.
                num_keys = key.sum()
        else:
            # `key` is integer scatter map
            num_keys = len(key)

        self._check_scatter_key_length(num_keys, value)

        if is_bool_dtype(key.dtype):
            return libcudf.copying.boolean_mask_scatter([value], [self], key)[
                0
            ]._with_type_metadata(self.dtype)
        else:
            return libcudf.copying.scatter([value], key, [self])[
                0
            ]._with_type_metadata(self.dtype)

    def _check_scatter_key_length(
        self, num_keys: int, value: Union[cudf.core.scalar.Scalar, ColumnBase]
    ):
        """`num_keys` is the number of keys to scatter. Should equal to the
        number of rows in ``value`` if ``value`` is a column.
        """
        if isinstance(value, ColumnBase):
            if len(value) != num_keys:
                msg = (
                    f"Size mismatch: cannot set value "
                    f"of size {len(value)} to indexing result of size "
                    f"{num_keys}"
                )
                raise ValueError(msg)

    def fillna(
        self,
        fill_value: Any = None,
        method: Optional[str] = None,
    ) -> Self:
        """Fill null values with ``value``.

        Returns a copy with null filled.
        """
        return libcudf.replace.replace_nulls(
            input_col=self, replacement=fill_value, method=method
        )._with_type_metadata(self.dtype)

    def isnull(self) -> ColumnBase:
        """Identify missing values in a Column."""
        result = libcudf.unary.is_null(self)

        if self.dtype.kind == "f":
            # Need to consider `np.nan` values in case
            # of a float column
            result = result | libcudf.unary.is_nan(self)

        return result

    def notnull(self) -> ColumnBase:
        """Identify non-missing values in a Column."""
        result = libcudf.unary.is_valid(self)

        if self.dtype.kind == "f":
            # Need to consider `np.nan` values in case
            # of a float column
            result = result & libcudf.unary.is_non_nan(self)

        return result

    def indices_of(
        self, value: ScalarLike | Self
    ) -> cudf.core.column.NumericalColumn:
        """
        Find locations of value in the column

        Parameters
        ----------
        value
            Scalar to look for (cast to dtype of column), or a length-1 column

        Returns
        -------
        Column of indices that match value
        """
        if not isinstance(value, ColumnBase):
            value = as_column([value], dtype=self.dtype)
        else:
            assert len(value) == 1
        mask = libcudf.search.contains(value, self)
        return apply_boolean_mask(
            [as_column(range(0, len(self)), dtype=size_type_dtype)], mask
        )[0]

    def _find_first_and_last(self, value: ScalarLike) -> Tuple[int, int]:
        indices = self.indices_of(value)
        if n := len(indices):
            return (
                indices.element_indexing(0),
                indices.element_indexing(n - 1),
            )
        else:
            raise ValueError(f"Value {value} not found in column")

    def find_first_value(self, value: ScalarLike) -> int:
        """
        Return index of first value that matches

        Parameters
        ----------
        value
            Value to search for (cast to dtype of column)

        Returns
        -------
        Index of value

        Raises
        ------
        ValueError if value is not found
        """
        first, _ = self._find_first_and_last(value)
        return first

    def find_last_value(self, value: ScalarLike) -> int:
        """
        Return index of last value that matches

        Parameters
        ----------
        value
            Value to search for (cast to dtype of column)

        Returns
        -------
        Index of value

        Raises
        ------
        ValueError if value is not found
        """
        _, last = self._find_first_and_last(value)
        return last

    def append(self, other: ColumnBase) -> ColumnBase:
        return concat_columns([self, as_column(other)])

    def quantile(
        self,
        q: np.ndarray,
        interpolation: str,
        exact: bool,
        return_scalar: bool,
    ) -> ColumnBase:
        raise TypeError(f"cannot perform quantile with type {self.dtype}")

    def take(
        self, indices: ColumnBase, nullify: bool = False, check_bounds=True
    ) -> Self:
        """Return Column by taking values from the corresponding *indices*.

        Skip bounds checking if check_bounds is False.
        Set rows to null for all out of bound indices if nullify is `True`.
        """
        # Handle zero size
        if indices.size == 0:
            return cast(Self, column_empty_like(self, newsize=0))

        # TODO: For performance, the check and conversion of gather map should
        # be done by the caller. This check will be removed in future release.
        if not is_integer_dtype(indices.dtype):
            indices = indices.astype(libcudf.types.size_type_dtype)
        if not libcudf.copying._gather_map_is_valid(
            indices, len(self), check_bounds, nullify
        ):
            raise IndexError("Gather map index is out of bounds.")

        return libcudf.copying.gather([self], indices, nullify=nullify)[
            0
        ]._with_type_metadata(self.dtype)

    def isin(self, values: Sequence) -> ColumnBase:
        """Check whether values are contained in the Column.

        Parameters
        ----------
        values : set or list-like
            The sequence of values to test. Passing in a single string will
            raise a TypeError. Instead, turn a single string into a list
            of one element.

        Returns
        -------
        result: Column
            Column of booleans indicating if each element is in values.
        """
        try:
            lhs, rhs = self._process_values_for_isin(values)
            res = lhs._isin_earlystop(rhs)
            if res is not None:
                return res
        except ValueError:
            # pandas functionally returns all False when cleansing via
            # typecasting fails
            return full(len(self), False, dtype="bool")

        return lhs._obtain_isin_result(rhs)

    def _process_values_for_isin(
        self, values: Sequence
    ) -> Tuple[ColumnBase, ColumnBase]:
        """
        Helper function for `isin` which pre-process `values` based on `self`.
        """
        lhs = self
        rhs = as_column(values, nan_as_null=False)
        if lhs.null_count == len(lhs):
            lhs = lhs.astype(rhs.dtype)
        elif rhs.null_count == len(rhs):
            rhs = rhs.astype(lhs.dtype)
        return lhs, rhs

    def _isin_earlystop(self, rhs: ColumnBase) -> Union[ColumnBase, None]:
        """
        Helper function for `isin` which determines possibility of
        early-stopping or not.
        """
        if self.dtype != rhs.dtype:
            if self.null_count and rhs.null_count:
                return self.isnull()
            else:
                return cudf.core.column.full(len(self), False, dtype="bool")
        elif self.null_count == 0 and (rhs.null_count == len(rhs)):
            return cudf.core.column.full(len(self), False, dtype="bool")
        else:
            return None

    def _obtain_isin_result(self, rhs: ColumnBase) -> ColumnBase:
        """
        Helper function for `isin` which merges `self` & `rhs`
        to determine what values of `rhs` exist in `self`.
        """
        # We've already matched dtypes by now
        # self.isin(other) asks "which values of self are in other"
        # contains(haystack, needles) asks "which needles are in haystack"
        # hence this argument ordering.
        result = libcudf.search.contains(rhs, self)
        if self.null_count > 0:
            # If one of the needles is null, then the result contains
            # nulls, these nulls should be replaced by whether or not the
            # haystack contains a null.
            # TODO: this is unnecessary if we resolve
            # https://github.com/rapidsai/cudf/issues/14515 by
            # providing a mode in which cudf::contains does not mask
            # the result.
            result = result.fillna(cudf.Scalar(rhs.null_count > 0))
        return result

    def as_mask(self) -> Buffer:
        """Convert booleans to bitmask

        Returns
        -------
        Buffer
        """

        if self.has_nulls():
            raise ValueError("Column must have no nulls.")

        return bools_to_mask(self)

    @property
    def is_unique(self) -> bool:
        return self.distinct_count(dropna=False) == len(self)

    @property
    def is_monotonic_increasing(self) -> bool:
        return not self.has_nulls() and libcudf.sort.is_sorted(
            [self], [True], None
        )

    @property
    def is_monotonic_decreasing(self) -> bool:
        return not self.has_nulls() and libcudf.sort.is_sorted(
            [self], [False], None
        )

    def sort_values(
        self: ColumnBase,
        ascending: bool = True,
        na_position: str = "last",
    ) -> ColumnBase:
        return libcudf.sort.sort(
            [self], column_order=[ascending], null_precedence=[na_position]
        )[0]

    def distinct_count(self, dropna: bool = True) -> int:
        try:
            return self._distinct_count[dropna]
        except KeyError:
            self._distinct_count[dropna] = cpp_distinct_count(
                self, ignore_nulls=dropna
            )
            return self._distinct_count[dropna]

    def can_cast_safely(self, to_dtype: Dtype) -> bool:
        raise NotImplementedError()

    def astype(self, dtype: Dtype, copy: bool = False) -> ColumnBase:
        if copy:
            col = self.copy()
        else:
            col = self
        if self.dtype == dtype:
            return col
        if _is_categorical_dtype(dtype):
            return col.as_categorical_column(dtype)

        if (
            isinstance(dtype, str)
            and dtype in pandas_dtypes_alias_to_cudf_alias
        ):
            if cudf.get_option("mode.pandas_compatible"):
                raise NotImplementedError("not supported")
            else:
                dtype = pandas_dtypes_alias_to_cudf_alias[dtype]
        elif _is_pandas_nullable_extension_dtype(dtype) and cudf.get_option(
            "mode.pandas_compatible"
        ):
            raise NotImplementedError("not supported")
        else:
            dtype = pandas_dtypes_to_np_dtypes.get(dtype, dtype)
        if _is_non_decimal_numeric_dtype(dtype):
            return col.as_numerical_column(dtype)
        elif _is_categorical_dtype(dtype):
            return col.as_categorical_column(dtype)
        elif cudf.dtype(dtype).type in {
            np.str_,
            np.object_,
            str,
        }:
            if cudf.get_option("mode.pandas_compatible") and np.dtype(
                dtype
            ).type in {np.object_}:
                raise ValueError(
                    f"Casting to {dtype} is not supported, use "
                    "`.astype('str')` instead."
                )
            return col.as_string_column(dtype)
        elif isinstance(dtype, IntervalDtype):
            return col.as_interval_column(dtype)
        elif isinstance(dtype, (ListDtype, StructDtype)):
            if not col.dtype == dtype:
                raise NotImplementedError(
                    f"Casting {self.dtype} columns not currently supported"
                )
            return col
        elif isinstance(dtype, cudf.core.dtypes.DecimalDtype):
            return col.as_decimal_column(dtype)
        elif np.issubdtype(cast(Any, dtype), np.datetime64):
            return col.as_datetime_column(dtype)
        elif np.issubdtype(cast(Any, dtype), np.timedelta64):
            return col.as_timedelta_column(dtype)
        else:
            return col.as_numerical_column(dtype)

    def as_categorical_column(self, dtype) -> ColumnBase:
        if isinstance(dtype, (cudf.CategoricalDtype, pd.CategoricalDtype)):
            ordered = dtype.ordered
        else:
            ordered = False

        # Re-label self w.r.t. the provided categories
        if (
            isinstance(dtype, cudf.CategoricalDtype)
            and dtype._categories is not None
        ) or (
            isinstance(dtype, pd.CategoricalDtype)
            and dtype.categories is not None
        ):
            labels = self._label_encoding(cats=as_column(dtype.categories))

            return build_categorical_column(
                categories=as_column(dtype.categories),
                codes=labels,
                mask=self.mask,
                ordered=dtype.ordered,
            )

        # Categories must be unique and sorted in ascending order.
        cats = self.unique().sort_values().astype(self.dtype)
        label_dtype = min_unsigned_type(len(cats))
        labels = self._label_encoding(
            cats=cats, dtype=label_dtype, na_sentinel=cudf.Scalar(1)
        )
        # columns include null index in factorization; remove:
        if self.has_nulls():
            cats = cats.dropna()
            min_type = min_unsigned_type(len(cats), 8)
            if cudf.dtype(min_type).itemsize < labels.dtype.itemsize:
                labels = labels.astype(min_type)

        return build_categorical_column(
            categories=cats,
            codes=labels,
            mask=self.mask,
            ordered=ordered,
        )

    def as_numerical_column(
        self, dtype: Dtype
    ) -> "cudf.core.column.NumericalColumn":
        raise NotImplementedError

    def as_datetime_column(
        self, dtype: Dtype, format: str | None = None
    ) -> "cudf.core.column.DatetimeColumn":
        raise NotImplementedError

    def as_interval_column(
        self, dtype: Dtype
    ) -> "cudf.core.column.IntervalColumn":
        raise NotImplementedError

    def as_timedelta_column(
        self, dtype: Dtype, format: str | None = None
    ) -> "cudf.core.column.TimeDeltaColumn":
        raise NotImplementedError

    def as_string_column(
        self, dtype: Dtype, format: str | None = None
    ) -> "cudf.core.column.StringColumn":
        raise NotImplementedError

    def as_decimal_column(
        self, dtype: Dtype
    ) -> Union["cudf.core.column.decimal.DecimalBaseColumn"]:
        raise NotImplementedError

    def apply_boolean_mask(self, mask) -> ColumnBase:
        mask = as_column(mask)
        if not is_bool_dtype(mask.dtype):
            raise ValueError("boolean_mask is not boolean type.")

        return apply_boolean_mask([self], mask)[0]._with_type_metadata(
            self.dtype
        )

    def argsort(
        self, ascending: bool = True, na_position: str = "last"
    ) -> "cudf.core.column.NumericalColumn":
        return libcudf.sort.order_by(
            [self], [ascending], na_position, stable=True
        )

    def __arrow_array__(self, type=None):
        raise TypeError(
            "Implicit conversion to a host PyArrow Array via __arrow_array__ "
            "is not allowed, To explicitly construct a PyArrow Array, "
            "consider using .to_arrow()"
        )

    @property
    def __cuda_array_interface__(self):
        raise NotImplementedError(
            f"dtype {self.dtype} is not yet supported via "
            "`__cuda_array_interface__`"
        )

    def __array_ufunc__(self, ufunc, method, *inputs, **kwargs):
        return _array_ufunc(self, ufunc, method, inputs, kwargs)

    def searchsorted(
        self,
        value,
        side: Literal["left", "right"] = "left",
        ascending: bool = True,
        na_position: Literal["first", "last"] = "last",
    ) -> Self:
        if not isinstance(value, ColumnBase) or value.dtype != self.dtype:
            raise ValueError(
                "Column searchsorted expects values to be column of same dtype"
            )
        return libcudf.search.search_sorted(
            [self],
            [value],
            side=side,
            ascending=ascending,
            na_position=na_position,
        )

    def unique(self) -> ColumnBase:
        """
        Get unique values in the data
        """
        return drop_duplicates([self], keep="first")[0]._with_type_metadata(
            self.dtype
        )

    def serialize(self) -> Tuple[dict, list]:
        # data model:

        # Serialization produces a nested metadata "header" and a flattened
        # list of memoryviews/buffers that reference data (frames).  Each
        # header advertises a frame_count slot which indicates how many
        # frames deserialization will consume. The class used to construct
        # an object is named under the key "type-serialized" to match with
        # Dask's serialization protocol (see
        # distributed.protocol.serialize). Since column dtypes may either be
        # cudf native or foreign some special-casing is required here for
        # serialization.

        header: Dict[Any, Any] = {}
        frames = []
        header["type-serialized"] = pickle.dumps(type(self))
        try:
            dtype, dtype_frames = self.dtype.serialize()
            header["dtype"] = dtype
            frames.extend(dtype_frames)
            header["dtype-is-cudf-serialized"] = True
        except AttributeError:
            header["dtype"] = pickle.dumps(self.dtype)
            header["dtype-is-cudf-serialized"] = False

        if self.data is not None:
            data_header, data_frames = self.data.serialize()
            header["data"] = data_header
            frames.extend(data_frames)

        if self.mask is not None:
            mask_header, mask_frames = self.mask.serialize()
            header["mask"] = mask_header
            frames.extend(mask_frames)
        if self.children:
            child_headers, child_frames = zip(
                *(c.serialize() for c in self.children)
            )
            header["subheaders"] = list(child_headers)
            frames.extend(chain(*child_frames))
        header["size"] = self.size
        header["frame_count"] = len(frames)
        return header, frames

    @classmethod
    def deserialize(cls, header: dict, frames: list) -> ColumnBase:
        def unpack(header, frames) -> Tuple[Any, list]:
            count = header["frame_count"]
            klass = pickle.loads(header["type-serialized"])
            obj = klass.deserialize(header, frames[:count])
            return obj, frames[count:]

        assert header["frame_count"] == len(frames), (
            f"Deserialization expected {header['frame_count']} frames, "
            f"but received {len(frames)}"
        )
        if header["dtype-is-cudf-serialized"]:
            dtype, frames = unpack(header["dtype"], frames)
        else:
            dtype = pickle.loads(header["dtype"])
        if "data" in header:
            data, frames = unpack(header["data"], frames)
        else:
            data = None
        if "mask" in header:
            mask, frames = unpack(header["mask"], frames)
        else:
            mask = None
        children = []
        if "subheaders" in header:
            for h in header["subheaders"]:
                child, frames = unpack(h, frames)
                children.append(child)
        assert len(frames) == 0, "Deserialization did not consume all frames"
        return build_column(
            data=data,
            dtype=dtype,
            mask=mask,
            size=header.get("size", None),
            children=tuple(children),
        )

    def unary_operator(self, unaryop: str):
        raise TypeError(
            f"Operation {unaryop} not supported for dtype {self.dtype}."
        )

    def normalize_binop_value(
        self, other: ScalarLike
    ) -> Union[ColumnBase, ScalarLike]:
        raise NotImplementedError

    def _reduce(
        self,
        op: str,
        skipna: Optional[bool] = None,
        min_count: int = 0,
        *args,
        **kwargs,
    ) -> ScalarLike:
        """Compute {op} of column values.

        skipna : bool
            Whether or not na values must be skipped.
        min_count : int, default 0
            The minimum number of entries for the reduction, otherwise the
            reduction returns NaN.
        """
        preprocessed = self._process_for_reduction(
            skipna=skipna, min_count=min_count
        )
        if isinstance(preprocessed, ColumnBase):
            return libcudf.reduce.reduce(op, preprocessed, **kwargs)
        return preprocessed

    def _process_for_reduction(
        self, skipna: Optional[bool] = None, min_count: int = 0
    ) -> Union[ColumnBase, ScalarLike]:
        if skipna is None:
            skipna = True

        if self.has_nulls():
            if skipna:
                result_col = self.dropna()
            else:
                return cudf.utils.dtypes._get_nan_for_dtype(self.dtype)

        result_col = self

        # TODO: If and when pandas decides to validate that `min_count` >= 0 we
        # should insert comparable behavior.
        # https://github.com/pandas-dev/pandas/issues/50022
        if min_count > 0:
            valid_count = len(result_col) - result_col.null_count
            if valid_count < min_count:
                return cudf.utils.dtypes._get_nan_for_dtype(self.dtype)
        return result_col

    def _reduction_result_dtype(self, reduction_op: str) -> Dtype:
        """
        Determine the correct dtype to pass to libcudf based on
        the input dtype, data dtype, and specific reduction op
        """
        return self.dtype

    def _with_type_metadata(self: ColumnBase, dtype: Dtype) -> ColumnBase:
        """
        Copies type metadata from self onto other, returning a new column.

        When ``self`` is a nested column, recursively apply this function on
        the children of ``self``.
        """
        return self

    def _label_encoding(
        self,
        cats: ColumnBase,
        dtype: Optional[Dtype] = None,
        na_sentinel: Optional[ScalarLike] = None,
    ):
        """
        Convert each value in `self` into an integer code, with `cats`
        providing the mapping between codes and values.

        Examples
        --------
        >>> from cudf.core.column import as_column
        >>> col = as_column(['foo', 'bar', 'foo', 'baz'])
        >>> cats = as_column(['foo', 'bar', 'baz'])
        >>> col._label_encoding(cats)
        <cudf.core.column.numerical.NumericalColumn object at 0x7f99bf3155c0>
        [
          0,
          1,
          0,
          2
        ]
        dtype: int8
        >>> cats = as_column(['foo', 'bar'])
        >>> col._label_encoding(cats)
        <cudf.core.column.numerical.NumericalColumn object at 0x7f99bfde0e40>
        [
          0,
          1,
          0,
          -1
        ]
        dtype: int8
        """
        from cudf._lib.join import join as cpp_join

        if na_sentinel is None or na_sentinel.value is cudf.NA:
            na_sentinel = cudf.Scalar(-1)

        def _return_sentinel_column():
            return cudf.core.column.full(
                size=len(self), fill_value=na_sentinel, dtype=dtype
            )

        if dtype is None:
            dtype = min_scalar_type(max(len(cats), na_sentinel), 8)

        if is_mixed_with_object_dtype(self, cats):
            return _return_sentinel_column()

        try:
            # Where there is a type-cast failure, we have
            # to catch the exception and return encoded labels
            # with na_sentinel values as there would be no corresponding
            # encoded values of cats in self.
            cats = cats.astype(self.dtype)
        except ValueError:
            return _return_sentinel_column()

        left_gather_map, right_gather_map = cpp_join(
            [self], [cats], how="left"
        )
        codes = libcudf.copying.gather(
            [as_column(range(len(cats)), dtype=dtype)],
            right_gather_map,
            nullify=True,
        )
        del right_gather_map
        # reorder `codes` so that its values correspond to the
        # values of `self`:
        (codes,) = libcudf.sort.sort_by_key(
            codes, [left_gather_map], [True], ["last"], stable=True
        )
        return codes.fillna(na_sentinel.value)


def column_empty_like(
    column: ColumnBase,
    dtype: Optional[Dtype] = None,
    masked: bool = False,
    newsize: Optional[int] = None,
) -> ColumnBase:
    """Allocate a new column like the given *column*"""
    if dtype is None:
        dtype = column.dtype
    row_count = len(column) if newsize is None else newsize

    if (
        hasattr(column, "dtype")
        and _is_categorical_dtype(column.dtype)
        and dtype == column.dtype
    ):
        catcolumn = cast("cudf.core.column.CategoricalColumn", column)
        codes = column_empty_like(
            catcolumn.codes, masked=masked, newsize=newsize
        )
        return build_column(
            data=None,
            dtype=dtype,
            mask=codes.base_mask,
            children=(codes,),
            size=codes.size,
        )

    return column_empty(row_count, dtype, masked)


def column_empty_like_same_mask(
    column: ColumnBase, dtype: Dtype
) -> ColumnBase:
    """Create a new empty Column with the same length and the same mask.

    Parameters
    ----------
    dtype : np.dtype like
        The dtype of the data buffer.
    """
    result = column_empty_like(column, dtype)
    if column.nullable:
        result = result.set_mask(column.mask)
    return result


def column_empty(
    row_count: int, dtype: Dtype = "object", masked: bool = False
) -> ColumnBase:
    """Allocate a new column like the given row_count and dtype."""
    dtype = cudf.dtype(dtype)
    children = ()  # type: Tuple[ColumnBase, ...]

    if isinstance(dtype, StructDtype):
        data = None
        children = tuple(
            column_empty(row_count, field_dtype)
            for field_dtype in dtype.fields.values()
        )
    elif isinstance(dtype, ListDtype):
        data = None
        children = (
            full(row_count + 1, 0, dtype=libcudf.types.size_type_dtype),
            column_empty(row_count, dtype=dtype.element_type),
        )
    elif isinstance(dtype, CategoricalDtype):
        data = None
        children = (
            build_column(
                data=as_buffer(
                    rmm.DeviceBuffer(
                        size=row_count
                        * cudf.dtype(libcudf.types.size_type_dtype).itemsize
                    )
                ),
                dtype=libcudf.types.size_type_dtype,
            ),
        )
    elif dtype.kind in "OU" and not isinstance(dtype, DecimalDtype):
        data = as_buffer(rmm.DeviceBuffer(size=0))
        children = (
            full(row_count + 1, 0, dtype=libcudf.types.size_type_dtype),
        )
    else:
        data = as_buffer(rmm.DeviceBuffer(size=row_count * dtype.itemsize))

    if masked:
        mask = create_null_mask(row_count, state=MaskState.ALL_NULL)
    else:
        mask = None

    return build_column(
        data, dtype, mask=mask, size=row_count, children=children
    )


def build_column(
    data: Union[Buffer, None],
    dtype: Dtype,
    *,
    size: Optional[int] = None,
    mask: Optional[Buffer] = None,
    offset: int = 0,
    null_count: Optional[int] = None,
    children: Tuple[ColumnBase, ...] = (),
) -> ColumnBase:
    """
    Build a Column of the appropriate type from the given parameters

    Parameters
    ----------
    data : Buffer
        The data buffer (can be None if constructing certain Column
        types like StringColumn, ListColumn, or CategoricalColumn)
    dtype
        The dtype associated with the Column to construct
    mask : Buffer, optional
        The mask buffer
    size : int, optional
    offset : int, optional
    children : tuple, optional
    """
    dtype = cudf.dtype(dtype)

    if _is_non_decimal_numeric_dtype(dtype):
        assert data is not None
        col = cudf.core.column.NumericalColumn(
            data=data,
            dtype=dtype,
            mask=mask,
            size=size,
            offset=offset,
            null_count=null_count,
        )
        return col

    if isinstance(dtype, CategoricalDtype):
        if not len(children) == 1:
            raise ValueError(
                "Must specify exactly one child column for CategoricalColumn"
            )
        if not isinstance(children[0], ColumnBase):
            raise TypeError("children must be a tuple of Columns")
        return cudf.core.column.CategoricalColumn(
            dtype=dtype,
            mask=mask,
            size=size,
            offset=offset,
            null_count=null_count,
            children=children,
        )
    elif dtype.type is np.datetime64:
        if data is None:
            raise TypeError("Must specify data buffer")
        return cudf.core.column.DatetimeColumn(
            data=data,
            dtype=dtype,
            mask=mask,
            size=size,
            offset=offset,
            null_count=null_count,
        )
    elif isinstance(dtype, pd.DatetimeTZDtype):
        if data is None:
            raise TypeError("Must specify data buffer")
        return cudf.core.column.datetime.DatetimeTZColumn(
            data=data,
            dtype=dtype,
            mask=mask,
            size=size,
            offset=offset,
            null_count=null_count,
        )
    elif dtype.type is np.timedelta64:
        if data is None:
            raise TypeError("Must specify data buffer")
        return cudf.core.column.TimeDeltaColumn(
            data=data,
            dtype=dtype,
            mask=mask,
            size=size,
            offset=offset,
            null_count=null_count,
        )
    elif dtype.type in (np.object_, np.str_):
        return cudf.core.column.StringColumn(
            data=data,
            mask=mask,
            size=size,
            offset=offset,
            children=children,
            null_count=null_count,
        )
    elif isinstance(dtype, ListDtype):
        return cudf.core.column.ListColumn(
            size=size,
            dtype=dtype,
            mask=mask,
            offset=offset,
            null_count=null_count,
            children=children,
        )
    elif isinstance(dtype, IntervalDtype):
        return cudf.core.column.IntervalColumn(
            dtype=dtype,
            mask=mask,
            size=size,
            offset=offset,
            children=children,
            null_count=null_count,
        )
    elif isinstance(dtype, StructDtype):
        if size is None:
            raise TypeError("Must specify size")
        return cudf.core.column.StructColumn(
            data=data,
            dtype=dtype,
            size=size,
            offset=offset,
            mask=mask,
            null_count=null_count,
            children=children,
        )
    elif isinstance(dtype, cudf.Decimal64Dtype):
        if size is None:
            raise TypeError("Must specify size")
        return cudf.core.column.Decimal64Column(
            data=data,
            size=size,
            offset=offset,
            dtype=dtype,
            mask=mask,
            null_count=null_count,
            children=children,
        )
    elif isinstance(dtype, cudf.Decimal32Dtype):
        if size is None:
            raise TypeError("Must specify size")
        return cudf.core.column.Decimal32Column(
            data=data,
            size=size,
            offset=offset,
            dtype=dtype,
            mask=mask,
            null_count=null_count,
            children=children,
        )
    elif isinstance(dtype, cudf.Decimal128Dtype):
        if size is None:
            raise TypeError("Must specify size")
        return cudf.core.column.Decimal128Column(
            data=data,
            size=size,
            offset=offset,
            dtype=dtype,
            mask=mask,
            null_count=null_count,
            children=children,
        )
    else:
        raise TypeError(f"Unrecognized dtype: {dtype}")


def build_categorical_column(
    categories: ColumnBase,
    codes: ColumnBase,
    mask: Optional[Buffer] = None,
    size: Optional[int] = None,
    offset: int = 0,
    null_count: Optional[int] = None,
    ordered: bool = False,
) -> "cudf.core.column.CategoricalColumn":
    """
    Build a CategoricalColumn

    Parameters
    ----------
    categories : Column
        Column of categories
    codes : Column
        Column of codes, the size of the resulting Column will be
        the size of `codes`
    mask : Buffer
        Null mask
    size : int, optional
    offset : int, optional
    ordered : bool, default False
        Indicates whether the categories are ordered
    """
    codes_dtype = min_unsigned_type(len(categories))
    codes = as_column(codes)
    if codes.dtype != codes_dtype:
        codes = codes.astype(codes_dtype)

    dtype = CategoricalDtype(categories=categories, ordered=ordered)

    result = build_column(
        data=None,
        dtype=dtype,
        mask=mask,
        size=size,
        offset=offset,
        null_count=null_count,
        children=(codes,),
    )
    return cast("cudf.core.column.CategoricalColumn", result)


def build_list_column(
    indices: ColumnBase,
    elements: ColumnBase,
    mask: Optional[Buffer] = None,
    size: Optional[int] = None,
    offset: int = 0,
    null_count: Optional[int] = None,
) -> "cudf.core.column.ListColumn":
    """
    Build a ListColumn

    Parameters
    ----------
    indices : ColumnBase
        Column of list indices
    elements : ColumnBase
        Column of list elements
    mask: Buffer
        Null mask
    size: int, optional
    offset: int, optional
    """
    dtype = ListDtype(element_type=elements.dtype)
    if size is None:
        if indices.size == 0:
            size = 0
        else:
            # one less because the last element of offsets is the number of
            # bytes in the data buffer
            size = indices.size - 1
        size = size - offset

    result = build_column(
        data=None,
        dtype=dtype,
        mask=mask,
        size=size,
        offset=offset,
        null_count=null_count,
        children=(indices, elements),
    )

    return cast("cudf.core.column.ListColumn", result)


def build_struct_column(
    names: Sequence[str],
    children: Tuple[ColumnBase, ...],
    dtype: Optional[Dtype] = None,
    mask: Optional[Buffer] = None,
    size: Optional[int] = None,
    offset: int = 0,
    null_count: Optional[int] = None,
) -> "cudf.core.column.StructColumn":
    """
    Build a StructColumn

    Parameters
    ----------
    names : sequence of strings
        Field names to map to children dtypes, must be strings.
    children : tuple

    mask: Buffer
        Null mask
    size: int, optional
    offset: int, optional
    """
    if dtype is None:
        dtype = StructDtype(
            fields={name: col.dtype for name, col in zip(names, children)}
        )

    result = build_column(
        data=None,
        dtype=dtype,
        mask=mask,
        size=size,
        offset=offset,
        null_count=null_count,
        children=children,
    )

    return cast("cudf.core.column.StructColumn", result)


def _make_copy_replacing_NaT_with_null(column):
    """Return a copy with NaT values replaced with nulls."""
    if np.issubdtype(column.dtype, np.timedelta64):
        na_value = np.timedelta64("NaT", column.time_unit)
    elif np.issubdtype(column.dtype, np.datetime64):
        na_value = np.datetime64("NaT", column.time_unit)
    else:
        raise ValueError("This type does not support replacing NaT with null.")

    null = column_empty_like(column, masked=True, newsize=1)
    out_col = cudf._lib.replace.replace(
        column,
        build_column(
            as_buffer(np.array([na_value], dtype=column.dtype).view("|u1")),
            dtype=column.dtype,
        ),
        null,
    )
    return out_col


def check_invalid_array(shape: tuple, dtype):
    """Invalid ndarrays properties that are not supported"""
    if len(shape) > 1:
        raise ValueError("Data must be 1-dimensional")
    elif dtype == "float16":
        raise TypeError("Unsupported type float16")


def as_memoryview(arbitrary: Any) -> Optional[memoryview]:
    try:
        return memoryview(arbitrary)
    except TypeError:
        return None


def as_column(
    arbitrary: Any,
    nan_as_null: Optional[bool] = None,
    dtype: Optional[Dtype] = None,
    length: Optional[int] = None,
):
    """Create a Column from an arbitrary object

    Parameters
    ----------
    arbitrary : object
        Object to construct the Column from. See *Notes*.
    nan_as_null : bool, optional, default None
        If None (default), treats NaN values in arbitrary as null if there is
        no mask passed along with it. If True, combines the mask and NaNs to
        form a new validity mask. If False, leaves NaN values as is.
        Only applies when arbitrary is not a cudf object (Index, Series, Column).
    dtype : optional
        Optionally typecast the constructed Column to the given
        dtype.
    length : int, optional
        If `arbitrary` is a scalar, broadcast into a Column of
        the given length.

    Returns
    -------
    A Column of the appropriate type and size.

    Notes
    -----
    Currently support inputs are:

    * ``Column``
    * ``Series``
    * ``Index``
    * Scalars (can be broadcasted to a specified `length`)
    * Objects exposing ``__cuda_array_interface__`` (e.g., numba device arrays)
    * Objects exposing ``__array_interface__``(e.g., numpy arrays)
    * pyarrow array
    * pandas.Categorical objects
    * range objects
    """
    if isinstance(arbitrary, (range, pd.RangeIndex, cudf.RangeIndex)):
        column = libcudf.filling.sequence(
            len(arbitrary),
            as_device_scalar(arbitrary.start, dtype=cudf.dtype("int64")),
            as_device_scalar(arbitrary.step, dtype=cudf.dtype("int64")),
        )
        if cudf.get_option("default_integer_bitwidth") and dtype is None:
            dtype = cudf.dtype(
                f'i{cudf.get_option("default_integer_bitwidth")//8}'
            )
        if dtype is not None:
            return column.astype(dtype)
        return column
    elif isinstance(arbitrary, (ColumnBase, cudf.Series, cudf.BaseIndex)):
        # Ignoring nan_as_null per the docstring
        if isinstance(arbitrary, cudf.Series):
            arbitrary = arbitrary._column
        elif isinstance(arbitrary, cudf.BaseIndex):
            arbitrary = arbitrary._values
        if dtype is not None:
            return arbitrary.astype(dtype)
        return arbitrary
    elif hasattr(arbitrary, "__cuda_array_interface__"):
        desc = arbitrary.__cuda_array_interface__
        shape = desc["shape"]
        current_dtype = np.dtype(desc["typestr"])

        check_invalid_array(shape, current_dtype)

        arb_dtype = cudf.dtype(current_dtype)

        if desc.get("mask", None) is not None:
            # Extract and remove the mask from arbitrary before
            # passing to cupy.asarray
            mask = _mask_from_cuda_array_interface_desc(arbitrary)
            arbitrary = SimpleNamespace(__cuda_array_interface__=desc.copy())
            arbitrary.__cuda_array_interface__["mask"] = None
            desc = arbitrary.__cuda_array_interface__
        else:
            mask = None

        arbitrary = cupy.asarray(arbitrary)

        if arb_dtype != current_dtype:
            arbitrary = arbitrary.astype(arb_dtype)
            current_dtype = arb_dtype

        if (
            desc["strides"] is not None
            and not (arbitrary.itemsize,) == arbitrary.strides
        ):
            arbitrary = cupy.ascontiguousarray(arbitrary)

        data = as_buffer(arbitrary, exposed=cudf.get_option("copy_on_write"))
        col = build_column(data, dtype=current_dtype, mask=mask)

        if dtype is not None:
            col = col.astype(dtype)

        if isinstance(col, cudf.core.column.CategoricalColumn):
            return col
        elif np.issubdtype(col.dtype, np.floating):
            if nan_as_null or (mask is None and nan_as_null is None):
                mask = libcudf.transform.nans_to_nulls(col.fillna(np.nan))
                col = col.set_mask(mask)
        elif np.issubdtype(col.dtype, np.datetime64):
            if nan_as_null or (mask is None and nan_as_null is None):
                col = _make_copy_replacing_NaT_with_null(col)
        return col

    elif isinstance(arbitrary, (pa.Array, pa.ChunkedArray)):
        if pa.types.is_float16(arbitrary.type):
            raise NotImplementedError(
                "Type casting from `float16` to `float32` is not "
                "yet supported in pyarrow, see: "
                "https://github.com/apache/arrow/issues/20213"
            )
        elif (nan_as_null is None or nan_as_null) and pa.types.is_floating(
            arbitrary.type
        ):
            arbitrary = pc.if_else(
                pc.is_nan(arbitrary),
                pa.nulls(len(arbitrary), type=arbitrary.type),
                arbitrary,
            )
        col = ColumnBase.from_arrow(arbitrary)

        if isinstance(arbitrary, pa.NullArray):
            if dtype is not None:
                # Cast the column to the `dtype` if specified.
                new_dtype = dtype
            elif len(arbitrary) == 0:
                # If the column is empty, it has to be
                # a `str` dtype.
                new_dtype = cudf.dtype("str")
            else:
                # If the null column is not empty, it has to
                # be of `object` dtype.
                new_dtype = cudf.dtype(arbitrary.type.to_pandas_dtype())

            if cudf.get_option(
                "mode.pandas_compatible"
            ) and new_dtype == cudf.dtype("O"):
                # We internally raise if we do `astype("object")`, hence
                # need to cast to `str` since this is safe to do so because
                # it is a null-array.
                new_dtype = "str"

            col = col.astype(new_dtype)
        elif dtype is not None:
            col = col.astype(dtype)

        return col

    elif isinstance(
        arbitrary, (pd.Series, pd.Index, pd.api.extensions.ExtensionArray)
    ):
        if isinstance(arbitrary.dtype, (pd.SparseDtype, pd.PeriodDtype)):
            raise NotImplementedError(
                f"cuDF does not yet support {type(arbitrary.dtype).__name__}"
            )
        elif (
            cudf.get_option("mode.pandas_compatible")
            and isinstance(arbitrary, (pd.DatetimeIndex, pd.TimedeltaIndex))
            and arbitrary.freq is not None
        ):
            raise NotImplementedError("freq is not implemented yet")
        elif (
            isinstance(arbitrary.dtype, pd.DatetimeTZDtype)
            or (
                isinstance(arbitrary.dtype, pd.IntervalDtype)
                and isinstance(arbitrary.dtype.subtype, pd.DatetimeTZDtype)
            )
            or (
                isinstance(arbitrary.dtype, pd.CategoricalDtype)
                and isinstance(
                    arbitrary.dtype.categories.dtype, pd.DatetimeTZDtype
                )
            )
        ):
            raise NotImplementedError(
                "cuDF does not yet support timezone-aware datetimes"
            )
        elif _is_pandas_nullable_extension_dtype(arbitrary.dtype):
            if cudf.get_option("mode.pandas_compatible"):
                raise NotImplementedError("not supported")
            if isinstance(arbitrary, (pd.Series, pd.Index)):
                # pandas arrays define __arrow_array__ for better
                # pyarrow.array conversion
                arbitrary = arbitrary.array
            data = as_column(
                pa.array(arbitrary, from_pandas=True),
                nan_as_null=nan_as_null,
                dtype=dtype,
                length=length,
            )
        elif isinstance(
            arbitrary.dtype, (pd.CategoricalDtype, pd.IntervalDtype)
        ):
            data = as_column(
                pa.array(arbitrary, from_pandas=True),
                nan_as_null=nan_as_null,
                dtype=dtype,
                length=length,
            )
        elif isinstance(
            arbitrary.dtype, pd.api.extensions.ExtensionDtype
        ) and not isinstance(arbitrary, NumpyExtensionArray):
            raise NotImplementedError(
                "Custom pandas ExtensionDtypes are not supported"
            )
        elif arbitrary.dtype.kind in "fiubmM":
            # numpy dtype like
            if isinstance(arbitrary, NumpyExtensionArray):
                arbitrary = np.array(arbitrary)
            arb_dtype = np.dtype(arbitrary.dtype)
            if arb_dtype.kind == "f" and arb_dtype.itemsize == 2:
                raise TypeError("Unsupported type float16")
            elif arb_dtype.kind in "mM":
                # not supported by cupy
                arbitrary = np.asarray(arbitrary)
            else:
                arbitrary = cupy.asarray(arbitrary)
            data = as_column(
                arbitrary, nan_as_null=nan_as_null, dtype=dtype, length=length
            )
        elif arbitrary.dtype.kind == "O":
            if isinstance(arbitrary, NumpyExtensionArray):
                # infer_dtype does not handle NumpyExtensionArray
                arbitrary = np.array(arbitrary, dtype=object)
            inferred_dtype = infer_dtype(arbitrary)
            if inferred_dtype in ("mixed-integer", "mixed-integer-float"):
                raise MixedTypeError("Cannot create column with mixed types")
            elif inferred_dtype not in (
                "mixed",
                "decimal",
                "string",
                "empty",
                "boolean",
            ):
                raise TypeError(
                    f"Cannot convert a {inferred_dtype} of object type"
                )
            elif nan_as_null is False and (
                pd.isna(arbitrary).any()
                and inferred_dtype not in ("decimal", "empty")
            ):
                # Decimal can hold float("nan")
                # All np.nan is not restricted by type
                raise MixedTypeError(f"Cannot have NaN with {inferred_dtype}")

            pyarrow_array = pa.array(
                arbitrary,
                from_pandas=True,
            )
            data = as_column(
                pyarrow_array,
                dtype=dtype,
                nan_as_null=nan_as_null,
                length=length,
            )
        else:
            raise NotImplementedError(
                f"{type(arbitrary).__name__} with "
                f"{type(arbitrary.dtype).__name__} is not supported."
            )
        if dtype is not None:
            data = data.astype(dtype)

    elif isinstance(arbitrary, (pd.Timestamp, pd.Timedelta)):
        # This will always treat NaTs as nulls since it's not technically a
        # discrete value like NaN
        length = length or 1
        data = as_column(
            pa.array(pd.Series([arbitrary] * length), from_pandas=True)
        )
        if dtype is not None:
            data = data.astype(dtype)

    elif np.isscalar(arbitrary) and not isinstance(arbitrary, memoryview):
        length = length or 1
        if (
            (nan_as_null is True)
            and isinstance(arbitrary, (np.floating, float))
            and np.isnan(arbitrary)
        ):
            arbitrary = None
            if dtype is None:
                dtype = cudf.dtype("float64")

        data = as_column(full(length, arbitrary, dtype=dtype))
        if not nan_as_null and not is_decimal_dtype(data.dtype):
            if np.issubdtype(data.dtype, np.floating):
                data = data.fillna(np.nan)
            elif np.issubdtype(data.dtype, np.datetime64):
                data = data.fillna(np.datetime64("NaT"))

    elif hasattr(arbitrary, "__array_interface__"):
        desc = arbitrary.__array_interface__
        check_invalid_array(desc["shape"], np.dtype(desc["typestr"]))

        # CUDF assumes values are always contiguous
        arbitrary = np.asarray(arbitrary, order="C")

        if arbitrary.dtype.kind in "OSU":
            # Handle case that `arbitrary` elements are cupy arrays
            if len(arbitrary) > 0 and hasattr(
                arbitrary[0], "__cuda_array_interface__"
            ):
                return as_column(
                    cupy.asarray(arbitrary, dtype=arbitrary[0].dtype),
                    nan_as_null=nan_as_null,
                    dtype=dtype,
                    length=length,
                )
            if pd.isna(arbitrary).any():
                arbitrary = pa.array(arbitrary)
            else:
                arbitrary = pd.Series(arbitrary)
            # Let pandas potentially infer object type
            return as_column(arbitrary, dtype=dtype, nan_as_null=nan_as_null)
        elif arbitrary.dtype.kind in "biuf":
            from_pandas = nan_as_null is None or nan_as_null
            return as_column(
                pa.array(arbitrary, from_pandas=from_pandas),
                dtype=dtype,
                nan_as_null=nan_as_null,
            )
        elif arbitrary.dtype.kind in "mM":
            time_unit = get_time_unit(arbitrary)
            if time_unit in ("D", "W", "M", "Y"):
                # TODO: Raise in these cases instead of downcasting to s?
                new_type = f"{arbitrary.dtype.type.__name__}[s]"
                arbitrary = arbitrary.astype(new_type)

            is_nat = np.isnat(arbitrary)
            if (nan_as_null is None or nan_as_null) and is_nat.any():
                # Convert NaT to NA, which pyarrow does by default
                return as_column(
                    pa.array(arbitrary),
                    dtype=dtype,
                    nan_as_null=nan_as_null,
                )
            else:
                buffer = as_buffer(arbitrary.view("|u1"))
                # Consider NaT as NA in the mask
                # but maintain NaT as a value
                bool_mask = as_column(~is_nat)
                mask = as_buffer(bools_to_mask(bool_mask))
                col = build_column(
                    data=buffer, mask=mask, dtype=arbitrary.dtype
                )

<<<<<<< HEAD
                if dtype:
                    col = col.astype(dtype)
                return col
=======
            data = cudf.core.column.timedelta.TimeDeltaColumn(
                data=buffer,
                size=len(arbitrary),
                mask=mask,
                dtype=arbitrary.dtype,
            )
        elif (
            arbitrary.size != 0
            and arb_dtype.kind in ("O")
            and isinstance(arbitrary[0], pd.Interval)
        ):
            # changing from pd array to series,possible arrow bug
            interval_series = pd.Series(arbitrary)
            data = as_column(
                pa.Array.from_pandas(interval_series),
                dtype=arbitrary.dtype,
            )
            if dtype is not None:
                data = data.astype(dtype)
        elif arb_dtype.kind in ("O", "U"):
            data = as_column(pa.array(arbitrary), dtype=dtype)
            # There is no cast operation available for pa.Array from int to
            # str, Hence instead of handling in pa.Array block, we
            # will have to type-cast here.
            if dtype is not None:
                data = data.astype(dtype)
        elif arb_dtype.kind in ("f"):
            if arb_dtype == np.dtype("float16"):
                raise TypeError("Unsupported type float16")
            arb_dtype = cudf.dtype(arb_dtype if dtype is None else dtype)
            data = as_column(
                cupy.asarray(arbitrary, dtype=arb_dtype),
                nan_as_null=nan_as_null,
            )
>>>>>>> c7e3dc5d
        else:
            raise NotImplementedError(f"{arbitrary.dtype} not supported")

    elif (view := as_memoryview(arbitrary)) is not None:
        return as_column(
            np.asarray(view), dtype=dtype, nan_as_null=nan_as_null
        )
    elif isinstance(arbitrary, cudf.Scalar):
        data = ColumnBase.from_scalar(arbitrary, length if length else 1)
    else:
        if dtype is not None:
            # Arrow throws a type error if the input is of
            # mixed-precision and cannot fit into the provided
            # decimal type properly, see:
            # https://github.com/apache/arrow/pull/9948
            # Hence we should let the exception propagate to
            # the user.
            if isinstance(dtype, cudf.core.dtypes.Decimal128Dtype):
                data = pa.array(
                    arbitrary,
                    type=pa.decimal128(
                        precision=dtype.precision, scale=dtype.scale
                    ),
                )
                return cudf.core.column.Decimal128Column.from_arrow(data)
            elif isinstance(dtype, cudf.core.dtypes.Decimal64Dtype):
                data = pa.array(
                    arbitrary,
                    type=pa.decimal128(
                        precision=dtype.precision, scale=dtype.scale
                    ),
                )
                return cudf.core.column.Decimal64Column.from_arrow(data)
            elif isinstance(dtype, cudf.core.dtypes.Decimal32Dtype):
                data = pa.array(
                    arbitrary,
                    type=pa.decimal128(
                        precision=dtype.precision, scale=dtype.scale
                    ),
                )
                return cudf.core.column.Decimal32Column.from_arrow(data)

        pa_type = None
        np_type = None
        try:
            if dtype is not None:
                if dtype in {"category", "interval"} or isinstance(
                    dtype,
                    (
                        cudf.CategoricalDtype,
                        cudf.IntervalDtype,
                        pd.IntervalDtype,
                        pd.CategoricalDtype,
                    ),
                ):
                    raise TypeError
                if isinstance(dtype, pd.DatetimeTZDtype):
                    raise NotImplementedError(
                        "Use `tz_localize()` to construct "
                        "timezone aware data."
                    )
                elif is_datetime64_dtype(dtype):
                    # Error checking only, actual construction happens
                    # below.
                    pa_array = pa.array(arbitrary)
                    if (
                        isinstance(pa_array.type, pa.TimestampType)
                        and pa_array.type.tz is not None
                    ):
                        raise NotImplementedError(
                            "cuDF does not yet support timezone-aware "
                            "datetimes"
                        )
                if is_list_dtype(dtype):
                    data = pa.array(arbitrary)
                    if type(data) not in (pa.ListArray, pa.NullArray):
                        raise ValueError(
                            "Cannot create list column from given data"
                        )
                    return as_column(data, nan_as_null=nan_as_null)
                elif isinstance(dtype, cudf.StructDtype) and not isinstance(
                    dtype, cudf.IntervalDtype
                ):
                    data = pa.array(arbitrary, type=dtype.to_arrow())
                    return as_column(data, nan_as_null=nan_as_null)
                elif isinstance(dtype, cudf.core.dtypes.Decimal128Dtype):
                    data = pa.array(
                        arbitrary,
                        type=pa.decimal128(
                            precision=dtype.precision, scale=dtype.scale
                        ),
                    )
                    return cudf.core.column.Decimal128Column.from_arrow(data)
                elif isinstance(dtype, cudf.core.dtypes.Decimal64Dtype):
                    data = pa.array(
                        arbitrary,
                        type=pa.decimal128(
                            precision=dtype.precision, scale=dtype.scale
                        ),
                    )
                    return cudf.core.column.Decimal64Column.from_arrow(data)
                elif isinstance(dtype, cudf.core.dtypes.Decimal32Dtype):
                    data = pa.array(
                        arbitrary,
                        type=pa.decimal128(
                            precision=dtype.precision, scale=dtype.scale
                        ),
                    )
                    return cudf.core.column.Decimal32Column.from_arrow(data)
                if is_bool_dtype(dtype):
                    # Need this special case handling for bool dtypes,
                    # since 'boolean' & 'pd.BooleanDtype' are not
                    # understood by np.dtype below.
                    dtype = "bool"
                np_dtype = np.dtype(dtype)
                if np_dtype.kind in {"m", "M"}:
                    unit = np.datetime_data(np_dtype)[0]
                    if unit not in {"ns", "us", "ms", "s", "D"}:
                        raise NotImplementedError(
                            f"{dtype=} is not supported."
                        )
                np_type = np_dtype.type
                pa_type = np_to_pa_dtype(np_dtype)
            else:
                # By default cudf constructs a 64-bit column. Setting
                # the `default_*_bitwidth` to 32 will result in a 32-bit
                # column being created.
                if (
                    cudf.get_option("default_integer_bitwidth")
                    and infer_dtype(arbitrary) == "integer"
                ):
                    pa_type = np_to_pa_dtype(
                        _maybe_convert_to_default_type("int")
                    )
                if cudf.get_option("default_float_bitwidth") and infer_dtype(
                    arbitrary
                ) in (
                    "floating",
                    "mixed-integer-float",
                ):
                    pa_type = np_to_pa_dtype(
                        _maybe_convert_to_default_type("float")
                    )

            if (
                cudf.get_option("mode.pandas_compatible")
                and isinstance(
                    arbitrary, (pd.Index, pd.api.extensions.ExtensionArray)
                )
                and _is_pandas_nullable_extension_dtype(arbitrary.dtype)
            ):
                raise NotImplementedError("not supported")

            pyarrow_array = pa.array(
                arbitrary,
                type=pa_type,
                from_pandas=True if nan_as_null is None else nan_as_null,
            )

            if (
                isinstance(pyarrow_array, pa.NullArray)
                and pa_type is None
                and dtype is None
                and getattr(arbitrary, "dtype", None) == cudf.dtype("object")
            ):
                # pa.array constructor returns a NullArray
                # for empty arrays, instead of a StringArray.
                # This issue is only specific to this dtype,
                # all other dtypes, result in their corresponding
                # arrow array creation.
                dtype = cudf.dtype("str")
                pyarrow_array = pyarrow_array.cast(np_to_pa_dtype(dtype))

            if (
                isinstance(arbitrary, pd.Index)
                and arbitrary.dtype == cudf.dtype("object")
                and (
                    cudf.dtype(pyarrow_array.type.to_pandas_dtype())
                    != cudf.dtype(arbitrary.dtype)
                )
            ):
                raise MixedTypeError("Cannot create column with mixed types")

            if (
                cudf.get_option("mode.pandas_compatible")
                and pa.types.is_integer(pyarrow_array.type)
                and pyarrow_array.null_count
            ):
                pyarrow_array = pyarrow_array.cast("float64").fill_null(np.nan)

            data = as_column(
                pyarrow_array,
                dtype=dtype,
                nan_as_null=nan_as_null,
            )
        except (pa.ArrowInvalid, pa.ArrowTypeError, TypeError) as e:
            if isinstance(e, MixedTypeError):
                raise TypeError(str(e))
            if _is_categorical_dtype(dtype):
                sr = pd.Series(arbitrary, dtype="category")
                data = as_column(sr, nan_as_null=nan_as_null, dtype=dtype)
            elif np_type == np.str_:
                sr = pd.Series(arbitrary, dtype="str")
                data = as_column(sr, nan_as_null=nan_as_null)
            elif dtype == "interval" or isinstance(
                dtype, (pd.IntervalDtype, cudf.IntervalDtype)
            ):
                sr = pd.Series(arbitrary, dtype="interval")
                data = as_column(sr, nan_as_null=nan_as_null, dtype=dtype)
            elif (
                isinstance(arbitrary, Sequence)
                and len(arbitrary) > 0
                and any(
                    cudf.utils.dtypes.is_column_like(arb) for arb in arbitrary
                )
            ):
                return cudf.core.column.ListColumn.from_sequences(arbitrary)
            elif isinstance(arbitrary, abc.Iterable) or isinstance(
                arbitrary, abc.Sequence
            ):
                data = as_column(
                    _construct_array(arbitrary, dtype),
                    dtype=dtype,
                    nan_as_null=nan_as_null,
                )
            else:
                raise e
    return data


def _construct_array(
    arbitrary: Any, dtype: Optional[Dtype]
) -> Union[np.ndarray, cupy.ndarray, pd.api.extensions.ExtensionArray]:
    """
    Construct a CuPy/NumPy/Pandas array from `arbitrary`
    """
    try:
        dtype = dtype if dtype is None else cudf.dtype(dtype)
        arbitrary = cupy.asarray(arbitrary, dtype=dtype)
    except (TypeError, ValueError):
        native_dtype = dtype
        inferred_dtype = infer_dtype(arbitrary, skipna=False)
        if (
            dtype is None
            and not cudf._lib.scalar._is_null_host_scalar(arbitrary)
            and inferred_dtype
            in (
                "mixed",
                "mixed-integer",
            )
        ):
            native_dtype = "object"
        if inferred_dtype == "interval":
            # Only way to construct an Interval column.
            return pd.array(arbitrary)
        elif (
            inferred_dtype == "string" and getattr(dtype, "kind", None) == "M"
        ):
            # We may have date-like strings with timezones
            try:
                with warnings.catch_warnings():
                    # Need to ignore userwarnings when
                    # datetime format cannot be inferred.
                    warnings.simplefilter("ignore", UserWarning)
                    pd_arbitrary = pd.to_datetime(arbitrary)
                if isinstance(pd_arbitrary.dtype, pd.DatetimeTZDtype):
                    raise NotImplementedError(
                        "cuDF does not yet support timezone-aware datetimes"
                    )
                return pd_arbitrary.to_numpy()
            except pd.errors.OutOfBoundsDatetime:
                # https://github.com/pandas-dev/pandas/issues/55096
                pass

        arbitrary = np.asarray(
            arbitrary,
            dtype=native_dtype
            if native_dtype is None
            else np.dtype(native_dtype),
        )
    return arbitrary


def _mask_from_cuda_array_interface_desc(obj) -> Union[Buffer, None]:
    desc = obj.__cuda_array_interface__
    mask = desc.get("mask", None)

    if mask is not None:
        desc = mask.__cuda_array_interface__
        ptr = desc["data"][0]
        nelem = desc["shape"][0]
        typestr = desc["typestr"]
        typecode = typestr[1]
        if typecode == "t":
            mask_size = bitmask_allocation_size_bytes(nelem)
            mask = as_buffer(data=ptr, size=mask_size, owner=obj)
        elif typecode == "b":
            col = as_column(mask)
            mask = bools_to_mask(col)
        else:
            raise NotImplementedError(
                f"Cannot infer mask from typestr {typestr}"
            )
    return mask


def serialize_columns(columns) -> Tuple[List[dict], List]:
    """
    Return the headers and frames resulting
    from serializing a list of Column
    Parameters
    ----------
    columns : list
        list of Columns to serialize
    Returns
    -------
    headers : list
        list of header metadata for each Column
    frames : list
        list of frames
    """
    headers: List[Dict[Any, Any]] = []
    frames = []

    if len(columns) > 0:
        header_columns = [c.serialize() for c in columns]
        headers, column_frames = zip(*header_columns)
        for f in column_frames:
            frames.extend(f)

    return headers, frames


def deserialize_columns(headers: List[dict], frames: List) -> List[ColumnBase]:
    """
    Construct a list of Columns from a list of headers
    and frames.
    """
    columns = []

    for meta in headers:
        col_frame_count = meta["frame_count"]
        col_typ = pickle.loads(meta["type-serialized"])
        colobj = col_typ.deserialize(meta, frames[:col_frame_count])
        columns.append(colobj)
        # Advance frames
        frames = frames[col_frame_count:]

    return columns


def full(
    size: int, fill_value: ScalarLike, dtype: Optional[Dtype] = None
) -> ColumnBase:
    """
    Returns a column of given size and dtype, filled with a given value.

    Parameters
    ----------
    size : int
        size of the expected column.
    fill_value : scalar
         A scalar value to fill a new array.
    dtype : default None
        Data type specifier. It is inferred from other arguments by default.

    Returns
    -------
    Column

    Examples
    --------
    >>> import cudf
    >>> col = cudf.core.column.full(size=5, fill_value=7, dtype='int8')
    >>> col
    <cudf.core.column.numerical.NumericalColumn object at 0x7fa0912e8b90>
    >>> cudf.Series(col)
    0    7
    1    7
    2    7
    3    7
    4    7
    dtype: int8
    """
    return ColumnBase.from_scalar(cudf.Scalar(fill_value, dtype), size)


def concat_columns(objs: "MutableSequence[ColumnBase]") -> ColumnBase:
    """Concatenate a sequence of columns."""
    if len(objs) == 0:
        dtype = cudf.dtype(None)
        return column_empty(0, dtype=dtype, masked=True)

    # If all columns are `NumericalColumn` with different dtypes,
    # we cast them to a common dtype.
    # Notice, we can always cast pure null columns
    not_null_col_dtypes = [o.dtype for o in objs if o.null_count != len(o)]
    if len(not_null_col_dtypes) and all(
        _is_non_decimal_numeric_dtype(dtyp)
        and np.issubdtype(dtyp, np.datetime64)
        for dtyp in not_null_col_dtypes
    ):
        common_dtype = find_common_type(not_null_col_dtypes)
        # Cast all columns to the common dtype
        objs = [obj.astype(common_dtype) for obj in objs]

    # Find the first non-null column:
    head = next((obj for obj in objs if obj.null_count != len(obj)), objs[0])

    for i, obj in enumerate(objs):
        # Check that all columns are the same type:
        if not is_dtype_equal(obj.dtype, head.dtype):
            # if all null, cast to appropriate dtype
            if obj.null_count == len(obj):
                objs[i] = column_empty_like(
                    head, dtype=head.dtype, masked=True, newsize=len(obj)
                )
            else:
                raise ValueError("All columns must be the same type")

    # TODO: This logic should be generalized to a dispatch to
    # ColumnBase._concat so that all subclasses can override necessary
    # behavior. However, at the moment it's not clear what that API should look
    # like, so CategoricalColumn simply implements a minimal working API.
    if all(isinstance(o.dtype, CategoricalDtype) for o in objs):
        return cudf.core.column.categorical.CategoricalColumn._concat(
            cast(
                MutableSequence[
                    cudf.core.column.categorical.CategoricalColumn
                ],
                objs,
            )
        )

    newsize = sum(map(len, objs))
    if newsize > libcudf.MAX_COLUMN_SIZE:
        raise MemoryError(
            f"Result of concat cannot have "
            f"size > {libcudf.MAX_COLUMN_SIZE_STR}"
        )
    elif newsize == 0:
        return column_empty(0, head.dtype, masked=True)

    # Filter out inputs that have 0 length, then concatenate.
    return libcudf.concat.concat_columns([o for o in objs if len(o)])<|MERGE_RESOLUTION|>--- conflicted
+++ resolved
@@ -2167,49 +2167,11 @@
                     data=buffer, mask=mask, dtype=arbitrary.dtype
                 )
 
-<<<<<<< HEAD
                 if dtype:
                     col = col.astype(dtype)
                 return col
-=======
-            data = cudf.core.column.timedelta.TimeDeltaColumn(
-                data=buffer,
-                size=len(arbitrary),
-                mask=mask,
-                dtype=arbitrary.dtype,
-            )
-        elif (
-            arbitrary.size != 0
-            and arb_dtype.kind in ("O")
-            and isinstance(arbitrary[0], pd.Interval)
-        ):
-            # changing from pd array to series,possible arrow bug
-            interval_series = pd.Series(arbitrary)
-            data = as_column(
-                pa.Array.from_pandas(interval_series),
-                dtype=arbitrary.dtype,
-            )
-            if dtype is not None:
-                data = data.astype(dtype)
-        elif arb_dtype.kind in ("O", "U"):
-            data = as_column(pa.array(arbitrary), dtype=dtype)
-            # There is no cast operation available for pa.Array from int to
-            # str, Hence instead of handling in pa.Array block, we
-            # will have to type-cast here.
-            if dtype is not None:
-                data = data.astype(dtype)
-        elif arb_dtype.kind in ("f"):
-            if arb_dtype == np.dtype("float16"):
-                raise TypeError("Unsupported type float16")
-            arb_dtype = cudf.dtype(arb_dtype if dtype is None else dtype)
-            data = as_column(
-                cupy.asarray(arbitrary, dtype=arb_dtype),
-                nan_as_null=nan_as_null,
-            )
->>>>>>> c7e3dc5d
         else:
             raise NotImplementedError(f"{arbitrary.dtype} not supported")
-
     elif (view := as_memoryview(arbitrary)) is not None:
         return as_column(
             np.asarray(view), dtype=dtype, nan_as_null=nan_as_null
