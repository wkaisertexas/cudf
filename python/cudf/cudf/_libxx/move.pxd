# Copyright (c) 2020, NVIDIA CORPORATION.

from libcpp.memory cimport unique_ptr
from libcpp.vector cimport vector
from libcpp.pair cimport pair
from rmm._lib.device_buffer cimport device_buffer
from cudf._libxx.cpp.types cimport (
    size_type,
)
from cudf._libxx.cpp.aggregation cimport aggregation
from cudf._libxx.cpp.scalar.scalar cimport scalar
from cudf._libxx.cpp.column.column cimport column, column_contents
from cudf._libxx.cpp.column.column_view cimport column_view
from cudf._libxx.cpp.table.table cimport table
<<<<<<< HEAD
from cudf._libxx.cpp.groupby cimport (
    groups,
    aggregation_request,
    aggregation_result
)
=======
from cudf._libxx.cpp.table.table_view cimport table_view
>>>>>>> 61dacf9b
from pyarrow.includes.libarrow cimport CMessageReader
cimport cudf._libxx.cpp.io.types as cudf_io_types


# Note: declaring `move()` with `except +` doesn't work.
#
# Consider:
#     cdef unique_ptr[int] x = move(y)
#
# If `move()` is declared with `except +`, the generated C++ code
# looks something like this:
#
#    std::unique_ptr<int>  __pyx_v_x;
#    std::unique_ptr<int>  __pyx_v_y;
#    std::unique_ptr<int>  __pyx_t_1;
#    try {
#      __pyx_t_1 = std::move(__pyx_v_y);
#    } catch(...) {
#      __Pyx_CppExn2PyErr();
#      __PYX_ERR(0, 8, __pyx_L1_error)
#    }
#    __pyx_v_x = __pyx_t_1;
#
# where the last statement will result in a compiler error
# (copying a unique_ptr).
#
cdef extern from "<utility>" namespace "std" nogil:
    cdef unique_ptr[column] move(unique_ptr[column])
    cdef unique_ptr[table] move(unique_ptr[table])
    cdef unique_ptr[aggregation] move(unique_ptr[aggregation])
    cdef unique_ptr[CMessageReader] move(unique_ptr[CMessageReader])
    cdef vector[unique_ptr[column]] move(vector[unique_ptr[column]])
    cdef vector[unique_ptr[table]] move(vector[unique_ptr[table]])
    cdef vector[column_view] move(vector[column_view])
    cdef vector[table_view] move(vector[table_view])
    cdef pair[unique_ptr[table], vector[size_type]] move(
        pair[unique_ptr[table], vector[size_type]])
    cdef device_buffer move(device_buffer)
    cdef unique_ptr[device_buffer] move(unique_ptr[device_buffer])
    cdef unique_ptr[scalar] move(unique_ptr[scalar])
    cdef pair[unique_ptr[device_buffer], size_type] move(
        pair[unique_ptr[device_buffer], size_type]
    )
    cdef column_contents move(column_contents)
    cdef groups move(groups)
    cdef aggregation_request move(aggregation_request)
    cdef aggregation_result move(aggregation_result)
    cdef pair[unique_ptr[table], vector[aggregation_result]] move(
        pair[unique_ptr[table], vector[aggregation_result]]
    )
    cdef cudf_io_types.source_info move(cudf_io_types.source_info)
    cdef cudf_io_types.table_with_metadata move(
        cudf_io_types.table_with_metadata)<|MERGE_RESOLUTION|>--- conflicted
+++ resolved
@@ -12,15 +12,12 @@
 from cudf._libxx.cpp.column.column cimport column, column_contents
 from cudf._libxx.cpp.column.column_view cimport column_view
 from cudf._libxx.cpp.table.table cimport table
-<<<<<<< HEAD
 from cudf._libxx.cpp.groupby cimport (
     groups,
     aggregation_request,
     aggregation_result
 )
-=======
 from cudf._libxx.cpp.table.table_view cimport table_view
->>>>>>> 61dacf9b
 from pyarrow.includes.libarrow cimport CMessageReader
 cimport cudf._libxx.cpp.io.types as cudf_io_types
 
