# Copyright (c) 2018, NVIDIA CORPORATION.

"""
This file provide binding to the libgdf library.
"""
import ctypes
import contextlib
import itertools

import numpy as np
import pandas as pd
import pyarrow as pa

from numba import cuda

from libgdf_cffi import ffi, libgdf
from . import cudautils
from .utils import calc_chunk_size, mask_dtype, mask_bitsize


def unwrap_devary(devary):
    ptrval = devary.device_ctypes_pointer.value
    ptrval = ptrval or ffi.NULL   # replace None with NULL
    return ffi.cast('void*', ptrval)


def unwrap_mask(devary):
    ptrval = devary.device_ctypes_pointer.value
    ptrval = ptrval or ffi.NULL   # replace None with NULL
    return ffi.cast('gdf_valid_type*', ptrval), ptrval


def columnview_from_devary(devary, dtype=None):
    return _columnview(size=devary.size,  data=unwrap_devary(devary),
                       mask=ffi.NULL, dtype=dtype or devary.dtype,
                       null_count=0)


def _columnview(size, data, mask, dtype, null_count):
    colview = ffi.new('gdf_column*')
    if null_count is None:
        libgdf.gdf_column_view(
            colview,
            data,
            mask,
            size,
            np_to_gdf_dtype(dtype),
            )
    else:
        libgdf.gdf_column_view_augmented(
            colview,
            data,
            mask,
            size,
            np_to_gdf_dtype(dtype),
            null_count,
            )
    return colview


def columnview(size, data, mask=None, dtype=None, null_count=None):
    """
    Make a column view.

    Parameters
    ----------
    size : int
        Data count.
    data : Buffer
        The data buffer.
    mask : Buffer; optional
        The mask buffer.
    dtype : numpy.dtype; optional
        The dtype of the data.  Defaults to *data.dtype*.
    """
    def unwrap(buffer):
        if buffer is None:
            return ffi.NULL
        assert buffer.mem.is_c_contiguous(), "libGDF expects contiguous memory"
        devary = buffer.to_gpu_array()
        return unwrap_devary(devary)

    if mask is not None:
        assert null_count is not None
    dtype = dtype or data.dtype
    return _columnview(size=size, data=unwrap(data), mask=unwrap(mask),
                       dtype=dtype, null_count=null_count)


def apply_binaryop(binop, lhs, rhs, out):
    """Apply binary operator *binop* to operands *lhs* and *rhs*.
    The result is stored to *out*.

    Returns the number of null values.
    """
    args = (lhs.cffi_view, rhs.cffi_view, out.cffi_view)
    # apply binary operator
    binop(*args)
    # validity mask
    if out.has_null_mask:
        return apply_mask_and(lhs, rhs, out)
    else:
        return 0


def apply_unaryop(unaop, inp, out):
    """Apply unary operator *unaop* to *inp* and store to *out*.

    """
    args = (inp.cffi_view, out.cffi_view)
    # apply unary operator
    unaop(*args)


def apply_mask_and(col, mask, out):
    args = (col.cffi_view, mask.cffi_view, out.cffi_view)
    libgdf.gdf_validity_and(*args)
    nnz = count_nonzero_mask(out.mask.mem, size=len(out))
    return len(out) - nnz


np_gdf_dict = {np.float64: libgdf.GDF_FLOAT64,
               np.float32: libgdf.GDF_FLOAT32,
               np.int64:   libgdf.GDF_INT64,
               np.int32:   libgdf.GDF_INT32,
               np.int16:   libgdf.GDF_INT16,
               np.int8:    libgdf.GDF_INT8,
               np.bool_:   libgdf.GDF_INT8,
               np.datetime64: libgdf.GDF_DATE64}


def np_to_gdf_dtype(dtype):
    """Util to convert numpy dtype to gdf dtype.
    """
    if pd.api.types.is_categorical_dtype(dtype):
        return libgdf.GDF_INT8
    else:
        return np_gdf_dict[np.dtype(dtype).type]


def gdf_to_np_dtype(dtype):
    """Util to convert gdf dtype to numpy dtype.
    """
    return np.dtype({
         libgdf.GDF_FLOAT64: np.float64,
         libgdf.GDF_FLOAT32: np.float32,
         libgdf.GDF_INT64: np.int64,
         libgdf.GDF_INT32: np.int32,
         libgdf.GDF_INT16: np.int16,
         libgdf.GDF_INT8: np.int8,
         libgdf.GDF_DATE64: np.datetime64,
         libgdf.N_GDF_TYPES: np.int32,
         libgdf.GDF_CATEGORY: np.int32,
     }[dtype])


def np_to_pa_dtype(dtype):
    """Util to convert numpy dtype to PyArrow dtype.
    """
    return {
        np.float64:     pa.float64(),
        np.float32:     pa.float32(),
        np.int64:       pa.int64(),
        np.int32:       pa.int32(),
        np.int16:       pa.int16(),
        np.int8:        pa.int8(),
        np.bool_:       pa.int8(),
        np.datetime64:  pa.date64(),
    }[np.dtype(dtype).type]


def apply_reduce(fn, inp):
    # allocate output+temp array
    outsz = libgdf.gdf_reduce_optimal_output_size()
    out = cuda.device_array(outsz, dtype=inp.dtype)
    # call reduction
    fn(inp.cffi_view, unwrap_devary(out), outsz)
    # return 1st element
    return out[0]


def apply_sort(col_keys, col_vals, ascending=True):
    """Inplace sort
    """
    nelem = len(col_keys)
    begin_bit = 0
    end_bit = col_keys.dtype.itemsize * 8
    plan = libgdf.gdf_radixsort_plan(nelem, not ascending, begin_bit, end_bit)
    sizeof_key = col_keys.dtype.itemsize
    sizeof_val = col_vals.dtype.itemsize
    try:
        libgdf.gdf_radixsort_plan_setup(plan, sizeof_key, sizeof_val)
        libgdf.gdf_radixsort_generic(plan,
                                     col_keys.cffi_view,
                                     col_vals.cffi_view)
    finally:
        libgdf.gdf_radixsort_plan_free(plan)


_join_how_api = {
    'inner': libgdf.gdf_inner_join,
    'outer': libgdf.gdf_outer_join_generic,
    'left': libgdf.gdf_left_join,
}

_join_method_api = {
    'sort': libgdf.GDF_SORT,
    'hash': libgdf.GDF_HASH
}


def _make_mem_finalizer(dtor, bytesize):
    """Make memory finalizer for externally allocated memory
    """
    def mem_finalize(context, handle):
        deallocations = context.deallocations

        def core():
            deallocations.add_item(dtor, handle, size=bytesize)

        return core

    return mem_finalize


def _as_numba_devarray(intaddr, nelem, dtype, cb_dtor=None):
    # Handle Datetime Column
    if dtype == np.datetime64:
        dtype = np.dtype('datetime64[ms]')
    else:
        dtype = np.dtype(dtype)
    addr = ctypes.c_uint64(intaddr)
    elemsize = dtype.itemsize
    datasize = elemsize * nelem
    finalizer = (_make_mem_finalizer(cb_dtor, datasize))
    ctx = cuda.current_context()
    if cb_dtor is None:
        memptr = cuda.driver.MemoryPointer(context=ctx,
                                           pointer=addr, size=datasize,
                                           )
    else:
        memptr = cuda.driver.MemoryPointer(context=ctx,
                                           pointer=addr, size=datasize,
                                           finalizer=finalizer(ctx, addr)
                                           )
    return cuda.devicearray.DeviceNDArray(shape=(nelem,), strides=(elemsize,),
                                          dtype=dtype, gpu_data=memptr)


def cffi_view_to_column_mem(cffi_view):
    data = _as_numba_devarray(intaddr=int(ffi.cast("uintptr_t",
                                                   cffi_view.data)),
                              nelem=cffi_view.size,
                              dtype=gdf_to_np_dtype(cffi_view.dtype),
                              cb_dtor=cuda.driver.driver.cuMemFree)

    if cffi_view.valid:
        mask = _as_numba_devarray(intaddr=int(ffi.cast("uintptr_t",
                                              cffi_view.valid)),
                                  nelem=calc_chunk_size(cffi_view.size,
                                                        mask_bitsize),
                                  dtype=mask_dtype,
                                  cb_dtor=cuda.driver.driver.cuMemFree)
    else:
        mask = None

    return data, mask


@contextlib.contextmanager
def apply_join(col_lhs, col_rhs, how, method='hash'):
    """Returns a tuple of the left and right joined indices as gpu arrays.
    """
    if(len(col_lhs) != len(col_rhs)):
        msg = "Unequal #columns in list 'col_lhs' and list 'col_rhs'"
        raise ValueError(msg)

    joiner = _join_how_api[how]
    method_api = _join_method_api[method]
    gdf_context = ffi.new('gdf_context*')

    if method == 'hash':
        libgdf.gdf_context_view(gdf_context, 0, method_api, 0)
    elif method == 'sort':
        libgdf.gdf_context_view(gdf_context, 1, method_api, 0)
    else:
        msg = "method not supported"
        raise ValueError(msg)

    col_result_l = columnview(0, None, dtype=np.int32)
    col_result_r = columnview(0, None, dtype=np.int32)

    if(how in ['left', 'inner']):
        list_lhs = []
        list_rhs = []
        for i in range(len(col_lhs)):
            list_lhs.append(col_lhs[i].cffi_view)
            list_rhs.append(col_rhs[i].cffi_view)

        # Call libgdf

        joiner(len(col_lhs), list_lhs, list_rhs, col_result_l,
               col_result_r, gdf_context)
    else:
        joiner(col_lhs[0].cffi_view, col_rhs[0].cffi_view, col_result_l,
               col_result_r)

    # Extract result

    # yield ((ary[0], ary[1]) if datasize > 0 else (ary, ary))

    left = _as_numba_devarray(intaddr=int(ffi.cast("uintptr_t",
                                                   col_result_l.data)),
                              nelem=col_result_l.size, dtype=np.int32)

    right = _as_numba_devarray(intaddr=int(ffi.cast("uintptr_t",
                                                    col_result_r.data)),
                               nelem=col_result_r.size, dtype=np.int32)

    yield(left, right)

    libgdf.gdf_column_free(col_result_l)
    libgdf.gdf_column_free(col_result_r)


def libgdf_join(col_lhs, col_rhs, on, how, method='sort'):
    joiner = _join_how_api[how]
    method_api = _join_method_api[method]
    gdf_context = ffi.new('gdf_context*')

    libgdf.gdf_context_view(gdf_context, 0, method_api, 0)

    if how not in ['left', 'inner']:
        msg = "new join api only supports left or inner"
        raise ValueError(msg)

    list_lhs = []
    list_rhs = []
    result_cols = []

    result_col_names = []

    left_idx = []
    right_idx = []
    # idx = 0
    for name, col in col_lhs.items():
        list_lhs.append(col._column.cffi_view)
        if name not in on:
            result_cols.append(columnview(0, None, dtype=col._column.dtype))
            result_col_names.append(name)

    for name in on:
        result_cols.append(columnview(0, None,
                                      dtype=col_lhs[name]._column.dtype))
        result_col_names.append(name)
        left_idx.append(list(col_lhs.keys()).index(name))
        right_idx.append(list(col_rhs.keys()).index(name))

    for name, col in col_rhs.items():
        list_rhs.append(col._column.cffi_view)
        if name not in on:
            result_cols.append(columnview(0, None, dtype=col._column.dtype))
            result_col_names.append(name)

    num_cols_to_join = len(on)
    result_num_cols = len(list_lhs) + len(list_rhs) - num_cols_to_join

    joiner(list_lhs,
           len(list_lhs),
           left_idx,
           list_rhs,
           len(list_rhs),
           right_idx,
           num_cols_to_join,
           result_num_cols,
           result_cols,
           ffi.NULL,
           ffi.NULL,
           gdf_context)

    res = []
    valids = []

    for col in result_cols:
        res.append(_as_numba_devarray(intaddr=int(ffi.cast("uintptr_t",
                                                           col.data)),
                                      nelem=col.size,
<<<<<<< HEAD
                                      dtype=gdf_to_np_dtype(col.dtype)))
=======
                                      dtype=gdf_to_np_dtype(col.dtype),
                                      cb_dtor=cuda.driver.driver.cuMemFree))
>>>>>>> 30e5c499
        valids.append(_as_numba_devarray(intaddr=int(ffi.cast("uintptr_t",
                                                              col.valid)),
                                         nelem=calc_chunk_size(col.size,
                                                               mask_bitsize),
<<<<<<< HEAD
                                         dtype=mask_dtype))
=======
                                         dtype=mask_dtype,
                                         cb_dtor=cuda.driver.driver.cuMemFree))
>>>>>>> 30e5c499

    return res, valids


def apply_prefixsum(col_inp, col_out, inclusive):
    libgdf.gdf_prefixsum_generic(col_inp, col_out, inclusive)


def apply_segsort(col_keys, col_vals, segments, descending=False,
                  plan=None):
    """Inplace segemented sort

    Parameters
    ----------
    col_keys : Column
    col_vals : Column
    segments : device array
    """
    # prepare
    nelem = len(col_keys)
    if nelem == segments.size:
        # As many seguments as there are elements.
        # Nothing to do.
        return

    if plan is None:
        plan = SegmentedRadixortPlan(nelem, col_keys.dtype, col_vals.dtype,
                                     descending=descending)

    plan.sort(segments, col_keys, col_vals)
    return plan


class SegmentedRadixortPlan(object):
    def __init__(self, nelem, key_dtype, val_dtype, descending=False):
        begin_bit = 0
        self.sizeof_key = key_dtype.itemsize
        self.sizeof_val = val_dtype.itemsize
        end_bit = self.sizeof_key * 8
        plan = libgdf.gdf_segmented_radixsort_plan(nelem, descending,
                                                   begin_bit, end_bit)
        self.plan = plan
        self.nelem = nelem
        self.is_closed = False
        self.setup()

    def __del__(self):
        if not self.is_closed:
            self.close()

    def close(self):
        libgdf.gdf_segmented_radixsort_plan_free(self.plan)
        self.is_closed = True
        self.plan = None

    def setup(self):
        libgdf.gdf_segmented_radixsort_plan_setup(self.plan, self.sizeof_key,
                                                  self.sizeof_val)

    def sort(self, segments, col_keys, col_vals):
        seg_dtype = np.uint32
        segsize_limit = 2 ** 16 - 1

        d_fullsegs = cuda.device_array(segments.size + 1, dtype=seg_dtype)
        d_begins = d_fullsegs[:-1]
        d_ends = d_fullsegs[1:]

        # Note: .astype is required below because .copy_to_device
        #       is just a plain memcpy
        d_begins.copy_to_device(cudautils.astype(segments, dtype=seg_dtype))
        d_ends[-1:].copy_to_device(np.require([self.nelem], dtype=seg_dtype))

        # The following is to handle the segument size limit due to
        # max CUDA grid size.
        range0 = range(0, segments.size, segsize_limit)
        range1 = itertools.chain(range0[1:], [segments.size])
        for s, e in zip(range0, range1):
            segsize = e - s
            libgdf.gdf_segmented_radixsort_generic(self.plan,
                                                   col_keys.cffi_view,
                                                   col_vals.cffi_view,
                                                   segsize,
                                                   unwrap_devary(d_begins[s:]),
                                                   unwrap_devary(d_ends[s:]))


def hash_columns(columns, result):
    """Hash the *columns* and store in *result*.
    Returns *result*
    """
    assert len(columns) > 0
    assert result.dtype == np.int32
    # No-op for 0-sized
    if len(result) == 0:
        return result
    col_input = [col.cffi_view for col in columns]
    col_out = result.cffi_view
    ncols = len(col_input)
    hashfn = libgdf.GDF_HASH_MURMUR3
    libgdf.gdf_hash(ncols, col_input, hashfn, col_out)
    return result


def hash_partition(input_columns, key_indices, nparts, output_columns):
    """Partition the input_columns by the hash values on the keys.

    Parameters
    ----------
    input_columns : sequence of Column
    key_indices : sequence of int
        Indices into `input_columns` that indicates the key columns.
    nparts : int
        number of partitions

    Returns
    -------
    partition_offsets : list of int
        Each index indicates the start of a partition.
    """
    assert len(input_columns) == len(output_columns)

    col_inputs = [col.cffi_view for col in input_columns]
    col_outputs = [col.cffi_view for col in output_columns]
    offsets = ffi.new('int[]', nparts)
    hashfn = libgdf.GDF_HASH_MURMUR3

    libgdf.gdf_hash_partition(
        len(col_inputs),
        col_inputs,
        key_indices,
        len(key_indices),
        nparts,
        col_outputs,
        offsets,
        hashfn
    )

    offsets = list(offsets)
    return offsets


def count_nonzero_mask(mask, size):
    assert mask.size * mask_bitsize >= size
    nnz = ffi.new('int*')
    nnz[0] = 0
    mask_ptr, addr = unwrap_mask(mask)

    if addr != ffi.NULL:
        libgdf.gdf_count_nonzero_mask(mask_ptr, size, nnz)

    return nnz[0]


_GDF_COLORS = {
    'green':    libgdf.GDF_GREEN,
    'blue':     libgdf.GDF_BLUE,
    'yellow':   libgdf.GDF_YELLOW,
    'purple':   libgdf.GDF_PURPLE,
    'cyan':     libgdf.GDF_CYAN,
    'red':      libgdf.GDF_RED,
    'white':    libgdf.GDF_WHITE,
    'darkgreen': libgdf.GDF_DARK_GREEN,
    'orange':   libgdf.GDF_ORANGE,
}


def str_to_gdf_color(s):
    """Util to convert str to gdf_color type.
    """
    return _GDF_COLORS[s.lower()]


def nvtx_range_push(name, color='green'):
    """
    Demarcate the beginning of a user-defined NVTX range.

    Parameters
    ----------
    name : str
        The name of the NVTX range
    color : str
        The color to use for the range.
        Can be named color or hex RGB string.
    """
    name_c = ffi.new("char[]", name.encode('ascii'))

    try:
        color = int(color, 16)  # only works if color is a hex string
        libgdf.gdf_nvtx_range_push_hex(name_c, ffi.cast('unsigned int', color))
    except ValueError:
        color = str_to_gdf_color(color)
        libgdf.gdf_nvtx_range_push(name_c, color)


def nvtx_range_pop():
    """ Demarcate the end of the inner-most range.
    """
    libgdf.gdf_nvtx_range_pop()<|MERGE_RESOLUTION|>--- conflicted
+++ resolved
@@ -385,22 +385,15 @@
         res.append(_as_numba_devarray(intaddr=int(ffi.cast("uintptr_t",
                                                            col.data)),
                                       nelem=col.size,
-<<<<<<< HEAD
-                                      dtype=gdf_to_np_dtype(col.dtype)))
-=======
                                       dtype=gdf_to_np_dtype(col.dtype),
                                       cb_dtor=cuda.driver.driver.cuMemFree))
->>>>>>> 30e5c499
+
         valids.append(_as_numba_devarray(intaddr=int(ffi.cast("uintptr_t",
                                                               col.valid)),
                                          nelem=calc_chunk_size(col.size,
                                                                mask_bitsize),
-<<<<<<< HEAD
-                                         dtype=mask_dtype))
-=======
                                          dtype=mask_dtype,
                                          cb_dtor=cuda.driver.driver.cuMemFree))
->>>>>>> 30e5c499
 
     return res, valids
 
