--- conflicted
+++ resolved
@@ -62,15 +62,12 @@
 - PR #3694 Allow for null columns parameter in csv_writer`
 - PR #3706 Removed extra type-dispatcher call from merge
 - PR #3704 Changed the default delimiter to `whitespace` for nvtext methods.
-<<<<<<< HEAD
 - PR #3743 Fix for `None` data in `__array_interface__`
-=======
 - PR #3731 Fix performance of zero sized dataframe slice
 - PR #3709 Fix inner_join incorrect result issue
 - PR #3734 Update numba to 0.46 in conda files
 - PR #3738 Update libxx cython types.hpp path
 - PR #3672 Fix to_host issue with column_view having offset
->>>>>>> 69db0897
 
 
 # cuDF 0.11.0 (11 Dec 2019)
