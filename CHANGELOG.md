# cuDF 0.12.0 (Date TBD)

## New Features

- PR #3224 Define and implement new join APIs.
- PR #3284 Add gpu-accelerated parquet writer
- PR #3254 Python redesign for libcudf++
- PR #3336 Add `from_dlpack` and `to_dlpack`
- PR #3555 Add column names support to libcudf++ io readers and writers
- PR #3619 Support CuPy 7
- PR #3604 Add nvtext ngrams-tokenize function
- PR #3610 Add memory_usage to DataFrame and Series APIs
- PR #3627 Adding cudf::sort and cudf::sort_by_key
- PR #3667 Define and implement round-robin partition API.
- PR #3690 Add bools_to_mask
- PR #3683 Added support for multiple delimiters in `nvtext.token_count()`

## Improvements

- PR #3351 Add warning when filepath resolves to multiple files in cudf readers
- PR #3370 Port NVStrings strip functions
- PR #3453 Port NVStrings IPv4 convert functions to cudf strings column
- PR #3441 Port NVStrings url encode/decode to cudf strings column
- PR #3364 Port NVStrings split functions
- PR #3463 Port NVStrings partition/rpartition to cudf strings column
- PR #3502 ORC reader: add option to read DECIMALs as INT64
- PR #3461 Add a new overload to allocate_like() that takes explicit type and size params.
- PR #3590 Specialize hash functions for floating point
- PR #3569 Use `np.asarray` in `StringColumn.deserialize`
- PR #3553 Support Python NoneType in numeric binops
- PR #3511 Support DataFrame / Series mixed arithmetic
- PR #3567 Include `strides` in `__cuda_array_interface__`
- PR #3608 Update OPS codeowner group name
- PR #3431 Port NVStrings translate to cudf strings column
- PR #3620 Add stream parameter to unary ops detail API
- PR #3593 Adding begin/end for mutable_column_device_view
- PR #3587 Merge CHECK_STREAM & CUDA_CHECK_LAST to CHECK_CUDA
- PR #3655 Use move with make_pair to avoid copy construction
- PR #3402 Define and implement new quantiles APIs
- PR #3612 Add ability to customize the JIT kernel cache path
- PR #3647 Remove PatchedNumbaDeviceArray with CuPy 6.6.0
- PR #3641 Remove duplicate definitions of CUDA_DEVICE_CALLABLE
- PR #3640 Enable memory_usage in dask_cudf (also adds pd.Index from_pandas)
- PR #3654 Update Jitify submodule ref to include gcc-8 fix
- PR #3639 Define and implement `nans_to_nulls`
- PR #3616 Add aggregation infrastructure for argmax/argmin.
- PR #3699 Stringify libcudacxx headers for binary op JIT
- PR #3697 Improve column insert performance for wide frames
- PR #3653 Make `gather_bitmask_kernel` more reusable.
- PR #3710 Remove multiple CMake configuration steps from root build script
- PR #3657 Define and implement compiled binops for string column comparisons
- PR #3520 Change read_parquet defaults and add warnings
- PR #3780 Java APIs for selecting a GPU

## Bug Fixes

- PR #3550 Update Java package to 0.12
- PR #3549 Fix index name issue with iloc with RangeIndex
- PR #3562 Fix 4GB limit for gzipped-compressed csv files
- PR #2981 enable build.sh to build all targets without installation
- PR #3563 Use `__cuda_array_interface__` for serialization
- PR #3564 Fix cuda memory access error in gather_bitmask_kernel
- PR #3548 Replaced CUDA_RT_CALL with CUDA_TRY
- PR #3486 Pandas > 0.25 compatability 
- PR #3622 Fix new warnings and errors when building with gcc-8
- PR #3588 Remove avro reader column order reversal
- PR #3629 Fix hash map test failure
- PR #3637 Fix sorted set_index operations in dask_cudf
- PR #3663 Fix libcudf++ ORC reader microseconds and milliseconds conversion
- PR #3668 Fixing CHECK_CUDA debug build issue
- PR #3684 Fix ends_with logic for matching string case
- PR #3687 Fixed bug while passing input GPU memory pointer in `nvtext.scatter_count()`
- PR #3701 Fix hash_partition hashing all columns instead of columns_to_hash
- PR #3694 Allow for null columns parameter in `csv_writer`
- PR #3706 Removed extra type-dispatcher call from merge
- PR #3704 Changed the default delimiter to `whitespace` for nvtext methods.
- PR #3741 Construct DataFrame from dict-of-Series with alignment
- PR #3724 Update rmm version to match release
- PR #3743 Fix for `None` data in `__array_interface__`
- PR #3731 Fix performance of zero sized dataframe slice
- PR #3709 Fix inner_join incorrect result issue
- PR #3734 Update numba to 0.46 in conda files
- PR #3738 Update libxx cython types.hpp path
- PR #3672 Fix to_host issue with column_view having offset
- PR #3730 CSV reader: Set invalid float values to NaN/null
- PR #3670 Floor when casting between timestamps of different precisions
- PR #3728 Fix apply_boolean_mask issue with non-null string column
- PR #3769 Don't look for a `name` attribute in column
- PR #3783 Bind cuDF operators to Dask Dataframe
- PR #3775 Fix segfault when reading compressed CSV files larger than 4GB
<<<<<<< HEAD
- PR #3804 Fix cuda crash in AVRO reader
=======
- PR #3803 Keep name when unpickling Index objects
>>>>>>> 3827d6bd


# cuDF 0.11.0 (11 Dec 2019)

## New Features

- PR #2905 Added `Series.median()` and null support for `Series.quantile()`
- PR #2930 JSON Reader: Support ARROW_RANDOM_FILE input
- PR #2956 Add `cudf::stack` and `cudf::tile`
- PR #2980 Added nvtext is_vowel/is_consonant functions
- PR #2987 Add `inplace` arg to `DataFrame.reset_index` and `Series`
- PR #3011 Added libcudf++ transition guide
- PR #3129 Add strings column factory from `std::vector`s
- PR #3054 Add parquet reader support for decimal data types
- PR #3022 adds DataFrame.astype for cuDF dataframes
- PR #2962 Add isnull(), notnull() and related functions
- PR #3025 Move search files to legacy
- PR #3068 Add `scalar` class
- PR #3094 Adding `any` and `all` support from libcudf
- PR #3130 Define and implement new `column_wrapper`
- PR #3143 Define and implement new copying APIs `slice` and `split`
- PR #3161 Move merge files to legacy
- PR #3079 Added support to write ORC files given a local path
- PR #3192 Add dtype param to cast `DataFrame` on init
- PR #3213 Port cuIO to libcudf++
- PR #3222 Add nvtext character tokenizer
- PR #3223 Java expose underlying buffers
- PR #3300 Add `DataFrame.insert`
- PR #3263 Define and implement new `valid_if`
- PR #3278 Add `to_host` utility to copy `column_view` to host
- PR #3087 Add new cudf::experimental bool8 wrapper
- PR #3219 Construct column from column_view
- PR #3250 Define and implement new merge APIs
- PR #3144 Define and implement new hashing APIs `hash` and `hash_partition`
- PR #3229 Define and implement new search APIs
- PR #3308 java add API for memory usage callbacks
- PR #2691 Row-wise reduction and scan operations via CuPy
- PR #3291 Add normalize_nans_and_zeros
- PR #3187 Define and implement new replace APIs
- PR #3356 Add vertical concatenation for table/columns
- PR #3344 java split API
- PR #2791 Add `groupby.std()`
- PR #3368 Enable dropna argument in dask_cudf groupby
- PR #3298 add null replacement iterator for column_device_view
- PR #3297 Define and implement new groupby API.
- PR #3396 Update device_atomics with new bool8 and timestamp specializations
- PR #3411 Java host memory management API
- PR #3393 Implement df.cov and enable covariance/correlation in dask_cudf
- PR #3401 Add dask_cudf ORC writer (to_orc)
- PR #3331 Add copy_if_else
- PR #3427 Define and Implement new multi-search API
- PR #3442 Add Bool-index + Multi column + DataFrame support for set-item
- PR #3172 Define and implement new fill/repeat/copy_range APIs
- PR #3490 Add pair iterators for columns
- PR #3497 Add DataFrame.drop(..., inplace=False) argument
- PR #3469 Add string functionality for replace API
- PR #3527 Add string functionality for merge API
- PR #3557 Add contiguous_split() function.
- PR #3507 Define and implement new binary operation APIs
- PR #3273 Define and implement new reduction APIs

## Improvements

- PR #2904 Move gpu decompressors to cudf::io namespace
- PR #2977 Moved old C++ test utilities to legacy directory.
- PR #2965 Fix slow orc reader perf with large uncompressed blocks
- PR #2995 Move JIT type utilities to legacy directory
- PR #2927 Add ``Table`` and ``TableView`` extension classes that wrap legacy cudf::table
- PR #3005 Renames `cudf::exp` namespace to `cudf::experimental`
- PR #3008 Make safe versions of `is_null` and `is_valid` in `column_device_view`
- PR #3026 Move fill and repeat files to legacy
- PR #3027 Move copying.hpp and related source to legacy folder
- PR #3014 Snappy decompression optimizations
- PR #3032 Use `asarray` to coerce indices to a NumPy array
- PR #2996 IO Readers: Replace `cuio::device_buffer` with `rmm::device_buffer`
- PR #3051 Specialized hash function for strings column
- PR #3065 Select and Concat for cudf::experimental::table
- PR #3080 Move `valid_if.cuh` to `legacy/`
- PR #3052 Moved replace.hpp functionality to legacy
- PR #3091 Move join files to legacy
- PR #3092 Implicitly init RMM if Java allocates before init
- PR #3029 Update gdf_ numeric types with stdint and move to cudf namespace
- PR #3052 Moved replace.hpp functionality to legacy
- PR #2955 Add cmake option to only build for present GPU architecture
- PR #3070 Move functions.h and related source to legacy
- PR #2951 Allow set_index to handle a list of column names
- PR #3093 Move groupby files to legacy
- PR #2988 Removing GIS functionality (now part of cuSpatial library)
- PR #3067 Java method to return size of device memory buffer
- PR #3083 Improved some binary operation tests to include null testing.
- PR #3084 Update to arrow-cpp and pyarrow 0.15.0
- PR #3071 Move cuIO to legacy
- PR #3126 Round 2 of snappy decompression optimizations
- PR #3046 Define and implement new copying APIs `empty_like` and `allocate_like`
- PR #3128 Support MultiIndex in DataFrame.join
- PR #2971 Added initial gather and scatter methods for strings_column_view
- PR #3133 Port NVStrings to cudf column: count_characters and count_bytes
- PR #2991 Added strings column functions concatenate and join_strings
- PR #3028 Define and implement new `gather` APIs.
- PR #3135 Add nvtx utilities to cudf::nvtx namespace
- PR #3021 Java host side concat of serialized buffers
- PR #3138 Move unary files to legacy
- PR #3170 Port NVStrings substring functions to cudf strings column
- PR #3159 Port NVStrings is-chars-types function to cudf strings column
- PR #3154 Make `table_view_base.column()` const and add `mutable_table_view.column()`
- PR #3175 Set cmake cuda version variables
- PR #3171 Move deprecated error macros to legacy
- PR #3191 Port NVStrings integer convert ops to cudf column
- PR #3189 Port NVStrings find ops to cudf column
- PR #3352 Port NVStrings convert float functions to cudf strings column
- PR #3193 Add cuPy as a formal dependency
- PR #3195 Support for zero columned `table_view`
- PR #3165 Java device memory size for string category
- PR #3205 Move transform files to legacy
- PR #3202 Rename and move error.hpp to public headers
- PR #2878 Use upstream merge code in dask_cudf
- PR #3217 Port NVStrings upper and lower case conversion functions
- PR #3350 Port NVStrings booleans convert functions
- PR #3231 Add `column::release()` to give up ownership of contents.
- PR #3157 Use enum class rather than enum for mask_allocation_policy
- PR #3232 Port NVStrings datetime conversion to cudf strings column
- PR #3136 Define and implement new transpose API
- PR #3237 Define and implement new transform APIs
- PR #3245 Move binaryop files to legacy
- PR #3241 Move stream_compaction files to legacy
- PR #3166 Move reductions to legacy
- PR #3261 Small cleanup: remove `== true`
- PR #3271 Update rmm API based on `rmm.reinitialize(...)` change
- PR #3266 Remove optional checks for CuPy
- PR #3268 Adding null ordering per column feature when sorting
- PR #3239 Adding floating point specialization to comparators for NaNs
- PR #3270 Move predicates files to legacy
- PR #3281 Add to_host specialization for strings in column test utilities
- PR #3282 Add `num_bitmask_words`
- PR #3252 Add new factory methods to include passing an existing null mask
- PR #3288 Make `bit.cuh` utilities usable from host code.
- PR #3287 Move rolling windows files to legacy
- PR #3182 Define and implement new unary APIs `is_null` and `is_not_null`
- PR #3314 Drop `cython` from run requirements
- PR #3301 Add tests for empty column wrapper.
- PR #3294 Update to arrow-cpp and pyarrow 0.15.1
- PR #3292 Port NVStrings regex contains function
- PR #3310 Add `row_hasher` and `element_hasher` utilities
- PR #3272 Support non-default streams when creating/destroying hash maps
- PR #3286 Clean up the starter code on README
- PR #3332 Port NVStrings replace to cudf strings column
- PR #3354 Define and implement new `scatter` APIs
- PR #3322 Port NVStrings pad operations to cudf strings column
- PR #3345 Add cache member for number of characters in string_view class
- PR #3299 Define and implement new `is_sorted` APIs
- PR #3328 Partition by stripes in dask_cudf ORC reader
- PR #3243 Use upstream join code in dask_cudf
- PR #3371 Add `select` method to `table_view`
- PR #3309 Add java and JNI bindings for search bounds
- PR #3305 Define and implement new rolling window APIs
- PR #3380 Concatenate columns of strings
- PR #3382 Add fill function for strings column
- PR #3391 Move device_atomics_tests.cu files to legacy
- PR #3303 Define and implement new stream compaction APIs `copy_if`, `drop_nulls`,
           `apply_boolean_mask`, `drop_duplicate` and `unique_count`.
- PR #3387 Strings column gather function
- PR #3440 Strings column scatter function
- PR #3389 Move quantiles.hpp + group_quantiles.hpp files to legacy
- PR #3397 Port unary cast to libcudf++
- PR #3398 Move reshape.hpp files to legacy
- PR #3395 Port NVStrings regex extract to cudf strings column
- PR #3423 Port NVStrings htoi to cudf strings column
- PR #3425 Strings column copy_if_else implementation
- PR #3422 Move utilities to legacy
- PR #3201 Define and implement new datetime_ops APIs
- PR #3421 Port NVStrings find_multiple to cudf strings column
- PR #3448 Port scatter_to_tables to libcudf++
- PR #3458 Update strings sections in the transition guide
- PR #3462 Add `make_empty_column` and update `empty_like`.
- PR #3465 Port `aggregation` traits and utilities.
- PR #3214 Define and implement new unary operations APIs
- PR #3475 Add `bitmask_to_host` column utility
- PR #3487 Add is_boolean trait and random timestamp generator for testing
- PR #3492 Small cleanup (remove std::abs) and comment
- PR #3407 Allow multiple row-groups per task in dask_cudf read_parquet
- PR #3512 Remove unused CUDA conda labels
- PR #3500 cudf::fill()/cudf::repeat() support for strings columns.
- PR #3438 Update scalar and scalar_device_view to better support strings
- PR #3414 Add copy_range function for strings column
- PR #3451 Add support for implicit typecasting of join columns

## Bug Fixes

- PR #2895 Fixed dask_cudf group_split behavior to handle upstream rearrange_by_divisions
- PR #3048 Support for zero columned tables
- PR #3030 Fix snappy decoding regression in PR #3014
- PR #3041 Fixed exp to experimental namespace name change issue
- PR #3056 Add additional cmake hint for finding local build of RMM files
- PR #3060 Move copying.hpp includes to legacy
- PR #3139 Fixed java RMM auto initalization
- PR #3141 Java fix for relocated IO headers
- PR #3149 Rename column_wrapper.cuh to column_wrapper.hpp
- PR #3168 Fix mutable_column_device_view head const_cast
- PR #3199 Update JNI includes for legacy moves
- PR #3204 ORC writer: Fix ByteRLE encoding of NULLs
- PR #2994 Fix split_out-support but with hash_object_dispatch
- PR #3212 Fix string to date casting when format is not specified
- PR #3218 Fixes `row_lexicographic_comparator` issue with handling two tables
- PR #3228 Default initialize RMM when Java native dependencies are loaded
- PR #3012 replacing instances of `to_gpu_array` with `mem`
- PR #3236 Fix Numba 0.46+/CuPy 6.3 interface compatibility
- PR #3276 Update JNI includes for legacy moves
- PR #3256 Fix orc writer crash with multiple string columns
- PR #3211 Fix breaking change caused by rapidsai/rmm#167
- PR #3265 Fix dangling pointer in `is_sorted`
- PR #3267 ORC writer: fix incorrect ByteRLE encoding of long literal runs
- PR #3277 Fix invalid reference to deleted temporary in `is_sorted`.
- PR #3274 ORC writer: fix integer RLEv2 mode2 unsigned base value encoding
- PR #3279 Fix shutdown hang issues with pinned memory pool init executor
- PR #3280 Invalid children check in mutable_column_device_view
- PR #3289 fix java memory usage API for empty columns
- PR #3293 Fix loading of csv files zipped on MacOS (disabled zip min version check)
- PR #3295 Fix storing storing invalid RMM exec policies.
- PR #3307 Add pd.RangeIndex to from_pandas to fix dask_cudf meta_nonempty bug
- PR #3313 Fix public headers including non-public headers
- PR #3318 Revert arrow to 0.15.0 temporarily to unblock downstream projects CI
- PR #3317 Fix index-argument bug in dask_cudf parquet reader
- PR #3323 Fix `insert` non-assert test case
- PR #3341 Fix `Series` constructor converting NoneType to "None"
- PR #3326 Fix and test for detail::gather map iterator type inference
- PR #3334 Remove zero-size exception check from make_strings_column factories
- PR #3333 Fix compilation issues with `constexpr` functions not marked `__device__`
- PR #3340 Make all benchmarks use cudf base fixture to initialize RMM pool
- PR #3337 Fix Java to pad validity buffers to 64-byte boundary
- PR #3362 Fix `find_and_replace` upcasting series for python scalars and lists
- PR #3357 Disabling `column_view` iterators for non fixed-width types
- PR #3383 Fix : properly compute null counts for rolling_window.
- PR #3386 Removing external includes from `column_view.hpp`
- PR #3369 Add write_partition to dask_cudf to fix to_parquet bug
- PR #3388 Support getitem with bools when DataFrame has a MultiIndex
- PR #3408 Fix String and Column (De-)Serialization
- PR #3372 Fix dask-distributed scatter_by_map bug
- PR #3419 Fix a bug in parse_into_parts (incomplete input causing walking past the end of string).
- PR #3413 Fix dask_cudf read_csv file-list bug
- PR #3416 Fix memory leak in ColumnVector when pulling strings off the GPU
- PR #3424 Fix benchmark build by adding libcudacxx to benchmark's CMakeLists.txt
- PR #3435 Fix diff and shift for empty series
- PR #3439 Fix index-name bug in StringColumn concat
- PR #3445 Fix ORC Writer default stripe size
- PR #3459 Fix printing of invalid entries
- PR #3466 Fix gather null mask allocation for invalid index
- PR #3468 Fix memory leak issue in `drop_duplicates`
- PR #3474 Fix small doc error in capitalize Docs
- PR #3491 Fix more doc errors in NVStrings
- PR #3478 Fix as_index deep copy via Index.rename inplace arg
- PR #3476 Fix ORC reader timezone conversion
- PR #3188 Repr slices up large DataFrames
- PR #3519 Fix strings column concatenate handling zero-sized columns
- PR #3530 Fix copy_if_else test case fail issue
- PR #3523 Fix lgenfe issue with debug build
- PR #3532 Fix potential use-after-free in cudf parquet reader
- PR #3540 Fix unary_op null_mask bug and add missing test cases
- PR #3559 Use HighLevelGraph api in DataFrame constructor (Fix upstream compatibility)
- PR #3572 Fix CI Issue with hypothesis tests that are flaky


# cuDF 0.10.0 (16 Oct 2019)

## New Features

- PR #2423 Added `groupby.quantile()`
- PR #2522 Add Java bindings for NVStrings backed upper and lower case mutators
- PR #2605 Added Sort based groupby in libcudf
- PR #2607 Add Java bindings for parsing JSON
- PR #2629 Add dropna= parameter to groupby
- PR #2585 ORC & Parquet Readers: Remove millisecond timestamp restriction
- PR #2507 Add GPU-accelerated ORC Writer
- PR #2559 Add Series.tolist()
- PR #2653 Add Java bindings for rolling window operations
- PR #2480 Merge `custreamz` codebase into `cudf` repo
- PR #2674 Add __contains__ for Index/Series/Column
- PR #2635 Add support to read from remote and cloud sources like s3, gcs, hdfs
- PR #2722 Add Java bindings for NVTX ranges
- PR #2702 Add make_bool to dataset generation functions
- PR #2394 Move `rapidsai/custrings` into `cudf`
- PR #2734 Final sync of custrings source into cudf
- PR #2724 Add libcudf support for __contains__
- PR #2777 Add python bindings for porter stemmer measure functionality
- PR #2781 Add issorted to is_monotonic
- PR #2685 Add cudf::scatter_to_tables and cython binding
- PR #2743 Add Java bindings for NVStrings timestamp2long as part of String ColumnVector casting
- PR #2785 Add nvstrings Python docs
- PR #2786 Add benchmarks option to root build.sh
- PR #2802 Add `cudf::repeat()` and `cudf.Series.repeat()`
- PR #2773 Add Fisher's unbiased kurtosis and skew for Series/DataFrame
- PR #2748 Parquet Reader: Add option to specify loading of PANDAS index
- PR #2807 Add scatter_by_map to DataFrame python API
- PR #2836 Add nvstrings.code_points method
- PR #2844 Add Series/DataFrame notnull
- PR #2858 Add GTest type list utilities
- PR #2870 Add support for grouping by Series of arbitrary length
- PR #2719 Series covariance and Pearson correlation
- PR #2207 Beginning of libcudf overhaul: introduce new column and table types
- PR #2869 Add `cudf.CategoricalDtype`
- PR #2838 CSV Reader: Support ARROW_RANDOM_FILE input
- PR #2655 CuPy-based Series and Dataframe .values property
- PR #2803 Added `edit_distance_matrix()` function to calculate pairwise edit distance for each string on a given nvstrings object.
- PR #2811 Start of cudf strings column work based on 2207
- PR #2872 Add Java pinned memory pool allocator
- PR #2969 Add findAndReplaceAll to ColumnVector
- PR #2814 Add Datetimeindex.weekday
- PR #2999 Add timestamp conversion support for string categories
- PR #2918 Add cudf::column timestamp wrapper types

## Improvements

- PR #2578 Update legacy_groupby to use libcudf group_by_without_aggregation
- PR #2581 Removed `managed` allocator from hash map classes.
- PR #2571 Remove unnecessary managed memory from gdf_column_concat
- PR #2648 Cython/Python reorg
- PR #2588 Update Series.append documentation
- PR #2632 Replace dask-cudf set_index code with upstream
- PR #2682 Add cudf.set_allocator() function for easier allocator init
- PR #2642 Improve null printing and testing
- PR #2747 Add missing Cython headers / cudftestutil lib to conda package for cuspatial build
- PR #2706 Compute CSV format in device code to speedup performance
- PR #2673 Add support for np.longlong type
- PR #2703 move dask serialization dispatch into cudf
- PR #2728 Add YYMMDD to version tag for nightly conda packages
- PR #2729 Handle file-handle input in to_csv
- PR #2741 CSV Reader: Move kernel functions into its own file
- PR #2766 Improve nvstrings python cmake flexibility
- PR #2756 Add out_time_unit option to csv reader, support timestamp resolutions
- PR #2771 Stopgap alias for to_gpu_matrix()
- PR #2783 Support mapping input columns to function arguments in apply kernels
- PR #2645 libcudf unique_count for Series.nunique
- PR #2817 Dask-cudf: `read_parquet` support for remote filesystems
- PR #2823 improve java data movement debugging
- PR #2806 CSV Reader: Clean-up row offset operations
- PR #2640 Add dask wait/persist exmaple to 10 minute guide
- PR #2828 Optimizations of kernel launch configuration for `DataFrame.apply_rows` and `DataFrame.apply_chunks`
- PR #2831 Add `column` argument to `DataFrame.drop`
- PR #2775 Various optimizations to improve __getitem__ and __setitem__ performance
- PR #2810 cudf::allocate_like can optionally always allocate a mask.
- PR #2833 Parquet reader: align page data allocation sizes to 4-bytes to satisfy cuda-memcheck
- PR #2832 Using the new Python bindings for UCX
- PR #2856 Update group_split_cudf to use scatter_by_map
- PR #2890 Optionally keep serialized table data on the host.
- PR #2778 Doc: Updated and fixed some docstrings that were formatted incorrectly.
- PR #2830 Use YYMMDD tag in custreamz nightly build
- PR #2875 Java: Remove synchronized from register methods in MemoryCleaner
- PR #2887 Minor snappy decompression optimization
- PR #2899 Use new RMM API based on Cython
- PR #2788 Guide to Python UDFs
- PR #2919 Change java API to use operators in groupby namespace
- PR #2909 CSV Reader: Avoid row offsets host vector default init
- PR #2834 DataFrame supports setting columns via attribute syntax `df.x = col`
- PR #3147 DataFrame can be initialized from rows via list of tuples
- PR #3539 Restrict CuPy to 6

## Bug Fixes

- PR #2584 ORC Reader: fix parsing of `DECIMAL` index positions
- PR #2619 Fix groupby serialization/deserialization
- PR #2614 Update Java version to match
- PR #2601 Fixes nlargest(1) issue in Series and Dataframe
- PR #2610 Fix a bug in index serialization (properly pass DeviceNDArray)
- PR #2621 Fixes the floordiv issue of not promoting float type when rhs is 0
- PR #2611 Types Test: fix static casting from negative int to string
- PR #2618 IO Readers: Fix datasource memory map failure for multiple reads
- PR #2628 groupby_without_aggregation non-nullable input table produces non-nullable output
- PR #2615 fix string category partitioning in java API
- PR #2641 fix string category and timeunit concat in the java API
- PR #2649 Fix groupby issue resulting from column_empty bug
- PR #2658 Fix astype() for null categorical columns
- PR #2660 fix column string category and timeunit concat in the java API
- PR #2664 ORC reader: fix `skip_rows` larger than first stripe
- PR #2654 Allow Java gdfOrderBy to work with string categories
- PR #2669 AVRO reader: fix non-deterministic output
- PR #2668 Update Java bindings to specify timestamp units for ORC and Parquet readers
- PR #2679 AVRO reader: fix cuda errors when decoding compressed streams
- PR #2692 Add concatenation for data-frame with different headers (empty and non-empty)
- PR #2651 Remove nvidia driver installation from ci/cpu/build.sh
- PR #2697 Ensure csv reader sets datetime column time units
- PR #2698 Return RangeIndex from contiguous slice of RangeIndex
- PR #2672 Fix null and integer handling in round
- PR #2704 Parquet Reader: Fix crash when loading string column with nulls
- PR #2725 Fix Jitify issue with running on Turing using CUDA version < 10
- PR #2731 Fix building of benchmarks
- PR #2738 Fix java to find new NVStrings locations
- PR #2736 Pin Jitify branch to v0.10 version
- PR #2742 IO Readers: Fix possible silent failures when creating `NvStrings` instance
- PR #2753 Fix java quantile API calls
- PR #2762 Fix validity processing for time in java
- PR #2796 Fix handling string slicing and other nvstrings delegated methods with dask
- PR #2769 Fix link to API docs in README.md
- PR #2772 Handle multiindex pandas Series #2772
- PR #2749 Fix apply_rows/apply_chunks pessimistic null mask to use in_cols null masks only
- PR #2752 CSV Reader: Fix exception when there's no rows to process
- PR #2716 Added Exception for `StringMethods` in string methods
- PR #2787 Fix Broadcasting `None` to `cudf-series`
- PR #2794 Fix async race in NVCategory::get_value and get_value_bounds
- PR #2795 Fix java build/cast error
- PR #2496 Fix improper merge of two dataframes when names differ
- PR #2824 Fix issue with incorrect result when Numeric Series replace is called several times
- PR #2751 Replace value with null
- PR #2765 Fix Java inequality comparisons for string category
- PR #2818 Fix java join API to use new C++ join API
- PR #2841 Fix nvstrings.slice and slice_from for range (0,0)
- PR #2837 Fix join benchmark
- PR #2809 Add hash_df and group_split dispatch functions for dask
- PR #2843 Parquet reader: fix skip_rows when not aligned with page or row_group boundaries
- PR #2851 Deleted existing dask-cudf/record.txt
- PR #2854 Fix column creation from ephemeral objects exposing __cuda_array_interface__
- PR #2860 Fix boolean indexing when the result is a single row
- PR #2859 Fix tail method issue for string columns
- PR #2852 Fixed `cumsum()` and `cumprod()` on boolean series.
- PR #2865 DaskIO: Fix `read_csv` and `read_orc` when input is list of files
- PR #2750 Fixed casting values to cudf::bool8 so non-zero values always cast to true
- PR #2873 Fixed dask_cudf read_partition bug by generating ParquetDatasetPiece
- PR #2850 Fixes dask_cudf.read_parquet on partitioned datasets
- PR #2896 Properly handle `axis` string keywords in `concat`
- PR #2926 Update rounding algorithm to avoid using fmod
- PR #2968 Fix Java dependency loading when using NVTX
- PR #2963 Fix ORC writer uncompressed block indexing
- PR #2928 CSV Reader: Fix using `byte_range` for large datasets
- PR #2983 Fix sm_70+ race condition in gpu_unsnap
- PR #2964 ORC Writer: Segfault when writing mixed numeric and string columns
- PR #3007 Java: Remove unit test that frees RMM invalid pointer
- PR #3009 Fix orc reader RLEv2 patch position regression from PR #2507
- PR #3002 Fix CUDA invalid configuration errors reported after loading an ORC file without data
- PR #3035 Update update-version.sh for new docs locations
- PR #3038 Fix uninitialized stream parameter in device_table deleter
- PR #3064 Fixes groupby performance issue
- PR #3061 Add rmmInitialize to nvstrings gtests
- PR #3058 Fix UDF doc markdown formatting
- PR #3059 Add nvstrings python build instructions to contributing.md


# cuDF 0.9.0 (21 Aug 2019)

## New Features

- PR #1993 Add CUDA-accelerated series aggregations: mean, var, std
- PR #2111 IO Readers: Support memory buffer, file-like object, and URL inputs
- PR #2012 Add `reindex()` to DataFrame and Series
- PR #2097 Add GPU-accelerated AVRO reader
- PR #2098 Support binary ops on DFs and Series with mismatched indices
- PR #2160 Merge `dask-cudf` codebase into `cudf` repo
- PR #2149 CSV Reader: Add `hex` dtype for explicit hexadecimal parsing
- PR #2156 Add `upper_bound()` and `lower_bound()` for libcudf tables and `searchsorted()` for cuDF Series
- PR #2158 CSV Reader: Support single, non-list/dict argument for `dtype`
- PR #2177 CSV Reader: Add `parse_dates` parameter for explicit date inference
- PR #1744 cudf::apply_boolean_mask and cudf::drop_nulls support for cudf::table inputs (multi-column)
- PR #2196 Add `DataFrame.dropna()`
- PR #2197 CSV Writer: add `chunksize` parameter for `to_csv`
- PR #2215 `type_dispatcher` benchmark
- PR #2179 Add Java quantiles
- PR #2157 Add __array_function__ to DataFrame and Series
- PR #2212 Java support for ORC reader
- PR #2224 Add DataFrame isna, isnull, notna functions
- PR #2236 Add Series.drop_duplicates
- PR #2105 Add hash-based join benchmark
- PR #2316 Add unique, nunique, and value_counts for datetime columns
- PR #2337 Add Java support for slicing a ColumnVector
- PR #2049 Add cudf::merge (sorted merge)
- PR #2368 Full cudf+dask Parquet Support
- PR #2380 New cudf::is_sorted checks whether cudf::table is sorted
- PR #2356 Java column vector standard deviation support
- PR #2221 MultiIndex full indexing - Support iloc and wildcards for loc
- PR #2429 Java support for getting length of strings in a ColumnVector
- PR #2415 Add `value_counts` for series of any type
- PR #2446 Add __array_function__ for index
- PR #2437 ORC reader: Add 'use_np_dtypes' option
- PR #2382 Add CategoricalAccessor add, remove, rename, and ordering methods
- PR #2464 Native implement `__cuda_array_interface__` for Series/Index/Column objects
- PR #2425 Rolling window now accepts array-based user-defined functions
- PR #2442 Add __setitem__
- PR #2449 Java support for getting byte count of strings in a ColumnVector
- PR #2492 Add groupby.size() method
- PR #2358 Add cudf::nans_to_nulls: convert floating point column into bitmask
- PR #2489 Add drop argument to set_index
- PR #2491 Add Java bindings for ORC reader 'use_np_dtypes' option
- PR #2213 Support s/ms/us/ns DatetimeColumn time unit resolutions
- PR #2536 Add _constructor properties to Series and DataFrame

## Improvements

- PR #2103 Move old `column` and `bitmask` files into `legacy/` directory
- PR #2109 added name to Python column classes
- PR #1947 Cleanup serialization code
- PR #2125 More aggregate in java API
- PR #2127 Add in java Scalar tests
- PR #2088 Refactor of Python groupby code
- PR #2130 Java serialization and deserialization of tables.
- PR #2131 Chunk rows logic added to csv_writer
- PR #2129 Add functions in the Java API to support nullable column filtering
- PR #2165 made changes to get_dummies api for it to be available in MethodCache
- PR #2171 Add CodeCov integration, fix doc version, make --skip-tests work when invoking with source
- PR #2184 handle remote orc files for dask-cudf
- PR #2186 Add `getitem` and `getattr` style access to Rolling objects
- PR #2168 Use cudf.Column for CategoricalColumn's categories instead of a tuple
- PR #2193 DOC: cudf::type_dispatcher documentation for specializing dispatched functors
- PR #2199 Better java support for appending strings
- PR #2176 Added column dtype support for datetime, int8, int16 to csv_writer
- PR #2209 Matching `get_dummies` & `select_dtypes` behavior to pandas
- PR #2217 Updated Java bindings to use the new groupby API
- PR #2214 DOC: Update doc instructions to build/install `cudf` and `dask-cudf`
- PR #2220 Update Java bindings for reduction rename
- PR #2232 Move CodeCov upload from build script to Jenkins
- PR #2225 refactor to use libcudf for gathering columns in dataframes
- PR #2293 Improve join performance (faster compute_join_output_size)
- PR #2300 Create separate dask codeowners for dask-cudf codebase
- PR #2304 gdf_group_by_without_aggregations returns gdf_column
- PR #2309 Java readers: remove redundant copy of result pointers
- PR #2307 Add `black` and `isort` to style checker script
- PR #2345 Restore removal of old groupby implementation
- PR #2342 Improve `astype()` to operate all ways
- PR #2329 using libcudf cudf::copy for column deep copy
- PR #2344 DOC: docs on code formatting for contributors
- PR #2376 Add inoperative axis= and win_type= arguments to Rolling()
- PR #2378 remove dask for (de-)serialization of cudf objects
- PR #2353 Bump Arrow and Dask versions
- PR #2377 Replace `standard_python_slice` with just `slice.indices()`
- PR #2373 cudf.DataFrame enchancements & Series.values support
- PR #2392 Remove dlpack submodule; make cuDF's Cython API externally accessible
- PR #2430 Updated Java bindings to use the new unary API
- PR #2406 Moved all existing `table` related files to a `legacy/` directory
- PR #2350 Performance related changes to get_dummies
- PR #2420 Remove `cudautils.astype` and replace with `typecast.apply_cast`
- PR #2456 Small improvement to typecast utility
- PR #2458 Fix handling of thirdparty packages in `isort` config
- PR #2459 IO Readers: Consolidate all readers to use `datasource` class
- PR #2475 Exposed type_dispatcher.hpp, nvcategory_util.hpp and wrapper_types.hpp in the include folder
- PR #2484 Enabled building libcudf as a static library
- PR #2453 Streamline CUDA_REL environment variable
- PR #2483 Bundle Boost filesystem dependency in the Java jar
- PR #2486 Java API hash functions
- PR #2481 Adds the ignore_null_keys option to the java api
- PR #2490 Java api: support multiple aggregates for the same column
- PR #2510 Java api: uses table based apply_boolean_mask
- PR #2432 Use pandas formatting for console, html, and latex output
- PR #2573 Bump numba version to 0.45.1
- PR #2606 Fix references to notebooks-contrib

## Bug Fixes

- PR #2086 Fixed quantile api behavior mismatch in series & dataframe
- PR #2128 Add offset param to host buffer readers in java API.
- PR #2145 Work around binops validity checks for java
- PR #2146 Work around unary_math validity checks for java
- PR #2151 Fixes bug in cudf::copy_range where null_count was invalid
- PR #2139 matching to pandas describe behavior & fixing nan values issue
- PR #2161 Implicitly convert unsigned to signed integer types in binops
- PR #2154 CSV Reader: Fix bools misdetected as strings dtype
- PR #2178 Fix bug in rolling bindings where a view of an ephemeral column was being taken
- PR #2180 Fix issue with isort reordering `importorskip` below imports depending on them
- PR #2187 fix to honor dtype when numpy arrays are passed to columnops.as_column
- PR #2190 Fix issue in astype conversion of string column to 'str'
- PR #2208 Fix issue with calling `head()` on one row dataframe
- PR #2229 Propagate exceptions from Cython cdef functions
- PR #2234 Fix issue with local build script not properly building
- PR #2223 Fix CUDA invalid configuration errors reported after loading small compressed ORC files
- PR #2162 Setting is_unique and is_monotonic-related attributes
- PR #2244 Fix ORC RLEv2 delta mode decoding with nonzero residual delta width
- PR #2297 Work around `var/std` unsupported only at debug build
- PR #2302 Fixed java serialization corner case
- PR #2355 Handle float16 in binary operations
- PR #2311 Fix copy behaviour for GenericIndex
- PR #2349 Fix issues with String filter in java API
- PR #2323 Fix groupby on categoricals
- PR #2328 Ensure order is preserved in CategoricalAccessor._set_categories
- PR #2202 Fix issue with unary ops mishandling empty input
- PR #2326 Fix for bug in DLPack when reading multiple columns
- PR #2324 Fix cudf Docker build
- PR #2325 Fix ORC RLEv2 patched base mode decoding with nonzero patch width
- PR #2235 Fix get_dummies to be compatible with dask
- PR #2332 Zero initialize gdf_dtype_extra_info
- PR #2355 Handle float16 in binary operations
- PR #2360 Fix missing dtype handling in cudf.Series & columnops.as_column
- PR #2364 Fix quantile api and other trivial issues around it
- PR #2361 Fixed issue with `codes` of CategoricalIndex
- PR #2357 Fixed inconsistent type of index created with from_pandas vs direct construction
- PR #2389 Fixed Rolling __getattr__ and __getitem__ for offset based windows
- PR #2402 Fixed bug in valid mask computation in cudf::copy_if (apply_boolean_mask)
- PR #2401 Fix to a scalar datetime(of type Days) issue
- PR #2386 Correctly allocate output valids in groupby
- PR #2411 Fixed failures on binary op on single element string column
- PR #2422 Fix Pandas logical binary operation incompatibilites
- PR #2447 Fix CodeCov posting build statuses temporarily
- PR #2450 Fix erroneous null handling in `cudf.DataFrame`'s `apply_rows`
- PR #2470 Fix issues with empty strings and string categories (Java)
- PR #2471 Fix String Column Validity.
- PR #2481 Fix java validity buffer serialization
- PR #2485 Updated bytes calculation to use size_t to avoid overflow in column concat
- PR #2461 Fix groupby multiple aggregations same column
- PR #2514 Fix cudf::drop_nulls threshold handling in Cython
- PR #2516 Fix utilities include paths and meta.yaml header paths
- PR #2517 Fix device memory leak in to_dlpack tensor deleter
- PR #2431 Fix local build generated file ownerships
- PR #2511 Added import of orc, refactored exception handlers to not squash fatal exceptions
- PR #2527 Fix index and column input handling in dask_cudf read_parquet
- PR #2466 Fix `dataframe.query` returning null rows erroneously
- PR #2548 Orc reader: fix non-deterministic data decoding at chunk boundaries
- PR #2557 fix cudautils import in string.py
- PR #2521 Fix casting datetimes from/to the same resolution
- PR #2545 Fix MultiIndexes with datetime levels
- PR #2560 Remove duplicate `dlpack` definition in conda recipe
- PR #2567 Fix ColumnVector.fromScalar issues while dealing with null scalars
- PR #2565 Orc reader: fix incorrect data decoding of int64 data types
- PR #2577 Fix search benchmark compilation error by adding necessary header
- PR #2604 Fix a bug in copying.pyx:_normalize_types that upcasted int32 to int64


# cuDF 0.8.0 (27 June 2019)

## New Features

- PR #1524 Add GPU-accelerated JSON Lines parser with limited feature set
- PR #1569 Add support for Json objects to the JSON Lines reader
- PR #1622 Add Series.loc
- PR #1654 Add cudf::apply_boolean_mask: faster replacement for gdf_apply_stencil
- PR #1487 cython gather/scatter
- PR #1310 Implemented the slice/split functionality.
- PR #1630 Add Python layer to the GPU-accelerated JSON reader
- PR #1745 Add rounding of numeric columns via Numba
- PR #1772 JSON reader: add support for BytesIO and StringIO input
- PR #1527 Support GDF_BOOL8 in readers and writers
- PR #1819 Logical operators (AND, OR, NOT) for libcudf and cuDF
- PR #1813 ORC Reader: Add support for stripe selection
- PR #1828 JSON Reader: add suport for bool8 columns
- PR #1833 Add column iterator with/without nulls
- PR #1665 Add the point-in-polygon GIS function
- PR #1863 Series and Dataframe methods for all and any
- PR #1908 cudf::copy_range and cudf::fill for copying/assigning an index or range to a constant
- PR #1921 Add additional formats for typecasting to/from strings
- PR #1807 Add Series.dropna()
- PR #1987 Allow user defined functions in the form of ptx code to be passed to binops
- PR #1948 Add operator functions like `Series.add()` to DataFrame and Series
- PR #1954 Add skip test argument to GPU build script
- PR #2018 Add bindings for new groupby C++ API
- PR #1984 Add rolling window operations Series.rolling() and DataFrame.rolling()
- PR #1542 Python method and bindings for to_csv
- PR #1995 Add Java API
- PR #1998 Add google benchmark to cudf
- PR #1845 Add cudf::drop_duplicates, DataFrame.drop_duplicates
- PR #1652 Added `Series.where()` feature
- PR #2074 Java Aggregates, logical ops, and better RMM support
- PR #2140 Add a `cudf::transform` function
- PR #2068 Concatenation of different typed columns

## Improvements

- PR #1538 Replacing LesserRTTI with inequality_comparator
- PR #1703 C++: Added non-aggregating `insert` to `concurrent_unordered_map` with specializations to store pairs with a single atomicCAS when possible.
- PR #1422 C++: Added a RAII wrapper for CUDA streams
- PR #1701 Added `unique` method for stringColumns
- PR #1713 Add documentation for Dask-XGBoost
- PR #1666 CSV Reader: Improve performance for files with large number of columns
- PR #1725 Enable the ability to use a single column groupby as its own index
- PR #1759 Add an example showing simultaneous rolling averages to `apply_grouped` documentation
- PR #1746 C++: Remove unused code: `windowed_ops.cu`, `sorting.cu`, `hash_ops.cu`
- PR #1748 C++: Add `bool` nullability flag to `device_table` row operators
- PR #1764 Improve Numerical column: `mean_var` and `mean`
- PR #1767 Speed up Python unit tests
- PR #1770 Added build.sh script, updated CI scripts and documentation
- PR #1739 ORC Reader: Add more pytest coverage
- PR #1696 Added null support in `Series.replace()`.
- PR #1390 Added some basic utility functions for `gdf_column`'s
- PR #1791 Added general column comparison code for testing
- PR #1795 Add printing of git submodule info to `print_env.sh`
- PR #1796 Removing old sort based group by code and gdf_filter
- PR #1811 Added funtions for copying/allocating `cudf::table`s
- PR #1838 Improve columnops.column_empty so that it returns typed columns instead of a generic Column
- PR #1890 Add utils.get_dummies- a pandas-like wrapper around one_hot-encoding
- PR #1823 CSV Reader: default the column type to string for empty dataframes
- PR #1827 Create bindings for scalar-vector binops, and update one_hot_encoding to use them
- PR #1817 Operators now support different sized dataframes as long as they don't share different sized columns
- PR #1855 Transition replace_nulls to new C++ API and update corresponding Cython/Python code
- PR #1858 Add `std::initializer_list` constructor to `column_wrapper`
- PR #1846 C++ type-erased gdf_equal_columns test util; fix gdf_equal_columns logic error
- PR #1390 Added some basic utility functions for `gdf_column`s
- PR #1391 Tidy up bit-resolution-operation and bitmask class code
- PR #1882 Add iloc functionality to MultiIndex dataframes
- PR #1884 Rolling windows: general enhancements and better coverage for unit tests
- PR #1886 support GDF_STRING_CATEGORY columns in apply_boolean_mask, drop_nulls and other libcudf functions
- PR #1896 Improve performance of groupby with levels specified in dask-cudf
- PR #1915 Improve iloc performance for non-contiguous row selection
- PR #1859 Convert read_json into a C++ API
- PR #1919 Rename libcudf namespace gdf to namespace cudf
- PR #1850 Support left_on and right_on for DataFrame merge operator
- PR #1930 Specialize constructor for `cudf::bool8` to cast argument to `bool`
- PR #1938 Add default constructor for `column_wrapper`
- PR #1930 Specialize constructor for `cudf::bool8` to cast argument to `bool`
- PR #1952 consolidate libcudf public API headers in include/cudf
- PR #1949 Improved selection with boolmask using libcudf `apply_boolean_mask`
- PR #1956 Add support for nulls in `query()`
- PR #1973 Update `std::tuple` to `std::pair` in top-most libcudf APIs and C++ transition guide
- PR #1981 Convert read_csv into a C++ API
- PR #1868 ORC Reader: Support row index for speed up on small/medium datasets
- PR #1964 Added support for list-like types in Series.str.cat
- PR #2005 Use HTML5 details tag in bug report issue template
- PR #2003 Removed few redundant unit-tests from test_string.py::test_string_cat
- PR #1944 Groupby design improvements
- PR #2017 Convert `read_orc()` into a C++ API
- PR #2011 Convert `read_parquet()` into a C++ API
- PR #1756 Add documentation "10 Minutes to cuDF and dask_cuDF"
- PR #2034 Adding support for string columns concatenation using "add" binary operator
- PR #2042 Replace old "10 Minutes" guide with new guide for docs build process
- PR #2036 Make library of common test utils to speed up tests compilation
- PR #2022 Facilitating get_dummies to be a high level api too
- PR #2050 Namespace IO readers and add back free-form `read_xxx` functions
- PR #2104 Add a functional ``sort=`` keyword argument to groupby
- PR #2108 Add `find_and_replace` for StringColumn for replacing single values
- PR #1803 cuDF/CuPy interoperability documentation

## Bug Fixes

- PR #1465 Fix for test_orc.py and test_sparse_df.py test failures
- PR #1583 Fix underlying issue in `as_index()` that was causing `Series.quantile()` to fail
- PR #1680 Add errors= keyword to drop() to fix cudf-dask bug
- PR #1651 Fix `query` function on empty dataframe
- PR #1616 Fix CategoricalColumn to access categories by index instead of iteration
- PR #1660 Fix bug in `loc` when indexing with a column name (a string)
- PR #1683 ORC reader: fix timestamp conversion to UTC
- PR #1613 Improve CategoricalColumn.fillna(-1) performance
- PR #1642 Fix failure of CSV_TEST gdf_csv_test.SkiprowsNrows on multiuser systems
- PR #1709 Fix handling of `datetime64[ms]` in `dataframe.select_dtypes`
- PR #1704 CSV Reader: Add support for the plus sign in number fields
- PR #1687 CSV reader: return an empty dataframe for zero size input
- PR #1757 Concatenating columns with null columns
- PR #1755 Add col_level keyword argument to melt
- PR #1758 Fix df.set_index() when setting index from an empty column
- PR #1749 ORC reader: fix long strings of NULL values resulting in incorrect data
- PR #1742 Parquet Reader: Fix index column name to match PANDAS compat
- PR #1782 Update libcudf doc version
- PR #1783 Update conda dependencies
- PR #1786 Maintain the original series name in series.unique output
- PR #1760 CSV Reader: fix segfault when dtype list only includes columns from usecols list
- PR #1831 build.sh: Assuming python is in PATH instead of using PYTHON env var
- PR #1839 Raise an error instead of segfaulting when transposing a DataFrame with StringColumns
- PR #1840 Retain index correctly during merge left_on right_on
- PR #1825 cuDF: Multiaggregation Groupby Failures
- PR #1789 CSV Reader: Fix missing support for specifying `int8` and `int16` dtypes
- PR #1857 Cython Bindings: Handle `bool` columns while calling `column_view_from_NDArrays`
- PR #1849 Allow DataFrame support methods to pass arguments to the methods
- PR #1847 Fixed #1375 by moving the nvstring check into the wrapper function
- PR #1864 Fixing cudf reduction for POWER platform
- PR #1869 Parquet reader: fix Dask timestamps not matching with Pandas (convert to milliseconds)
- PR #1876 add dtype=bool for `any`, `all` to treat integer column correctly
- PR #1875 CSV reader: take NaN values into account in dtype detection
- PR #1873 Add column dtype checking for the all/any methods
- PR #1902 Bug with string iteration in _apply_basic_agg
- PR #1887 Fix for initialization issue in pq_read_arg,orc_read_arg
- PR #1867 JSON reader: add support for null/empty fields, including the 'null' literal
- PR #1891 Fix bug #1750 in string column comparison
- PR #1909 Support of `to_pandas()` of boolean series with null values
- PR #1923 Use prefix removal when two aggs are called on a SeriesGroupBy
- PR #1914 Zero initialize gdf_column local variables
- PR #1959 Add support for comparing boolean Series to scalar
- PR #1966 Ignore index fix in series append
- PR #1967 Compute index __sizeof__ only once for DataFrame __sizeof__
- PR #1977 Support CUDA installation in default system directories
- PR #1982 Fixes incorrect index name after join operation
- PR #1985 Implement `GDF_PYMOD`, a special modulo that follows python's sign rules
- PR #1991 Parquet reader: fix decoding of NULLs
- PR #1990 Fixes a rendering bug in the `apply_grouped` documentation
- PR #1978 Fix for values being filled in an empty dataframe
- PR #2001 Correctly create MultiColumn from Pandas MultiColumn
- PR #2006 Handle empty dataframe groupby construction for dask
- PR #1965 Parquet Reader: Fix duplicate index column when it's already in `use_cols`
- PR #2033 Add pip to conda environment files to fix warning
- PR #2028 CSV Reader: Fix reading of uncompressed files without a recognized file extension
- PR #2073 Fix an issue when gathering columns with NVCategory and nulls
- PR #2053 cudf::apply_boolean_mask return empty column for empty boolean mask
- PR #2066 exclude `IteratorTest.mean_var_output` test from debug build
- PR #2069 Fix JNI code to use read_csv and read_parquet APIs
- PR #2071 Fix bug with unfound transitive dependencies for GTests in Ubuntu 18.04
- PR #2089 Configure Sphinx to render params correctly
- PR #2091 Fix another bug with unfound transitive dependencies for `cudftestutils` in Ubuntu 18.04
- PR #2115 Just apply `--disable-new-dtags` instead of trying to define all the transitive dependencies
- PR #2106 Fix errors in JitCache tests caused by sharing of device memory between processes
- PR #2120 Fix errors in JitCache tests caused by running multiple threads on the same data
- PR #2102 Fix memory leak in groupby
- PR #2113 fixed typo in to_csv code example


# cudf 0.7.2 (16 May 2019)

## New Features

- PR #1735 Added overload for atomicAdd on int64. Streamlined implementation of custom atomic overloads.
- PR #1741 Add MultiIndex concatenation

## Bug Fixes

- PR #1718 Fix issue with SeriesGroupBy MultiIndex in dask-cudf
- PR #1734 Python: fix performance regression for groupby count() aggregations
- PR #1768 Cython: fix handling read only schema buffers in gpuarrow reader


# cudf 0.7.1 (11 May 2019)

## New Features

- PR #1702 Lazy load MultiIndex to return groupby performance to near optimal.

## Bug Fixes

- PR #1708 Fix handling of `datetime64[ms]` in `dataframe.select_dtypes`


# cuDF 0.7.0 (10 May 2019)

## New Features

- PR #982 Implement gdf_group_by_without_aggregations and gdf_unique_indices functions
- PR #1142 Add `GDF_BOOL` column type
- PR #1194 Implement overloads for CUDA atomic operations
- PR #1292 Implemented Bitwise binary ops AND, OR, XOR (&, |, ^)
- PR #1235 Add GPU-accelerated Parquet Reader
- PR #1335 Added local_dict arg in `DataFrame.query()`.
- PR #1282 Add Series and DataFrame.describe()
- PR #1356 Rolling windows
- PR #1381 Add DataFrame._get_numeric_data
- PR #1388 Add CODEOWNERS file to auto-request reviews based on where changes are made
- PR #1396 Add DataFrame.drop method
- PR #1413 Add DataFrame.melt method
- PR #1412 Add DataFrame.pop()
- PR #1419 Initial CSV writer function
- PR #1441 Add Series level cumulative ops (cumsum, cummin, cummax, cumprod)
- PR #1420 Add script to build and test on a local gpuCI image
- PR #1440 Add DatetimeColumn.min(), DatetimeColumn.max()
- PR #1455 Add Series.Shift via Numba kernel
- PR #1441 Add Series level cumulative ops (cumsum, cummin, cummax, cumprod)
- PR #1461 Add Python coverage test to gpu build
- PR #1445 Parquet Reader: Add selective reading of rows and row group
- PR #1532 Parquet Reader: Add support for INT96 timestamps
- PR #1516 Add Series and DataFrame.ndim
- PR #1556 Add libcudf C++ transition guide
- PR #1466 Add GPU-accelerated ORC Reader
- PR #1565 Add build script for nightly doc builds
- PR #1508 Add Series isna, isnull, and notna
- PR #1456 Add Series.diff() via Numba kernel
- PR #1588 Add Index `astype` typecasting
- PR #1301 MultiIndex support
- PR #1599 Level keyword supported in groupby
- PR #929 Add support operations to dataframe
- PR #1609 Groupby accept list of Series
- PR #1658 Support `group_keys=True` keyword in groupby method

## Improvements

- PR #1531 Refactor closures as private functions in gpuarrow
- PR #1404 Parquet reader page data decoding speedup
- PR #1076 Use `type_dispatcher` in join, quantiles, filter, segmented sort, radix sort and hash_groupby
- PR #1202 Simplify README.md
- PR #1149 CSV Reader: Change convertStrToValue() functions to `__device__` only
- PR #1238 Improve performance of the CUDA trie used in the CSV reader
- PR #1245 Use file cache for JIT kernels
- PR #1278 Update CONTRIBUTING for new conda environment yml naming conventions
- PR #1163 Refactored UnaryOps. Reduced API to two functions: `gdf_unary_math` and `gdf_cast`. Added `abs`, `-`, and `~` ops. Changed bindings to Cython
- PR #1284 Update docs version
- PR #1287 add exclude argument to cudf.select_dtype function
- PR #1286 Refactor some of the CSV Reader kernels into generic utility functions
- PR #1291 fillna in `Series.to_gpu_array()` and `Series.to_array()` can accept the scalar too now.
- PR #1005 generic `reduction` and `scan` support
- PR #1349 Replace modernGPU sort join with thrust.
- PR #1363 Add a dataframe.mean(...) that raises NotImplementedError to satisfy `dask.dataframe.utils.is_dataframe_like`
- PR #1319 CSV Reader: Use column wrapper for gdf_column output alloc/dealloc
- PR #1376 Change series quantile default to linear
- PR #1399 Replace CFFI bindings for NVTX functions with Cython bindings
- PR #1389 Refactored `set_null_count()`
- PR #1386 Added macros `GDF_TRY()`, `CUDF_TRY()` and `ASSERT_CUDF_SUCCEEDED()`
- PR #1435 Rework CMake and conda recipes to depend on installed libraries
- PR #1391 Tidy up bit-resolution-operation and bitmask class code
- PR #1439 Add cmake variable to enable compiling CUDA code with -lineinfo
- PR #1462 Add ability to read parquet files from arrow::io::RandomAccessFile
- PR #1453 Convert CSV Reader CFFI to Cython
- PR #1479 Convert Parquet Reader CFFI to Cython
- PR #1397 Add a utility function for producing an overflow-safe kernel launch grid configuration
- PR #1382 Add GPU parsing of nested brackets to cuIO parsing utilities
- PR #1481 Add cudf::table constructor to allocate a set of `gdf_column`s
- PR #1484 Convert GroupBy CFFI to Cython
- PR #1463 Allow and default melt keyword argument var_name to be None
- PR #1486 Parquet Reader: Use device_buffer rather than device_ptr
- PR #1525 Add cudatoolkit conda dependency
- PR #1520 Renamed `src/dataframe` to `src/table` and moved `table.hpp`. Made `types.hpp` to be type declarations only.
- PR #1492 Convert transpose CFFI to Cython
- PR #1495 Convert binary and unary ops CFFI to Cython
- PR #1503 Convert sorting and hashing ops CFFI to Cython
- PR #1522 Use latest release version in update-version CI script
- PR #1533 Remove stale join CFFI, fix memory leaks in join Cython
- PR #1521 Added `row_bitmask` to compute bitmask for rows of a table. Merged `valids_ops.cu` and `bitmask_ops.cu`
- PR #1553 Overload `hash_row` to avoid using intial hash values. Updated `gdf_hash` to select between overloads
- PR #1585 Updated `cudf::table` to maintain own copy of wrapped `gdf_column*`s
- PR #1559 Add `except +` to all Cython function definitions to catch C++ exceptions properly
- PR #1617 `has_nulls` and `column_dtypes` for `cudf::table`
- PR #1590 Remove CFFI from the build / install process entirely
- PR #1536 Convert gpuarrow CFFI to Cython
- PR #1655 Add `Column._pointer` as a way to access underlying `gdf_column*` of a `Column`
- PR #1655 Update readme conda install instructions for cudf version 0.6 and 0.7


## Bug Fixes

- PR #1233 Fix dtypes issue while adding the column to `str` dataframe.
- PR #1254 CSV Reader: fix data type detection for floating-point numbers in scientific notation
- PR #1289 Fix looping over each value instead of each category in concatenation
- PR #1293 Fix Inaccurate error message in join.pyx
- PR #1308 Add atomicCAS overload for `int8_t`, `int16_t`
- PR #1317 Fix catch polymorphic exception by reference in ipc.cu
- PR #1325 Fix dtype of null bitmasks to int8
- PR #1326 Update build documentation to use -DCMAKE_CXX11_ABI=ON
- PR #1334 Add "na_position" argument to CategoricalColumn sort_by_values
- PR #1321 Fix out of bounds warning when checking Bzip2 header
- PR #1359 Add atomicAnd/Or/Xor for integers
- PR #1354 Fix `fillna()` behaviour when replacing values with different dtypes
- PR #1347 Fixed core dump issue while passing dict_dtypes without column names in `cudf.read_csv()`
- PR #1379 Fixed build failure caused due to error: 'col_dtype' may be used uninitialized
- PR #1392 Update cudf Dockerfile and package_versions.sh
- PR #1385 Added INT8 type to `_schema_to_dtype` for use in GpuArrowReader
- PR #1393 Fixed a bug in `gdf_count_nonzero_mask()` for the case of 0 bits to count
- PR #1395 Update CONTRIBUTING to use the environment variable CUDF_HOME
- PR #1416 Fix bug at gdf_quantile_exact and gdf_quantile_appox
- PR #1421 Fix remove creation of series multiple times during `add_column()`
- PR #1405 CSV Reader: Fix memory leaks on read_csv() failure
- PR #1328 Fix CategoricalColumn to_arrow() null mask
- PR #1433 Fix NVStrings/categories includes
- PR #1432 Update NVStrings to 0.7.* to coincide with 0.7 development
- PR #1483 Modify CSV reader to avoid cropping blank quoted characters in non-string fields
- PR #1446 Merge 1275 hotfix from master into branch-0.7
- PR #1447 Fix legacy groupby apply docstring
- PR #1451 Fix hash join estimated result size is not correct
- PR #1454 Fix local build script improperly change directory permissions
- PR #1490 Require Dask 1.1.0+ for `is_dataframe_like` test or skip otherwise.
- PR #1491 Use more specific directories & groups in CODEOWNERS
- PR #1497 Fix Thrust issue on CentOS caused by missing default constructor of host_vector elements
- PR #1498 Add missing include guard to device_atomics.cuh and separated DEVICE_ATOMICS_TEST
- PR #1506 Fix csv-write call to updated NVStrings method
- PR #1510 Added nvstrings `fillna()` function
- PR #1507 Parquet Reader: Default string data to GDF_STRING
- PR #1535 Fix doc issue to ensure correct labelling of cudf.series
- PR #1537 Fix `undefined reference` link error in HashPartitionTest
- PR #1548 Fix ci/local/build.sh README from using an incorrect image example
- PR #1551 CSV Reader: Fix integer column name indexing
- PR #1586 Fix broken `scalar_wrapper::operator==`
- PR #1591 ORC/Parquet Reader: Fix missing import for FileNotFoundError exception
- PR #1573 Parquet Reader: Fix crash due to clash with ORC reader datasource
- PR #1607 Revert change of `column.to_dense_buffer` always return by copy for performance concerns
- PR #1618 ORC reader: fix assert & data output when nrows/skiprows isn't aligned to stripe boundaries
- PR #1631 Fix failure of TYPES_TEST on some gcc-7 based systems.
- PR #1641 CSV Reader: Fix skip_blank_lines behavior with Windows line terminators (\r\n)
- PR #1648 ORC reader: fix non-deterministic output when skiprows is non-zero
- PR #1676 Fix groupby `as_index` behaviour with `MultiIndex`
- PR #1659 Fix bug caused by empty groupbys and multiindex slicing throwing exceptions
- PR #1656 Correct Groupby failure in dask when un-aggregable columns are left in dataframe.
- PR #1689 Fix groupby performance regression
- PR #1694 Add Cython as a runtime dependency since it's required in `setup.py`


# cuDF 0.6.1 (25 Mar 2019)

## Bug Fixes

- PR #1275 Fix CentOS exception in DataFrame.hash_partition from using value "returned" by a void function


# cuDF 0.6.0 (22 Mar 2019)

## New Features

- PR #760 Raise `FileNotFoundError` instead of `GDF_FILE_ERROR` in `read_csv` if the file does not exist
- PR #539 Add Python bindings for replace function
- PR #823 Add Doxygen configuration to enable building HTML documentation for libcudf C/C++ API
- PR #807 CSV Reader: Add byte_range parameter to specify the range in the input file to be read
- PR #857 Add Tail method for Series/DataFrame and update Head method to use iloc
- PR #858 Add series feature hashing support
- PR #871 CSV Reader: Add support for NA values, including user specified strings
- PR #893 Adds PyArrow based parquet readers / writers to Python, fix category dtype handling, fix arrow ingest buffer size issues
- PR #867 CSV Reader: Add support for ignoring blank lines and comment lines
- PR #887 Add Series digitize method
- PR #895 Add Series groupby
- PR #898 Add DataFrame.groupby(level=0) support
- PR #920 Add feather, JSON, HDF5 readers / writers from PyArrow / Pandas
- PR #888 CSV Reader: Add prefix parameter for column names, used when parsing without a header
- PR #913 Add DLPack support: convert between cuDF DataFrame and DLTensor
- PR #939 Add ORC reader from PyArrow
- PR #918 Add Series.groupby(level=0) support
- PR #906 Add binary and comparison ops to DataFrame
- PR #958 Support unary and binary ops on indexes
- PR #964 Add `rename` method to `DataFrame`, `Series`, and `Index`
- PR #985 Add `Series.to_frame` method
- PR #985 Add `drop=` keyword to reset_index method
- PR #994 Remove references to pygdf
- PR #990 Add external series groupby support
- PR #988 Add top-level merge function to cuDF
- PR #992 Add comparison binaryops to DateTime columns
- PR #996 Replace relative path imports with absolute paths in tests
- PR #995 CSV Reader: Add index_col parameter to specify the column name or index to be used as row labels
- PR #1004 Add `from_gpu_matrix` method to DataFrame
- PR #997 Add property index setter
- PR #1007 Replace relative path imports with absolute paths in cudf
- PR #1013 select columns with df.columns
- PR #1016 Rename Series.unique_count() to nunique() to match pandas API
- PR #947 Prefixsum to handle nulls and float types
- PR #1029 Remove rest of relative path imports
- PR #1021 Add filtered selection with assignment for Dataframes
- PR #872 Adding NVCategory support to cudf apis
- PR #1052 Add left/right_index and left/right_on keywords to merge
- PR #1091 Add `indicator=` and `suffixes=` keywords to merge
- PR #1107 Add unsupported keywords to Series.fillna
- PR #1032 Add string support to cuDF python
- PR #1136 Removed `gdf_concat`
- PR #1153 Added function for getting the padded allocation size for valid bitmask
- PR #1148 Add cudf.sqrt for dataframes and Series
- PR #1159 Add Python bindings for libcudf dlpack functions
- PR #1155 Add __array_ufunc__ for DataFrame and Series for sqrt
- PR #1168 to_frame for series accepts a name argument


## Improvements

- PR #1218 Add dask-cudf page to API docs
- PR #892 Add support for heterogeneous types in binary ops with JIT
- PR #730 Improve performance of `gdf_table` constructor
- PR #561 Add Doxygen style comments to Join CUDA functions
- PR #813 unified libcudf API functions by replacing gpu_ with gdf_
- PR #822 Add support for `__cuda_array_interface__` for ingest
- PR #756 Consolidate common helper functions from unordered map and multimap
- PR #753 Improve performance of groupby sum and average, especially for cases with few groups.
- PR #836 Add ingest support for arrow chunked arrays in Column, Series, DataFrame creation
- PR #763 Format doxygen comments for csv_read_arg struct
- PR #532 CSV Reader: Use type dispatcher instead of switch block
- PR #694 Unit test utilities improvements
- PR #878 Add better indexing to Groupby
- PR #554 Add `empty` method and `is_monotonic` attribute to `Index`
- PR #1040 Fixed up Doxygen comment tags
- PR #909 CSV Reader: Avoid host->device->host copy for header row data
- PR #916 Improved unit testing and error checking for `gdf_column_concat`
- PR #941 Replace `numpy` call in `Series.hash_encode` with `numba`
- PR #942 Added increment/decrement operators for wrapper types
- PR #943 Updated `count_nonzero_mask` to return `num_rows` when the mask is null
- PR #952 Added trait to map C++ type to `gdf_dtype`
- PR #966 Updated RMM submodule.
- PR #998 Add IO reader/writer modules to API docs, fix for missing cudf.Series docs
- PR #1017 concatenate along columns for Series and DataFrames
- PR #1002 Support indexing a dataframe with another boolean dataframe
- PR #1018 Better concatenation for Series and Dataframes
- PR #1036 Use Numpydoc style docstrings
- PR #1047 Adding gdf_dtype_extra_info to gdf_column_view_augmented
- PR #1054 Added default ctor to SerialTrieNode to overcome Thrust issue in CentOS7 + CUDA10
- PR #1024 CSV Reader: Add support for hexadecimal integers in integral-type columns
- PR #1033 Update `fillna()` to use libcudf function `gdf_replace_nulls`
- PR #1066 Added inplace assignment for columns and select_dtypes for dataframes
- PR #1026 CSV Reader: Change the meaning and type of the quoting parameter to match Pandas
- PR #1100 Adds `CUDF_EXPECTS` error-checking macro
- PR #1092 Fix select_dtype docstring
- PR #1111 Added cudf::table
- PR #1108 Sorting for datetime columns
- PR #1120 Return a `Series` (not a `Column`) from `Series.cat.set_categories()`
- PR #1128 CSV Reader: The last data row does not need to be line terminated
- PR #1183 Bump Arrow version to 0.12.1
- PR #1208 Default to CXX11_ABI=ON
- PR #1252 Fix NVStrings dependencies for cuda 9.2 and 10.0
- PR #2037 Optimize the existing `gather` and `scatter` routines in `libcudf`

## Bug Fixes

- PR #821 Fix flake8 issues revealed by flake8 update
- PR #808 Resolved renamed `d_columns_valids` variable name
- PR #820 CSV Reader: fix the issue where reader adds additional rows when file uses \r\n as a line terminator
- PR #780 CSV Reader: Fix scientific notation parsing and null values for empty quotes
- PR #815 CSV Reader: Fix data parsing when tabs are present in the input CSV file
- PR #850 Fix bug where left joins where the left df has 0 rows causes a crash
- PR #861 Fix memory leak by preserving the boolean mask index
- PR #875 Handle unnamed indexes in to/from arrow functions
- PR #877 Fix ingest of 1 row arrow tables in from arrow function
- PR #876 Added missing `<type_traits>` include
- PR #889 Deleted test_rmm.py which has now moved to RMM repo
- PR #866 Merge v0.5.1 numpy ABI hotfix into 0.6
- PR #917 value_counts return int type on empty columns
- PR #611 Renamed `gdf_reduce_optimal_output_size()` -> `gdf_reduction_get_intermediate_output_size()`
- PR #923 fix index for negative slicing for cudf dataframe and series
- PR #927 CSV Reader: Fix category GDF_CATEGORY hashes not being computed properly
- PR #921 CSV Reader: Fix parsing errors with delim_whitespace, quotations in the header row, unnamed columns
- PR #933 Fix handling objects of all nulls in series creation
- PR #940 CSV Reader: Fix an issue where the last data row is missing when using byte_range
- PR #945 CSV Reader: Fix incorrect datetime64 when milliseconds or space separator are used
- PR #959 Groupby: Problem with column name lookup
- PR #950 Converting dataframe/recarry with non-contiguous arrays
- PR #963 CSV Reader: Fix another issue with missing data rows when using byte_range
- PR #999 Fix 0 sized kernel launches and empty sort_index exception
- PR #993 Fix dtype in selecting 0 rows from objects
- PR #1009 Fix performance regression in `to_pandas` method on DataFrame
- PR #1008 Remove custom dask communication approach
- PR #1001 CSV Reader: Fix a memory access error when reading a large (>2GB) file with date columns
- PR #1019 Binary Ops: Fix error when one input column has null mask but other doesn't
- PR #1014 CSV Reader: Fix false positives in bool value detection
- PR #1034 CSV Reader: Fix parsing floating point precision and leading zero exponents
- PR #1044 CSV Reader: Fix a segfault when byte range aligns with a page
- PR #1058 Added support for `DataFrame.loc[scalar]`
- PR #1060 Fix column creation with all valid nan values
- PR #1073 CSV Reader: Fix an issue where a column name includes the return character
- PR #1090 Updating Doxygen Comments
- PR #1080 Fix dtypes returned from loc / iloc because of lists
- PR #1102 CSV Reader: Minor fixes and memory usage improvements
- PR #1174: Fix release script typo
- PR #1137 Add prebuild script for CI
- PR #1118 Enhanced the `DataFrame.from_records()` feature
- PR #1129 Fix join performance with index parameter from using numpy array
- PR #1145 Issue with .agg call on multi-column dataframes
- PR #908 Some testing code cleanup
- PR #1167 Fix issue with null_count not being set after inplace fillna()
- PR #1184 Fix iloc performance regression
- PR #1185 Support left_on/right_on and also on=str in merge
- PR #1200 Fix allocating bitmasks with numba instead of rmm in allocate_mask function
- PR #1213 Fix bug with csv reader requesting subset of columns using wrong datatype
- PR #1223 gpuCI: Fix label on rapidsai channel on gpu build scripts
- PR #1242 Add explicit Thrust exec policy to fix NVCATEGORY_TEST segfault on some platforms
- PR #1246 Fix categorical tests that failed due to bad implicit type conversion
- PR #1255 Fix overwriting conda package main label uploads
- PR #1259 Add dlpack includes to pip build


# cuDF 0.5.1 (05 Feb 2019)

## Bug Fixes

- PR #842 Avoid using numpy via cimport to prevent ABI issues in Cython compilation


# cuDF 0.5.0 (28 Jan 2019)

## New Features

- PR #722 Add bzip2 decompression support to `read_csv()`
- PR #693 add ZLIB-based GZIP/ZIP support to `read_csv_strings()`
- PR #411 added null support to gdf_order_by (new API) and cudf_table::sort
- PR #525 Added GitHub Issue templates for bugs, documentation, new features, and questions
- PR #501 CSV Reader: Add support for user-specified decimal point and thousands separator to read_csv_strings()
- PR #455 CSV Reader: Add support for user-specified decimal point and thousands separator to read_csv()
- PR #439 add `DataFrame.drop` method similar to pandas
- PR #356 add `DataFrame.transpose` method and `DataFrame.T` property similar to pandas
- PR #505 CSV Reader: Add support for user-specified boolean values
- PR #350 Implemented Series replace function
- PR #490 Added print_env.sh script to gather relevant environment details when reporting cuDF issues
- PR #474 add ZLIB-based GZIP/ZIP support to `read_csv()`
- PR #547 Added melt similar to `pandas.melt()`
- PR #491 Add CI test script to check for updates to CHANGELOG.md in PRs
- PR #550 Add CI test script to check for style issues in PRs
- PR #558 Add CI scripts for cpu-based conda and gpu-based test builds
- PR #524 Add Boolean Indexing
- PR #564 Update python `sort_values` method to use updated libcudf `gdf_order_by` API
- PR #509 CSV Reader: Input CSV file can now be passed in as a text or a binary buffer
- PR #607 Add `__iter__` and iteritems to DataFrame class
- PR #643 added a new api gdf_replace_nulls that allows a user to replace nulls in a column

## Improvements

- PR #426 Removed sort-based groupby and refactored existing groupby APIs. Also improves C++/CUDA compile time.
- PR #461 Add `CUDF_HOME` variable in README.md to replace relative pathing.
- PR #472 RMM: Created centralized rmm::device_vector alias and rmm::exec_policy
- PR #500 Improved the concurrent hash map class to support partitioned (multi-pass) hash table building.
- PR #454 Improve CSV reader docs and examples
- PR #465 Added templated C++ API for RMM to avoid explicit cast to `void**`
- PR #513 `.gitignore` tweaks
- PR #521 Add `assert_eq` function for testing
- PR #502 Simplify Dockerfile for local dev, eliminate old conda/pip envs
- PR #549 Adds `-rdynamic` compiler flag to nvcc for Debug builds
- PR #472 RMM: Created centralized rmm::device_vector alias and rmm::exec_policy
- PR #577 Added external C++ API for scatter/gather functions
- PR #500 Improved the concurrent hash map class to support partitioned (multi-pass) hash table building
- PR #583 Updated `gdf_size_type` to `int`
- PR #500 Improved the concurrent hash map class to support partitioned (multi-pass) hash table building
- PR #617 Added .dockerignore file. Prevents adding stale cmake cache files to the docker container
- PR #658 Reduced `JOIN_TEST` time by isolating overflow test of hash table size computation
- PR #664 Added Debuging instructions to README
- PR #651 Remove noqa marks in `__init__.py` files
- PR #671 CSV Reader: uncompressed buffer input can be parsed without explicitly specifying compression as None
- PR #684 Make RMM a submodule
- PR #718 Ensure sum, product, min, max methods pandas compatibility on empty datasets
- PR #720 Refactored Index classes to make them more Pandas-like, added CategoricalIndex
- PR #749 Improve to_arrow and from_arrow Pandas compatibility
- PR #766 Remove TravisCI references, remove unused variables from CMake, fix ARROW_VERSION in Cmake
- PR #773 Add build-args back to Dockerfile and handle dependencies based on environment yml file
- PR #781 Move thirdparty submodules to root and symlink in /cpp
- PR #843 Fix broken cudf/python API examples, add new methods to the API index

## Bug Fixes

- PR #569 CSV Reader: Fix days being off-by-one when parsing some dates
- PR #531 CSV Reader: Fix incorrect parsing of quoted numbers
- PR #465 Added templated C++ API for RMM to avoid explicit cast to `void**`
- PR #473 Added missing <random> include
- PR #478 CSV Reader: Add api support for auto column detection, header, mangle_dupe_cols, usecols
- PR #495 Updated README to correct where cffi pytest should be executed
- PR #501 Fix the intermittent segfault caused by the `thousands` and `compression` parameters in the csv reader
- PR #502 Simplify Dockerfile for local dev, eliminate old conda/pip envs
- PR #512 fix bug for `on` parameter in `DataFrame.merge` to allow for None or single column name
- PR #511 Updated python/cudf/bindings/join.pyx to fix cudf merge printing out dtypes
- PR #513 `.gitignore` tweaks
- PR #521 Add `assert_eq` function for testing
- PR #537 Fix CMAKE_CUDA_STANDARD_REQURIED typo in CMakeLists.txt
- PR #447 Fix silent failure in initializing DataFrame from generator
- PR #545 Temporarily disable csv reader thousands test to prevent segfault (test re-enabled in PR #501)
- PR #559 Fix Assertion error while using `applymap` to change the output dtype
- PR #575 Update `print_env.sh` script to better handle missing commands
- PR #612 Prevent an exception from occuring with true division on integer series.
- PR #630 Fix deprecation warning for `pd.core.common.is_categorical_dtype`
- PR #622 Fix Series.append() behaviour when appending values with different numeric dtype
- PR #603 Fix error while creating an empty column using None.
- PR #673 Fix array of strings not being caught in from_pandas
- PR #644 Fix return type and column support of dataframe.quantile()
- PR #634 Fix create `DataFrame.from_pandas()` with numeric column names
- PR #654 Add resolution check for GDF_TIMESTAMP in Join
- PR #648 Enforce one-to-one copy required when using `numba>=0.42.0`
- PR #645 Fix cmake build type handling not setting debug options when CMAKE_BUILD_TYPE=="Debug"
- PR #669 Fix GIL deadlock when launching multiple python threads that make Cython calls
- PR #665 Reworked the hash map to add a way to report the destination partition for a key
- PR #670 CMAKE: Fix env include path taking precedence over libcudf source headers
- PR #674 Check for gdf supported column types
- PR #677 Fix 'gdf_csv_test_Dates' gtest failure due to missing nrows parameter
- PR #604 Fix the parsing errors while reading a csv file using `sep` instead of `delimiter`.
- PR #686 Fix converting nulls to NaT values when converting Series to Pandas/Numpy
- PR #689 CSV Reader: Fix behavior with skiprows+header to match pandas implementation
- PR #691 Fixes Join on empty input DFs
- PR #706 CSV Reader: Fix broken dtype inference when whitespace is in data
- PR #717 CSV reader: fix behavior when parsing a csv file with no data rows
- PR #724 CSV Reader: fix build issue due to parameter type mismatch in a std::max call
- PR #734 Prevents reading undefined memory in gpu_expand_mask_bits numba kernel
- PR #747 CSV Reader: fix an issue where CUDA allocations fail with some large input files
- PR #750 Fix race condition for handling NVStrings in CMake
- PR #719 Fix merge column ordering
- PR #770 Fix issue where RMM submodule pointed to wrong branch and pin other to correct branches
- PR #778 Fix hard coded ABI off setting
- PR #784 Update RMM submodule commit-ish and pip paths
- PR #794 Update `rmm::exec_policy` usage to fix segmentation faults when used as temprory allocator.
- PR #800 Point git submodules to branches of forks instead of exact commits


# cuDF 0.4.0 (05 Dec 2018)

## New Features

- PR #398 add pandas-compatible `DataFrame.shape()` and `Series.shape()`
- PR #394 New documentation feature "10 Minutes to cuDF"
- PR #361 CSV Reader: Add support for strings with delimiters

## Improvements

 - PR #436 Improvements for type_dispatcher and wrapper structs
 - PR #429 Add CHANGELOG.md (this file)
 - PR #266 use faster CUDA-accelerated DataFrame column/Series concatenation.
 - PR #379 new C++ `type_dispatcher` reduces code complexity in supporting many data types.
 - PR #349 Improve performance for creating columns from memoryview objects
 - PR #445 Update reductions to use type_dispatcher. Adds integer types support to sum_of_squares.
 - PR #448 Improve installation instructions in README.md
 - PR #456 Change default CMake build to Release, and added option for disabling compilation of tests

## Bug Fixes

 - PR #444 Fix csv_test CUDA too many resources requested fail.
 - PR #396 added missing output buffer in validity tests for groupbys.
 - PR #408 Dockerfile updates for source reorganization
 - PR #437 Add cffi to Dockerfile conda env, fixes "cannot import name 'librmm'"
 - PR #417 Fix `map_test` failure with CUDA 10
 - PR #414 Fix CMake installation include file paths
 - PR #418 Properly cast string dtypes to programmatic dtypes when instantiating columns
 - PR #427 Fix and tests for Concatenation illegal memory access with nulls


# cuDF 0.3.0 (23 Nov 2018)

## New Features

 - PR #336 CSV Reader string support

## Improvements

 - PR #354 source code refactored for better organization. CMake build system overhaul. Beginning of transition to Cython bindings.
 - PR #290 Add support for typecasting to/from datetime dtype
 - PR #323 Add handling pyarrow boolean arrays in input/out, add tests
 - PR #325 GDF_VALIDITY_UNSUPPORTED now returned for algorithms that don't support non-empty valid bitmasks
 - PR #381 Faster InputTooLarge Join test completes in ms rather than minutes.
 - PR #373 .gitignore improvements
 - PR #367 Doc cleanup & examples for DataFrame methods
 - PR #333 Add Rapids Memory Manager documentation
 - PR #321 Rapids Memory Manager adds file/line location logging and convenience macros
 - PR #334 Implement DataFrame `__copy__` and `__deepcopy__`
 - PR #271 Add NVTX ranges to pygdf
 - PR #311 Document system requirements for conda install

## Bug Fixes

 - PR #337 Retain index on `scale()` function
 - PR #344 Fix test failure due to PyArrow 0.11 Boolean handling
 - PR #364 Remove noexcept from managed_allocator;  CMakeLists fix for NVstrings
 - PR #357 Fix bug that made all series be considered booleans for indexing
 - PR #351 replace conda env configuration for developers
 - PRs #346 #360 Fix CSV reading of negative numbers
 - PR #342 Fix CMake to use conda-installed nvstrings
 - PR #341 Preserve categorical dtype after groupby aggregations
 - PR #315 ReadTheDocs build update to fix missing libcuda.so
 - PR #320 FIX out-of-bounds access error in reductions.cu
 - PR #319 Fix out-of-bounds memory access in libcudf count_valid_bits
 - PR #303 Fix printing empty dataframe


# cuDF 0.2.0 and cuDF 0.1.0

These were initial releases of cuDF based on previously separate pyGDF and libGDF libraries.<|MERGE_RESOLUTION|>--- conflicted
+++ resolved
@@ -88,11 +88,8 @@
 - PR #3769 Don't look for a `name` attribute in column
 - PR #3783 Bind cuDF operators to Dask Dataframe
 - PR #3775 Fix segfault when reading compressed CSV files larger than 4GB
-<<<<<<< HEAD
+- PR #3803 Keep name when unpickling Index objects
 - PR #3804 Fix cuda crash in AVRO reader
-=======
-- PR #3803 Keep name when unpickling Index objects
->>>>>>> 3827d6bd
 
 
 # cuDF 0.11.0 (11 Dec 2019)
