# cuDF 0.12.0 (Date TBD)

## New Features

- PR #3224 Define and implement new join APIs.
- PR #3284 Add gpu-accelerated parquet writer
- PR #3254 Python redesign for libcudf++
- PR #3336 Add `from_dlpack` and `to_dlpack`
- PR #3555 Add column names support to libcudf++ io readers and writers
- PR #3619 Support CuPy 7
- PR #3604 Add nvtext ngrams-tokenize function
- PR #3610 Add memory_usage to DataFrame and Series APIs
- PR #3627 Adding cudf::sort and cudf::sort_by_key
- PR #3690 Add bools_to_mask
- PR #3683 Added support for multiple delimiters in `nvtext.token_count()`

## Improvements

- PR #3351 Add warning when filepath resolves to multiple files in cudf readers
- PR #3370 Port NVStrings strip functions
- PR #3453 Port NVStrings IPv4 convert functions to cudf strings column
- PR #3441 Port NVStrings url encode/decode to cudf strings column
- PR #3364 Port NVStrings split functions
- PR #3463 Port NVStrings partition/rpartition to cudf strings column
- PR #3502 ORC reader: add option to read DECIMALs as INT64
- PR #3461 Add a new overload to allocate_like() that takes explicit type and size params.
- PR #3590 Specialize hash functions for floating point
- PR #3569 Use `np.asarray` in `StringColumn.deserialize`
- PR #3553 Support Python NoneType in numeric binops
- PR #3511 Support DataFrame / Series mixed arithmetic
- PR #3567 Include `strides` in `__cuda_array_interface__`
- PR #3608 Update OPS codeowner group name
- PR #3431 Port NVStrings translate to cudf strings column
- PR #3620 Add stream parameter to unary ops detail API
- PR #3593 Adding begin/end for mutable_column_device_view
- PR #3587 Merge CHECK_STREAM & CUDA_CHECK_LAST to CHECK_CUDA
- PR #3655 Use move with make_pair to avoid copy construction
- PR #3402 Define and implement new quantiles APIs
- PR #3612 Add ability to customize the JIT kernel cache path
- PR #3647 Remove PatchedNumbaDeviceArray with CuPy 6.6.0
- PR #3641 Remove duplicate definitions of CUDA_DEVICE_CALLABLE
- PR #3640 Enable memory_usage in dask_cudf (also adds pd.Index from_pandas)
- PR #3654 Update Jitify submodule ref to include gcc-8 fix
- PR #3639 Define and implement `nans_to_nulls`
- PR #3616 Add aggregation infrastructure for argmax/argmin.
- PR #3699 Stringify libcudacxx headers for binary op JIT
- PR #3697 Improve column insert performance for wide frames
- PR #3710 Remove multiple CMake configuration steps from root build script
- PR #3657 Define and implement compiled binops for string column comparisons
- PR #3520 Change read_parquet defaults and add warnings
<<<<<<< HEAD
- PR #3713 Adding aggregation support to rolling_window
=======
- PR #3780 Java APIs for selecting a GPU
>>>>>>> db1dc2d1

## Bug Fixes

- PR #3550 Update Java package to 0.12
- PR #3549 Fix index name issue with iloc with RangeIndex
- PR #3562 Fix 4GB limit for gzipped-compressed csv files
- PR #2981 enable build.sh to build all targets without installation
- PR #3563 Use `__cuda_array_interface__` for serialization
- PR #3564 Fix cuda memory access error in gather_bitmask_kernel
- PR #3548 Replaced CUDA_RT_CALL with CUDA_TRY
- PR #3622 Fix new warnings and errors when building with gcc-8
- PR #3588 Remove avro reader column order reversal
- PR #3629 Fix hash map test failure
- PR #3637 Fix sorted set_index operations in dask_cudf
- PR #3663 Fix libcudf++ ORC reader microseconds and milliseconds conversion
- PR #3668 Fixing CHECK_CUDA debug build issue
- PR #3684 Fix ends_with logic for matching string case
- PR #3687 Fixed bug while passing input GPU memory pointer in `nvtext.scatter_count()`
- PR #3701 Fix hash_partition hashing all columns instead of columns_to_hash
- PR #3694 Allow for null columns parameter in csv_writer`
- PR #3706 Removed extra type-dispatcher call from merge
- PR #3704 Changed the default delimiter to `whitespace` for nvtext methods.
- PR #3724 Update rmm version to match release
- PR #3743 Fix for `None` data in `__array_interface__`
- PR #3731 Fix performance of zero sized dataframe slice
- PR #3709 Fix inner_join incorrect result issue
- PR #3734 Update numba to 0.46 in conda files
- PR #3738 Update libxx cython types.hpp path
- PR #3672 Fix to_host issue with column_view having offset
- PR #3730 CSV reader: Set invalid float values to NaN/null
- PR #3670 Floor when casting between timestamps of different precisions
- PR #3728 Fix apply_boolean_mask issue with non-null string column
- PR #3775 Fix segfault when reading compressed CSV files larger than 4GB


# cuDF 0.11.0 (11 Dec 2019)

## New Features

- PR #2905 Added `Series.median()` and null support for `Series.quantile()`
- PR #2930 JSON Reader: Support ARROW_RANDOM_FILE input
- PR #2956 Add `cudf::stack` and `cudf::tile`
- PR #2980 Added nvtext is_vowel/is_consonant functions
- PR #2987 Add `inplace` arg to `DataFrame.reset_index` and `Series`
- PR #3011 Added libcudf++ transition guide
- PR #3129 Add strings column factory from `std::vector`s
- PR #3054 Add parquet reader support for decimal data types
- PR #3022 adds DataFrame.astype for cuDF dataframes
- PR #2962 Add isnull(), notnull() and related functions
- PR #3025 Move search files to legacy
- PR #3068 Add `scalar` class
- PR #3094 Adding `any` and `all` support from libcudf
- PR #3130 Define and implement new `column_wrapper`
- PR #3143 Define and implement new copying APIs `slice` and `split`
- PR #3161 Move merge files to legacy
- PR #3079 Added support to write ORC files given a local path
- PR #3192 Add dtype param to cast `DataFrame` on init
- PR #3213 Port cuIO to libcudf++
- PR #3222 Add nvtext character tokenizer
- PR #3223 Java expose underlying buffers
- PR #3300 Add `DataFrame.insert`
- PR #3263 Define and implement new `valid_if`
- PR #3278 Add `to_host` utility to copy `column_view` to host
- PR #3087 Add new cudf::experimental bool8 wrapper
- PR #3219 Construct column from column_view
- PR #3250 Define and implement new merge APIs
- PR #3144 Define and implement new hashing APIs `hash` and `hash_partition`
- PR #3229 Define and implement new search APIs
- PR #3308 java add API for memory usage callbacks
- PR #2691 Row-wise reduction and scan operations via CuPy
- PR #3291 Add normalize_nans_and_zeros
- PR #3187 Define and implement new replace APIs
- PR #3356 Add vertical concatenation for table/columns
- PR #3344 java split API
- PR #2791 Add `groupby.std()`
- PR #3368 Enable dropna argument in dask_cudf groupby
- PR #3298 add null replacement iterator for column_device_view
- PR #3297 Define and implement new groupby API.
- PR #3396 Update device_atomics with new bool8 and timestamp specializations
- PR #3411 Java host memory management API
- PR #3393 Implement df.cov and enable covariance/correlation in dask_cudf
- PR #3401 Add dask_cudf ORC writer (to_orc)
- PR #3331 Add copy_if_else
- PR #3427 Define and Implement new multi-search API
- PR #3442 Add Bool-index + Multi column + DataFrame support for set-item
- PR #3172 Define and implement new fill/repeat/copy_range APIs
- PR #3490 Add pair iterators for columns
- PR #3497 Add DataFrame.drop(..., inplace=False) argument
- PR #3469 Add string functionality for replace API
- PR #3527 Add string functionality for merge API
- PR #3557 Add contiguous_split() function.
- PR #3507 Define and implement new binary operation APIs
- PR #3273 Define and implement new reduction APIs

## Improvements

- PR #2904 Move gpu decompressors to cudf::io namespace
- PR #2977 Moved old C++ test utilities to legacy directory.
- PR #2965 Fix slow orc reader perf with large uncompressed blocks
- PR #2995 Move JIT type utilities to legacy directory
- PR #2927 Add ``Table`` and ``TableView`` extension classes that wrap legacy cudf::table
- PR #3005 Renames `cudf::exp` namespace to `cudf::experimental`
- PR #3008 Make safe versions of `is_null` and `is_valid` in `column_device_view`
- PR #3026 Move fill and repeat files to legacy
- PR #3027 Move copying.hpp and related source to legacy folder
- PR #3014 Snappy decompression optimizations
- PR #3032 Use `asarray` to coerce indices to a NumPy array
- PR #2996 IO Readers: Replace `cuio::device_buffer` with `rmm::device_buffer`
- PR #3051 Specialized hash function for strings column
- PR #3065 Select and Concat for cudf::experimental::table
- PR #3080 Move `valid_if.cuh` to `legacy/`
- PR #3052 Moved replace.hpp functionality to legacy
- PR #3091 Move join files to legacy
- PR #3092 Implicitly init RMM if Java allocates before init
- PR #3029 Update gdf_ numeric types with stdint and move to cudf namespace
- PR #3052 Moved replace.hpp functionality to legacy
- PR #2955 Add cmake option to only build for present GPU architecture
- PR #3070 Move functions.h and related source to legacy
- PR #2951 Allow set_index to handle a list of column names
- PR #3093 Move groupby files to legacy
- PR #2988 Removing GIS functionality (now part of cuSpatial library)
- PR #3067 Java method to return size of device memory buffer
- PR #3083 Improved some binary operation tests to include null testing.
- PR #3084 Update to arrow-cpp and pyarrow 0.15.0
- PR #3071 Move cuIO to legacy
- PR #3126 Round 2 of snappy decompression optimizations
- PR #3046 Define and implement new copying APIs `empty_like` and `allocate_like`
- PR #3128 Support MultiIndex in DataFrame.join
- PR #2971 Added initial gather and scatter methods for strings_column_view
- PR #3133 Port NVStrings to cudf column: count_characters and count_bytes
- PR #2991 Added strings column functions concatenate and join_strings
- PR #3028 Define and implement new `gather` APIs.
- PR #3135 Add nvtx utilities to cudf::nvtx namespace
- PR #3021 Java host side concat of serialized buffers
- PR #3138 Move unary files to legacy
- PR #3170 Port NVStrings substring functions to cudf strings column
- PR #3159 Port NVStrings is-chars-types function to cudf strings column
- PR #3154 Make `table_view_base.column()` const and add `mutable_table_view.column()`
- PR #3175 Set cmake cuda version variables
- PR #3171 Move deprecated error macros to legacy
- PR #3191 Port NVStrings integer convert ops to cudf column
- PR #3189 Port NVStrings find ops to cudf column
- PR #3352 Port NVStrings convert float functions to cudf strings column
- PR #3193 Add cuPy as a formal dependency
- PR #3195 Support for zero columned `table_view`
- PR #3165 Java device memory size for string category
- PR #3205 Move transform files to legacy
- PR #3202 Rename and move error.hpp to public headers
- PR #2878 Use upstream merge code in dask_cudf
- PR #3217 Port NVStrings upper and lower case conversion functions
- PR #3350 Port NVStrings booleans convert functions
- PR #3231 Add `column::release()` to give up ownership of contents.
- PR #3157 Use enum class rather than enum for mask_allocation_policy
- PR #3232 Port NVStrings datetime conversion to cudf strings column
- PR #3136 Define and implement new transpose API
- PR #3237 Define and implement new transform APIs
- PR #3245 Move binaryop files to legacy
- PR #3241 Move stream_compaction files to legacy
- PR #3166 Move reductions to legacy
- PR #3261 Small cleanup: remove `== true`
- PR #3271 Update rmm API based on `rmm.reinitialize(...)` change
- PR #3266 Remove optional checks for CuPy
- PR #3268 Adding null ordering per column feature when sorting
- PR #3239 Adding floating point specialization to comparators for NaNs
- PR #3270 Move predicates files to legacy
- PR #3281 Add to_host specialization for strings in column test utilities
- PR #3282 Add `num_bitmask_words`
- PR #3252 Add new factory methods to include passing an existing null mask
- PR #3288 Make `bit.cuh` utilities usable from host code.
- PR #3287 Move rolling windows files to legacy
- PR #3182 Define and implement new unary APIs `is_null` and `is_not_null`
- PR #3314 Drop `cython` from run requirements
- PR #3301 Add tests for empty column wrapper.
- PR #3294 Update to arrow-cpp and pyarrow 0.15.1
- PR #3292 Port NVStrings regex contains function
- PR #3310 Add `row_hasher` and `element_hasher` utilities
- PR #3272 Support non-default streams when creating/destroying hash maps
- PR #3286 Clean up the starter code on README
- PR #3332 Port NVStrings replace to cudf strings column
- PR #3354 Define and implement new `scatter` APIs
- PR #3322 Port NVStrings pad operations to cudf strings column
- PR #3345 Add cache member for number of characters in string_view class
- PR #3299 Define and implement new `is_sorted` APIs
- PR #3328 Partition by stripes in dask_cudf ORC reader
- PR #3243 Use upstream join code in dask_cudf
- PR #3371 Add `select` method to `table_view`
- PR #3309 Add java and JNI bindings for search bounds
- PR #3305 Define and implement new rolling window APIs
- PR #3380 Concatenate columns of strings
- PR #3382 Add fill function for strings column
- PR #3391 Move device_atomics_tests.cu files to legacy
- PR #3303 Define and implement new stream compaction APIs `copy_if`, `drop_nulls`,
           `apply_boolean_mask`, `drop_duplicate` and `unique_count`.
- PR #3387 Strings column gather function
- PR #3440 Strings column scatter function
- PR #3389 Move quantiles.hpp + group_quantiles.hpp files to legacy
- PR #3397 Port unary cast to libcudf++
- PR #3398 Move reshape.hpp files to legacy
- PR #3395 Port NVStrings regex extract to cudf strings column
- PR #3423 Port NVStrings htoi to cudf strings column
- PR #3425 Strings column copy_if_else implementation
- PR #3422 Move utilities to legacy
- PR #3201 Define and implement new datetime_ops APIs
- PR #3421 Port NVStrings find_multiple to cudf strings column
- PR #3448 Port scatter_to_tables to libcudf++
- PR #3458 Update strings sections in the transition guide
- PR #3462 Add `make_empty_column` and update `empty_like`.
- PR #3465 Port `aggregation` traits and utilities.
- PR #3214 Define and implement new unary operations APIs
- PR #3475 Add `bitmask_to_host` column utility
- PR #3487 Add is_boolean trait and random timestamp generator for testing
- PR #3492 Small cleanup (remove std::abs) and comment
- PR #3407 Allow multiple row-groups per task in dask_cudf read_parquet
- PR #3512 Remove unused CUDA conda labels
- PR #3500 cudf::fill()/cudf::repeat() support for strings columns.
- PR #3438 Update scalar and scalar_device_view to better support strings
- PR #3414 Add copy_range function for strings column
- PR #3451 Add support for implicit typecasting of join columns

## Bug Fixes

- PR #2895 Fixed dask_cudf group_split behavior to handle upstream rearrange_by_divisions
- PR #3048 Support for zero columned tables
- PR #3030 Fix snappy decoding regression in PR #3014
- PR #3041 Fixed exp to experimental namespace name change issue
- PR #3056 Add additional cmake hint for finding local build of RMM files
- PR #3060 Move copying.hpp includes to legacy
- PR #3139 Fixed java RMM auto initalization
- PR #3141 Java fix for relocated IO headers
- PR #3149 Rename column_wrapper.cuh to column_wrapper.hpp
- PR #3168 Fix mutable_column_device_view head const_cast
- PR #3199 Update JNI includes for legacy moves
- PR #3204 ORC writer: Fix ByteRLE encoding of NULLs
- PR #2994 Fix split_out-support but with hash_object_dispatch
- PR #3212 Fix string to date casting when format is not specified
- PR #3218 Fixes `row_lexicographic_comparator` issue with handling two tables
- PR #3228 Default initialize RMM when Java native dependencies are loaded
- PR #3012 replacing instances of `to_gpu_array` with `mem`
- PR #3236 Fix Numba 0.46+/CuPy 6.3 interface compatibility
- PR #3276 Update JNI includes for legacy moves
- PR #3256 Fix orc writer crash with multiple string columns
- PR #3211 Fix breaking change caused by rapidsai/rmm#167
- PR #3265 Fix dangling pointer in `is_sorted`
- PR #3267 ORC writer: fix incorrect ByteRLE encoding of long literal runs
- PR #3277 Fix invalid reference to deleted temporary in `is_sorted`.
- PR #3274 ORC writer: fix integer RLEv2 mode2 unsigned base value encoding
- PR #3279 Fix shutdown hang issues with pinned memory pool init executor
- PR #3280 Invalid children check in mutable_column_device_view
- PR #3289 fix java memory usage API for empty columns
- PR #3293 Fix loading of csv files zipped on MacOS (disabled zip min version check)
- PR #3295 Fix storing storing invalid RMM exec policies.
- PR #3307 Add pd.RangeIndex to from_pandas to fix dask_cudf meta_nonempty bug
- PR #3313 Fix public headers including non-public headers
- PR #3318 Revert arrow to 0.15.0 temporarily to unblock downstream projects CI
- PR #3317 Fix index-argument bug in dask_cudf parquet reader
- PR #3323 Fix `insert` non-assert test case
- PR #3341 Fix `Series` constructor converting NoneType to "None"
- PR #3326 Fix and test for detail::gather map iterator type inference
- PR #3334 Remove zero-size exception check from make_strings_column factories
- PR #3333 Fix compilation issues with `constexpr` functions not marked `__device__`
- PR #3340 Make all benchmarks use cudf base fixture to initialize RMM pool
- PR #3337 Fix Java to pad validity buffers to 64-byte boundary
- PR #3362 Fix `find_and_replace` upcasting series for python scalars and lists
- PR #3357 Disabling `column_view` iterators for non fixed-width types
- PR #3383 Fix : properly compute null counts for rolling_window.
- PR #3386 Removing external includes from `column_view.hpp`
- PR #3369 Add write_partition to dask_cudf to fix to_parquet bug
- PR #3388 Support getitem with bools when DataFrame has a MultiIndex
- PR #3408 Fix String and Column (De-)Serialization
- PR #3372 Fix dask-distributed scatter_by_map bug
- PR #3419 Fix a bug in parse_into_parts (incomplete input causing walking past the end of string).
- PR #3413 Fix dask_cudf read_csv file-list bug
- PR #3416 Fix memory leak in ColumnVector when pulling strings off the GPU
- PR #3424 Fix benchmark build by adding libcudacxx to benchmark's CMakeLists.txt
- PR #3435 Fix diff and shift for empty series
- PR #3439 Fix index-name bug in StringColumn concat
- PR #3445 Fix ORC Writer default stripe size
- PR #3459 Fix printing of invalid entries
- PR #3466 Fix gather null mask allocation for invalid index
- PR #3468 Fix memory leak issue in `drop_duplicates`
- PR #3474 Fix small doc error in capitalize Docs
- PR #3491 Fix more doc errors in NVStrings
- PR #3478 Fix as_index deep copy via Index.rename inplace arg
- PR #3476 Fix ORC reader timezone conversion
- PR #3188 Repr slices up large DataFrames
- PR #3519 Fix strings column concatenate handling zero-sized columns
- PR #3530 Fix copy_if_else test case fail issue
- PR #3523 Fix lgenfe issue with debug build
- PR #3532 Fix potential use-after-free in cudf parquet reader
- PR #3540 Fix unary_op null_mask bug and add missing test cases
- PR #3559 Use HighLevelGraph api in DataFrame constructor (Fix upstream compatibility)
- PR #3572 Fix CI Issue with hypothesis tests that are flaky


# cuDF 0.10.0 (16 Oct 2019)

## New Features

- PR #2423 Added `groupby.quantile()`
- PR #2522 Add Java bindings for NVStrings backed upper and lower case mutators
- PR #2605 Added Sort based groupby in libcudf
- PR #2607 Add Java bindings for parsing JSON
- PR #2629 Add dropna= parameter to groupby
- PR #2585 ORC & Parquet Readers: Remove millisecond timestamp restriction
- PR #2507 Add GPU-accelerated ORC Writer
- PR #2559 Add Series.tolist()
- PR #2653 Add Java bindings for rolling window operations
- PR #2480 Merge `custreamz` codebase into `cudf` repo
- PR #2674 Add __contains__ for Index/Series/Column
- PR #2635 Add support to read from remote and cloud sources like s3, gcs, hdfs
- PR #2722 Add Java bindings for NVTX ranges
- PR #2702 Add make_bool to dataset generation functions
- PR #2394 Move `rapidsai/custrings` into `cudf`
- PR #2734 Final sync of custrings source into cudf
- PR #2724 Add libcudf support for __contains__
- PR #2777 Add python bindings for porter stemmer measure functionality
- PR #2781 Add issorted to is_monotonic
- PR #2685 Add cudf::scatter_to_tables and cython binding
- PR #2743 Add Java bindings for NVStrings timestamp2long as part of String ColumnVector casting
- PR #2785 Add nvstrings Python docs
- PR #2786 Add benchmarks option to root build.sh
- PR #2802 Add `cudf::repeat()` and `cudf.Series.repeat()`
- PR #2773 Add Fisher's unbiased kurtosis and skew for Series/DataFrame
- PR #2748 Parquet Reader: Add option to specify loading of PANDAS index
- PR #2807 Add scatter_by_map to DataFrame python API
- PR #2836 Add nvstrings.code_points method
- PR #2844 Add Series/DataFrame notnull
- PR #2858 Add GTest type list utilities
- PR #2870 Add support for grouping by Series of arbitrary length
- PR #2719 Series covariance and Pearson correlation
- PR #2207 Beginning of libcudf overhaul: introduce new column and table types
- PR #2869 Add `cudf.CategoricalDtype`
- PR #2838 CSV Reader: Support ARROW_RANDOM_FILE input
- PR #2655 CuPy-based Series and Dataframe .values property
- PR #2803 Added `edit_distance_matrix()` function to calculate pairwise edit distance for each string on a given nvstrings object.
- PR #2811 Start of cudf strings column work based on 2207
- PR #2872 Add Java pinned memory pool allocator
- PR #2969 Add findAndReplaceAll to ColumnVector
- PR #2814 Add Datetimeindex.weekday
- PR #2999 Add timestamp conversion support for string categories
- PR #2918 Add cudf::column timestamp wrapper types

## Improvements

- PR #2578 Update legacy_groupby to use libcudf group_by_without_aggregation
- PR #2581 Removed `managed` allocator from hash map classes.
- PR #2571 Remove unnecessary managed memory from gdf_column_concat
- PR #2648 Cython/Python reorg
- PR #2588 Update Series.append documentation
- PR #2632 Replace dask-cudf set_index code with upstream
- PR #2682 Add cudf.set_allocator() function for easier allocator init
- PR #2642 Improve null printing and testing
- PR #2747 Add missing Cython headers / cudftestutil lib to conda package for cuspatial build
- PR #2706 Compute CSV format in device code to speedup performance
- PR #2673 Add support for np.longlong type
- PR #2703 move dask serialization dispatch into cudf
- PR #2728 Add YYMMDD to version tag for nightly conda packages
- PR #2729 Handle file-handle input in to_csv
- PR #2741 CSV Reader: Move kernel functions into its own file
- PR #2766 Improve nvstrings python cmake flexibility
- PR #2756 Add out_time_unit option to csv reader, support timestamp resolutions
- PR #2771 Stopgap alias for to_gpu_matrix()
- PR #2783 Support mapping input columns to function arguments in apply kernels
- PR #2645 libcudf unique_count for Series.nunique
- PR #2817 Dask-cudf: `read_parquet` support for remote filesystems
- PR #2823 improve java data movement debugging
- PR #2806 CSV Reader: Clean-up row offset operations
- PR #2640 Add dask wait/persist exmaple to 10 minute guide
- PR #2828 Optimizations of kernel launch configuration for `DataFrame.apply_rows` and `DataFrame.apply_chunks`
- PR #2831 Add `column` argument to `DataFrame.drop`
- PR #2775 Various optimizations to improve __getitem__ and __setitem__ performance
- PR #2810 cudf::allocate_like can optionally always allocate a mask.
- PR #2833 Parquet reader: align page data allocation sizes to 4-bytes to satisfy cuda-memcheck
- PR #2832 Using the new Python bindings for UCX
- PR #2856 Update group_split_cudf to use scatter_by_map
- PR #2890 Optionally keep serialized table data on the host.
- PR #2778 Doc: Updated and fixed some docstrings that were formatted incorrectly.
- PR #2830 Use YYMMDD tag in custreamz nightly build
- PR #2875 Java: Remove synchronized from register methods in MemoryCleaner
- PR #2887 Minor snappy decompression optimization
- PR #2899 Use new RMM API based on Cython
- PR #2788 Guide to Python UDFs
- PR #2919 Change java API to use operators in groupby namespace
- PR #2909 CSV Reader: Avoid row offsets host vector default init
- PR #2834 DataFrame supports setting columns via attribute syntax `df.x = col`
- PR #3147 DataFrame can be initialized from rows via list of tuples
- PR #3539 Restrict CuPy to 6

## Bug Fixes

- PR #2584 ORC Reader: fix parsing of `DECIMAL` index positions
- PR #2619 Fix groupby serialization/deserialization
- PR #2614 Update Java version to match
- PR #2601 Fixes nlargest(1) issue in Series and Dataframe
- PR #2610 Fix a bug in index serialization (properly pass DeviceNDArray)
- PR #2621 Fixes the floordiv issue of not promoting float type when rhs is 0
- PR #2611 Types Test: fix static casting from negative int to string
- PR #2618 IO Readers: Fix datasource memory map failure for multiple reads
- PR #2628 groupby_without_aggregation non-nullable input table produces non-nullable output
- PR #2615 fix string category partitioning in java API
- PR #2641 fix string category and timeunit concat in the java API
- PR #2649 Fix groupby issue resulting from column_empty bug
- PR #2658 Fix astype() for null categorical columns
- PR #2660 fix column string category and timeunit concat in the java API
- PR #2664 ORC reader: fix `skip_rows` larger than first stripe
- PR #2654 Allow Java gdfOrderBy to work with string categories
- PR #2669 AVRO reader: fix non-deterministic output
- PR #2668 Update Java bindings to specify timestamp units for ORC and Parquet readers
- PR #2679 AVRO reader: fix cuda errors when decoding compressed streams
- PR #2692 Add concatenation for data-frame with different headers (empty and non-empty)
- PR #2651 Remove nvidia driver installation from ci/cpu/build.sh
- PR #2697 Ensure csv reader sets datetime column time units
- PR #2698 Return RangeIndex from contiguous slice of RangeIndex
- PR #2672 Fix null and integer handling in round
- PR #2704 Parquet Reader: Fix crash when loading string column with nulls
- PR #2725 Fix Jitify issue with running on Turing using CUDA version < 10
- PR #2731 Fix building of benchmarks
- PR #2738 Fix java to find new NVStrings locations
- PR #2736 Pin Jitify branch to v0.10 version
- PR #2742 IO Readers: Fix possible silent failures when creating `NvStrings` instance
- PR #2753 Fix java quantile API calls
- PR #2762 Fix validity processing for time in java
- PR #2796 Fix handling string slicing and other nvstrings delegated methods with dask
- PR #2769 Fix link to API docs in README.md
- PR #2772 Handle multiindex pandas Series #2772
- PR #2749 Fix apply_rows/apply_chunks pessimistic null mask to use in_cols null masks only
- PR #2752 CSV Reader: Fix exception when there's no rows to process
- PR #2716 Added Exception for `StringMethods` in string methods
- PR #2787 Fix Broadcasting `None` to `cudf-series`
- PR #2794 Fix async race in NVCategory::get_value and get_value_bounds
- PR #2795 Fix java build/cast error
- PR #2496 Fix improper merge of two dataframes when names differ
- PR #2824 Fix issue with incorrect result when Numeric Series replace is called several times
- PR #2751 Replace value with null
- PR #2765 Fix Java inequality comparisons for string category
- PR #2818 Fix java join API to use new C++ join API
- PR #2841 Fix nvstrings.slice and slice_from for range (0,0)
- PR #2837 Fix join benchmark
- PR #2809 Add hash_df and group_split dispatch functions for dask
- PR #2843 Parquet reader: fix skip_rows when not aligned with page or row_group boundaries
- PR #2851 Deleted existing dask-cudf/record.txt
- PR #2854 Fix column creation from ephemeral objects exposing __cuda_array_interface__
- PR #2860 Fix boolean indexing when the result is a single row
- PR #2859 Fix tail method issue for string columns
- PR #2852 Fixed `cumsum()` and `cumprod()` on boolean series.
- PR #2865 DaskIO: Fix `read_csv` and `read_orc` when input is list of files
- PR #2750 Fixed casting values to cudf::bool8 so non-zero values always cast to true
- PR #2873 Fixed dask_cudf read_partition bug by generating ParquetDatasetPiece
- PR #2850 Fixes dask_cudf.read_parquet on partitioned datasets
- PR #2896 Properly handle `axis` string keywords in `concat`
- PR #2926 Update rounding algorithm to avoid using fmod
- PR #2968 Fix Java dependency loading when using NVTX
- PR #2963 Fix ORC writer uncompressed block indexing
- PR #2928 CSV Reader: Fix using `byte_range` for large datasets
- PR #2983 Fix sm_70+ race condition in gpu_unsnap
- PR #2964 ORC Writer: Segfault when writing mixed numeric and string columns
- PR #3007 Java: Remove unit test that frees RMM invalid pointer
- PR #3009 Fix orc reader RLEv2 patch position regression from PR #2507
- PR #3002 Fix CUDA invalid configuration errors reported after loading an ORC file without data
- PR #3035 Update update-version.sh for new docs locations
- PR #3038 Fix uninitialized stream parameter in device_table deleter
- PR #3064 Fixes groupby performance issue
- PR #3061 Add rmmInitialize to nvstrings gtests
- PR #3058 Fix UDF doc markdown formatting
- PR #3059 Add nvstrings python build instructions to contributing.md


# cuDF 0.9.0 (21 Aug 2019)

## New Features

- PR #1993 Add CUDA-accelerated series aggregations: mean, var, std
- PR #2111 IO Readers: Support memory buffer, file-like object, and URL inputs
- PR #2012 Add `reindex()` to DataFrame and Series
- PR #2097 Add GPU-accelerated AVRO reader
- PR #2098 Support binary ops on DFs and Series with mismatched indices
- PR #2160 Merge `dask-cudf` codebase into `cudf` repo
- PR #2149 CSV Reader: Add `hex` dtype for explicit hexadecimal parsing
- PR #2156 Add `upper_bound()` and `lower_bound()` for libcudf tables and `searchsorted()` for cuDF Series
- PR #2158 CSV Reader: Support single, non-list/dict argument for `dtype`
- PR #2177 CSV Reader: Add `parse_dates` parameter for explicit date inference
- PR #1744 cudf::apply_boolean_mask and cudf::drop_nulls support for cudf::table inputs (multi-column)
- PR #2196 Add `DataFrame.dropna()`
- PR #2197 CSV Writer: add `chunksize` parameter for `to_csv`
- PR #2215 `type_dispatcher` benchmark
- PR #2179 Add Java quantiles
- PR #2157 Add __array_function__ to DataFrame and Series
- PR #2212 Java support for ORC reader
- PR #2224 Add DataFrame isna, isnull, notna functions
- PR #2236 Add Series.drop_duplicates
- PR #2105 Add hash-based join benchmark
- PR #2316 Add unique, nunique, and value_counts for datetime columns
- PR #2337 Add Java support for slicing a ColumnVector
- PR #2049 Add cudf::merge (sorted merge)
- PR #2368 Full cudf+dask Parquet Support
- PR #2380 New cudf::is_sorted checks whether cudf::table is sorted
- PR #2356 Java column vector standard deviation support
- PR #2221 MultiIndex full indexing - Support iloc and wildcards for loc
- PR #2429 Java support for getting length of strings in a ColumnVector
- PR #2415 Add `value_counts` for series of any type
- PR #2446 Add __array_function__ for index
- PR #2437 ORC reader: Add 'use_np_dtypes' option
- PR #2382 Add CategoricalAccessor add, remove, rename, and ordering methods
- PR #2464 Native implement `__cuda_array_interface__` for Series/Index/Column objects
- PR #2425 Rolling window now accepts array-based user-defined functions
- PR #2442 Add __setitem__
- PR #2449 Java support for getting byte count of strings in a ColumnVector
- PR #2492 Add groupby.size() method
- PR #2358 Add cudf::nans_to_nulls: convert floating point column into bitmask
- PR #2489 Add drop argument to set_index
- PR #2491 Add Java bindings for ORC reader 'use_np_dtypes' option
- PR #2213 Support s/ms/us/ns DatetimeColumn time unit resolutions
- PR #2536 Add _constructor properties to Series and DataFrame

## Improvements

- PR #2103 Move old `column` and `bitmask` files into `legacy/` directory
- PR #2109 added name to Python column classes
- PR #1947 Cleanup serialization code
- PR #2125 More aggregate in java API
- PR #2127 Add in java Scalar tests
- PR #2088 Refactor of Python groupby code
- PR #2130 Java serialization and deserialization of tables.
- PR #2131 Chunk rows logic added to csv_writer
- PR #2129 Add functions in the Java API to support nullable column filtering
- PR #2165 made changes to get_dummies api for it to be available in MethodCache
- PR #2171 Add CodeCov integration, fix doc version, make --skip-tests work when invoking with source
- PR #2184 handle remote orc files for dask-cudf
- PR #2186 Add `getitem` and `getattr` style access to Rolling objects
- PR #2168 Use cudf.Column for CategoricalColumn's categories instead of a tuple
- PR #2193 DOC: cudf::type_dispatcher documentation for specializing dispatched functors
- PR #2199 Better java support for appending strings
- PR #2176 Added column dtype support for datetime, int8, int16 to csv_writer
- PR #2209 Matching `get_dummies` & `select_dtypes` behavior to pandas
- PR #2217 Updated Java bindings to use the new groupby API
- PR #2214 DOC: Update doc instructions to build/install `cudf` and `dask-cudf`
- PR #2220 Update Java bindings for reduction rename
- PR #2232 Move CodeCov upload from build script to Jenkins
- PR #2225 refactor to use libcudf for gathering columns in dataframes
- PR #2293 Improve join performance (faster compute_join_output_size)
- PR #2300 Create separate dask codeowners for dask-cudf codebase
- PR #2304 gdf_group_by_without_aggregations returns gdf_column
- PR #2309 Java readers: remove redundant copy of result pointers
- PR #2307 Add `black` and `isort` to style checker script
- PR #2345 Restore removal of old groupby implementation
- PR #2342 Improve `astype()` to operate all ways
- PR #2329 using libcudf cudf::copy for column deep copy
- PR #2344 DOC: docs on code formatting for contributors
- PR #2376 Add inoperative axis= and win_type= arguments to Rolling()
- PR #2378 remove dask for (de-)serialization of cudf objects
- PR #2353 Bump Arrow and Dask versions
- PR #2377 Replace `standard_python_slice` with just `slice.indices()`
- PR #2373 cudf.DataFrame enchancements & Series.values support
- PR #2392 Remove dlpack submodule; make cuDF's Cython API externally accessible
- PR #2430 Updated Java bindings to use the new unary API
- PR #2406 Moved all existing `table` related files to a `legacy/` directory
- PR #2350 Performance related changes to get_dummies
- PR #2420 Remove `cudautils.astype` and replace with `typecast.apply_cast`
- PR #2456 Small improvement to typecast utility
- PR #2458 Fix handling of thirdparty packages in `isort` config
- PR #2459 IO Readers: Consolidate all readers to use `datasource` class
- PR #2475 Exposed type_dispatcher.hpp, nvcategory_util.hpp and wrapper_types.hpp in the include folder
- PR #2484 Enabled building libcudf as a static library
- PR #2453 Streamline CUDA_REL environment variable
- PR #2483 Bundle Boost filesystem dependency in the Java jar
- PR #2486 Java API hash functions
- PR #2481 Adds the ignore_null_keys option to the java api
- PR #2490 Java api: support multiple aggregates for the same column
- PR #2510 Java api: uses table based apply_boolean_mask
- PR #2432 Use pandas formatting for console, html, and latex output
- PR #2573 Bump numba version to 0.45.1
- PR #2606 Fix references to notebooks-contrib

## Bug Fixes

- PR #2086 Fixed quantile api behavior mismatch in series & dataframe
- PR #2128 Add offset param to host buffer readers in java API.
- PR #2145 Work around binops validity checks for java
- PR #2146 Work around unary_math validity checks for java
- PR #2151 Fixes bug in cudf::copy_range where null_count was invalid
- PR #2139 matching to pandas describe behavior & fixing nan values issue
- PR #2161 Implicitly convert unsigned to signed integer types in binops
- PR #2154 CSV Reader: Fix bools misdetected as strings dtype
- PR #2178 Fix bug in rolling bindings where a view of an ephemeral column was being taken
- PR #2180 Fix issue with isort reordering `importorskip` below imports depending on them
- PR #2187 fix to honor dtype when numpy arrays are passed to columnops.as_column
- PR #2190 Fix issue in astype conversion of string column to 'str'
- PR #2208 Fix issue with calling `head()` on one row dataframe
- PR #2229 Propagate exceptions from Cython cdef functions
- PR #2234 Fix issue with local build script not properly building
- PR #2223 Fix CUDA invalid configuration errors reported after loading small compressed ORC files
- PR #2162 Setting is_unique and is_monotonic-related attributes
- PR #2244 Fix ORC RLEv2 delta mode decoding with nonzero residual delta width
- PR #2297 Work around `var/std` unsupported only at debug build
- PR #2302 Fixed java serialization corner case
- PR #2355 Handle float16 in binary operations
- PR #2311 Fix copy behaviour for GenericIndex
- PR #2349 Fix issues with String filter in java API
- PR #2323 Fix groupby on categoricals
- PR #2328 Ensure order is preserved in CategoricalAccessor._set_categories
- PR #2202 Fix issue with unary ops mishandling empty input
- PR #2326 Fix for bug in DLPack when reading multiple columns
- PR #2324 Fix cudf Docker build
- PR #2325 Fix ORC RLEv2 patched base mode decoding with nonzero patch width
- PR #2235 Fix get_dummies to be compatible with dask
- PR #2332 Zero initialize gdf_dtype_extra_info
- PR #2355 Handle float16 in binary operations
- PR #2360 Fix missing dtype handling in cudf.Series & columnops.as_column
- PR #2364 Fix quantile api and other trivial issues around it
- PR #2361 Fixed issue with `codes` of CategoricalIndex
- PR #2357 Fixed inconsistent type of index created with from_pandas vs direct construction
- PR #2389 Fixed Rolling __getattr__ and __getitem__ for offset based windows
- PR #2402 Fixed bug in valid mask computation in cudf::copy_if (apply_boolean_mask)
- PR #2401 Fix to a scalar datetime(of type Days) issue
- PR #2386 Correctly allocate output valids in groupby
- PR #2411 Fixed failures on binary op on single element string column
- PR #2422 Fix Pandas logical binary operation incompatibilites
- PR #2447 Fix CodeCov posting build statuses temporarily
- PR #2450 Fix erroneous null handling in `cudf.DataFrame`'s `apply_rows`
- PR #2470 Fix issues with empty strings and string categories (Java)
- PR #2471 Fix String Column Validity.
- PR #2481 Fix java validity buffer serialization
- PR #2485 Updated bytes calculation to use size_t to avoid overflow in column concat
- PR #2461 Fix groupby multiple aggregations same column
- PR #2514 Fix cudf::drop_nulls threshold handling in Cython
- PR #2516 Fix utilities include paths and meta.yaml header paths
- PR #2517 Fix device memory leak in to_dlpack tensor deleter
- PR #2431 Fix local build generated file ownerships
- PR #2511 Added import of orc, refactored exception handlers to not squash fatal exceptions
- PR #2527 Fix index and column input handling in dask_cudf read_parquet
- PR #2466 Fix `dataframe.query` returning null rows erroneously
- PR #2548 Orc reader: fix non-deterministic data decoding at chunk boundaries
- PR #2557 fix cudautils import in string.py
- PR #2521 Fix casting datetimes from/to the same resolution
- PR #2545 Fix MultiIndexes with datetime levels
- PR #2560 Remove duplicate `dlpack` definition in conda recipe
- PR #2567 Fix ColumnVector.fromScalar issues while dealing with null scalars
- PR #2565 Orc reader: fix incorrect data decoding of int64 data types
- PR #2577 Fix search benchmark compilation error by adding necessary header
- PR #2604 Fix a bug in copying.pyx:_normalize_types that upcasted int32 to int64


# cuDF 0.8.0 (27 June 2019)

## New Features

- PR #1524 Add GPU-accelerated JSON Lines parser with limited feature set
- PR #1569 Add support for Json objects to the JSON Lines reader
- PR #1622 Add Series.loc
- PR #1654 Add cudf::apply_boolean_mask: faster replacement for gdf_apply_stencil
- PR #1487 cython gather/scatter
- PR #1310 Implemented the slice/split functionality.
- PR #1630 Add Python layer to the GPU-accelerated JSON reader
- PR #1745 Add rounding of numeric columns via Numba
- PR #1772 JSON reader: add support for BytesIO and StringIO input
- PR #1527 Support GDF_BOOL8 in readers and writers
- PR #1819 Logical operators (AND, OR, NOT) for libcudf and cuDF
- PR #1813 ORC Reader: Add support for stripe selection
- PR #1828 JSON Reader: add suport for bool8 columns
- PR #1833 Add column iterator with/without nulls
- PR #1665 Add the point-in-polygon GIS function
- PR #1863 Series and Dataframe methods for all and any
- PR #1908 cudf::copy_range and cudf::fill for copying/assigning an index or range to a constant
- PR #1921 Add additional formats for typecasting to/from strings
- PR #1807 Add Series.dropna()
- PR #1987 Allow user defined functions in the form of ptx code to be passed to binops
- PR #1948 Add operator functions like `Series.add()` to DataFrame and Series
- PR #1954 Add skip test argument to GPU build script
- PR #2018 Add bindings for new groupby C++ API
- PR #1984 Add rolling window operations Series.rolling() and DataFrame.rolling()
- PR #1542 Python method and bindings for to_csv
- PR #1995 Add Java API
- PR #1998 Add google benchmark to cudf
- PR #1845 Add cudf::drop_duplicates, DataFrame.drop_duplicates
- PR #1652 Added `Series.where()` feature
- PR #2074 Java Aggregates, logical ops, and better RMM support
- PR #2140 Add a `cudf::transform` function
- PR #2068 Concatenation of different typed columns

## Improvements

- PR #1538 Replacing LesserRTTI with inequality_comparator
- PR #1703 C++: Added non-aggregating `insert` to `concurrent_unordered_map` with specializations to store pairs with a single atomicCAS when possible.
- PR #1422 C++: Added a RAII wrapper for CUDA streams
- PR #1701 Added `unique` method for stringColumns
- PR #1713 Add documentation for Dask-XGBoost
- PR #1666 CSV Reader: Improve performance for files with large number of columns
- PR #1725 Enable the ability to use a single column groupby as its own index
- PR #1759 Add an example showing simultaneous rolling averages to `apply_grouped` documentation
- PR #1746 C++: Remove unused code: `windowed_ops.cu`, `sorting.cu`, `hash_ops.cu`
- PR #1748 C++: Add `bool` nullability flag to `device_table` row operators
- PR #1764 Improve Numerical column: `mean_var` and `mean`
- PR #1767 Speed up Python unit tests
- PR #1770 Added build.sh script, updated CI scripts and documentation
- PR #1739 ORC Reader: Add more pytest coverage
- PR #1696 Added null support in `Series.replace()`.
- PR #1390 Added some basic utility functions for `gdf_column`'s
- PR #1791 Added general column comparison code for testing
- PR #1795 Add printing of git submodule info to `print_env.sh`
- PR #1796 Removing old sort based group by code and gdf_filter
- PR #1811 Added funtions for copying/allocating `cudf::table`s
- PR #1838 Improve columnops.column_empty so that it returns typed columns instead of a generic Column
- PR #1890 Add utils.get_dummies- a pandas-like wrapper around one_hot-encoding
- PR #1823 CSV Reader: default the column type to string for empty dataframes
- PR #1827 Create bindings for scalar-vector binops, and update one_hot_encoding to use them
- PR #1817 Operators now support different sized dataframes as long as they don't share different sized columns
- PR #1855 Transition replace_nulls to new C++ API and update corresponding Cython/Python code
- PR #1858 Add `std::initializer_list` constructor to `column_wrapper`
- PR #1846 C++ type-erased gdf_equal_columns test util; fix gdf_equal_columns logic error
- PR #1390 Added some basic utility functions for `gdf_column`s
- PR #1391 Tidy up bit-resolution-operation and bitmask class code
- PR #1882 Add iloc functionality to MultiIndex dataframes
- PR #1884 Rolling windows: general enhancements and better coverage for unit tests
- PR #1886 support GDF_STRING_CATEGORY columns in apply_boolean_mask, drop_nulls and other libcudf functions
- PR #1896 Improve performance of groupby with levels specified in dask-cudf
- PR #1915 Improve iloc performance for non-contiguous row selection
- PR #1859 Convert read_json into a C++ API
- PR #1919 Rename libcudf namespace gdf to namespace cudf
- PR #1850 Support left_on and right_on for DataFrame merge operator
- PR #1930 Specialize constructor for `cudf::bool8` to cast argument to `bool`
- PR #1938 Add default constructor for `column_wrapper`
- PR #1930 Specialize constructor for `cudf::bool8` to cast argument to `bool`
- PR #1952 consolidate libcudf public API headers in include/cudf
- PR #1949 Improved selection with boolmask using libcudf `apply_boolean_mask`
- PR #1956 Add support for nulls in `query()`
- PR #1973 Update `std::tuple` to `std::pair` in top-most libcudf APIs and C++ transition guide
- PR #1981 Convert read_csv into a C++ API
- PR #1868 ORC Reader: Support row index for speed up on small/medium datasets
- PR #1964 Added support for list-like types in Series.str.cat
- PR #2005 Use HTML5 details tag in bug report issue template
- PR #2003 Removed few redundant unit-tests from test_string.py::test_string_cat
- PR #1944 Groupby design improvements
- PR #2017 Convert `read_orc()` into a C++ API
- PR #2011 Convert `read_parquet()` into a C++ API
- PR #1756 Add documentation "10 Minutes to cuDF and dask_cuDF"
- PR #2034 Adding support for string columns concatenation using "add" binary operator
- PR #2042 Replace old "10 Minutes" guide with new guide for docs build process
- PR #2036 Make library of common test utils to speed up tests compilation
- PR #2022 Facilitating get_dummies to be a high level api too
- PR #2050 Namespace IO readers and add back free-form `read_xxx` functions
- PR #2104 Add a functional ``sort=`` keyword argument to groupby
- PR #2108 Add `find_and_replace` for StringColumn for replacing single values
- PR #1803 cuDF/CuPy interoperability documentation

## Bug Fixes

- PR #1465 Fix for test_orc.py and test_sparse_df.py test failures
- PR #1583 Fix underlying issue in `as_index()` that was causing `Series.quantile()` to fail
- PR #1680 Add errors= keyword to drop() to fix cudf-dask bug
- PR #1651 Fix `query` function on empty dataframe
- PR #1616 Fix CategoricalColumn to access categories by index instead of iteration
- PR #1660 Fix bug in `loc` when indexing with a column name (a string)
- PR #1683 ORC reader: fix timestamp conversion to UTC
- PR #1613 Improve CategoricalColumn.fillna(-1) performance
- PR #1642 Fix failure of CSV_TEST gdf_csv_test.SkiprowsNrows on multiuser systems
- PR #1709 Fix handling of `datetime64[ms]` in `dataframe.select_dtypes`
- PR #1704 CSV Reader: Add support for the plus sign in number fields
- PR #1687 CSV reader: return an empty dataframe for zero size input
- PR #1757 Concatenating columns with null columns
- PR #1755 Add col_level keyword argument to melt
- PR #1758 Fix df.set_index() when setting index from an empty column
- PR #1749 ORC reader: fix long strings of NULL values resulting in incorrect data
- PR #1742 Parquet Reader: Fix index column name to match PANDAS compat
- PR #1782 Update libcudf doc version
- PR #1783 Update conda dependencies
- PR #1786 Maintain the original series name in series.unique output
- PR #1760 CSV Reader: fix segfault when dtype list only includes columns from usecols list
- PR #1831 build.sh: Assuming python is in PATH instead of using PYTHON env var
- PR #1839 Raise an error instead of segfaulting when transposing a DataFrame with StringColumns
- PR #1840 Retain index correctly during merge left_on right_on
- PR #1825 cuDF: Multiaggregation Groupby Failures
- PR #1789 CSV Reader: Fix missing support for specifying `int8` and `int16` dtypes
- PR #1857 Cython Bindings: Handle `bool` columns while calling `column_view_from_NDArrays`
- PR #1849 Allow DataFrame support methods to pass arguments to the methods
- PR #1847 Fixed #1375 by moving the nvstring check into the wrapper function
- PR #1864 Fixing cudf reduction for POWER platform
- PR #1869 Parquet reader: fix Dask timestamps not matching with Pandas (convert to milliseconds)
- PR #1876 add dtype=bool for `any`, `all` to treat integer column correctly
- PR #1875 CSV reader: take NaN values into account in dtype detection
- PR #1873 Add column dtype checking for the all/any methods
- PR #1902 Bug with string iteration in _apply_basic_agg
- PR #1887 Fix for initialization issue in pq_read_arg,orc_read_arg
- PR #1867 JSON reader: add support for null/empty fields, including the 'null' literal
- PR #1891 Fix bug #1750 in string column comparison
- PR #1909 Support of `to_pandas()` of boolean series with null values
- PR #1923 Use prefix removal when two aggs are called on a SeriesGroupBy
- PR #1914 Zero initialize gdf_column local variables
- PR #1959 Add support for comparing boolean Series to scalar
- PR #1966 Ignore index fix in series append
- PR #1967 Compute index __sizeof__ only once for DataFrame __sizeof__
- PR #1977 Support CUDA installation in default system directories
- PR #1982 Fixes incorrect index name after join operation
- PR #1985 Implement `GDF_PYMOD`, a special modulo that follows python's sign rules
- PR #1991 Parquet reader: fix decoding of NULLs
- PR #1990 Fixes a rendering bug in the `apply_grouped` documentation
- PR #1978 Fix for values being filled in an empty dataframe
- PR #2001 Correctly create MultiColumn from Pandas MultiColumn
- PR #2006 Handle empty dataframe groupby construction for dask
- PR #1965 Parquet Reader: Fix duplicate index column when it's already in `use_cols`
- PR #2033 Add pip to conda environment files to fix warning
- PR #2028 CSV Reader: Fix reading of uncompressed files without a recognized file extension
- PR #2073 Fix an issue when gathering columns with NVCategory and nulls
- PR #2053 cudf::apply_boolean_mask return empty column for empty boolean mask
- PR #2066 exclude `IteratorTest.mean_var_output` test from debug build
- PR #2069 Fix JNI code to use read_csv and read_parquet APIs
- PR #2071 Fix bug with unfound transitive dependencies for GTests in Ubuntu 18.04
- PR #2089 Configure Sphinx to render params correctly
- PR #2091 Fix another bug with unfound transitive dependencies for `cudftestutils` in Ubuntu 18.04
- PR #2115 Just apply `--disable-new-dtags` instead of trying to define all the transitive dependencies
- PR #2106 Fix errors in JitCache tests caused by sharing of device memory between processes
- PR #2120 Fix errors in JitCache tests caused by running multiple threads on the same data
- PR #2102 Fix memory leak in groupby
- PR #2113 fixed typo in to_csv code example


# cudf 0.7.2 (16 May 2019)

## New Features

- PR #1735 Added overload for atomicAdd on int64. Streamlined implementation of custom atomic overloads.
- PR #1741 Add MultiIndex concatenation

## Bug Fixes

- PR #1718 Fix issue with SeriesGroupBy MultiIndex in dask-cudf
- PR #1734 Python: fix performance regression for groupby count() aggregations
- PR #1768 Cython: fix handling read only schema buffers in gpuarrow reader


# cudf 0.7.1 (11 May 2019)

## New Features

- PR #1702 Lazy load MultiIndex to return groupby performance to near optimal.

## Bug Fixes

- PR #1708 Fix handling of `datetime64[ms]` in `dataframe.select_dtypes`


# cuDF 0.7.0 (10 May 2019)

## New Features

- PR #982 Implement gdf_group_by_without_aggregations and gdf_unique_indices functions
- PR #1142 Add `GDF_BOOL` column type
- PR #1194 Implement overloads for CUDA atomic operations
- PR #1292 Implemented Bitwise binary ops AND, OR, XOR (&, |, ^)
- PR #1235 Add GPU-accelerated Parquet Reader
- PR #1335 Added local_dict arg in `DataFrame.query()`.
- PR #1282 Add Series and DataFrame.describe()
- PR #1356 Rolling windows
- PR #1381 Add DataFrame._get_numeric_data
- PR #1388 Add CODEOWNERS file to auto-request reviews based on where changes are made
- PR #1396 Add DataFrame.drop method
- PR #1413 Add DataFrame.melt method
- PR #1412 Add DataFrame.pop()
- PR #1419 Initial CSV writer function
- PR #1441 Add Series level cumulative ops (cumsum, cummin, cummax, cumprod)
- PR #1420 Add script to build and test on a local gpuCI image
- PR #1440 Add DatetimeColumn.min(), DatetimeColumn.max()
- PR #1455 Add Series.Shift via Numba kernel
- PR #1441 Add Series level cumulative ops (cumsum, cummin, cummax, cumprod)
- PR #1461 Add Python coverage test to gpu build
- PR #1445 Parquet Reader: Add selective reading of rows and row group
- PR #1532 Parquet Reader: Add support for INT96 timestamps
- PR #1516 Add Series and DataFrame.ndim
- PR #1556 Add libcudf C++ transition guide
- PR #1466 Add GPU-accelerated ORC Reader
- PR #1565 Add build script for nightly doc builds
- PR #1508 Add Series isna, isnull, and notna
- PR #1456 Add Series.diff() via Numba kernel
- PR #1588 Add Index `astype` typecasting
- PR #1301 MultiIndex support
- PR #1599 Level keyword supported in groupby
- PR #929 Add support operations to dataframe
- PR #1609 Groupby accept list of Series
- PR #1658 Support `group_keys=True` keyword in groupby method

## Improvements

- PR #1531 Refactor closures as private functions in gpuarrow
- PR #1404 Parquet reader page data decoding speedup
- PR #1076 Use `type_dispatcher` in join, quantiles, filter, segmented sort, radix sort and hash_groupby
- PR #1202 Simplify README.md
- PR #1149 CSV Reader: Change convertStrToValue() functions to `__device__` only
- PR #1238 Improve performance of the CUDA trie used in the CSV reader
- PR #1245 Use file cache for JIT kernels
- PR #1278 Update CONTRIBUTING for new conda environment yml naming conventions
- PR #1163 Refactored UnaryOps. Reduced API to two functions: `gdf_unary_math` and `gdf_cast`. Added `abs`, `-`, and `~` ops. Changed bindings to Cython
- PR #1284 Update docs version
- PR #1287 add exclude argument to cudf.select_dtype function
- PR #1286 Refactor some of the CSV Reader kernels into generic utility functions
- PR #1291 fillna in `Series.to_gpu_array()` and `Series.to_array()` can accept the scalar too now.
- PR #1005 generic `reduction` and `scan` support
- PR #1349 Replace modernGPU sort join with thrust.
- PR #1363 Add a dataframe.mean(...) that raises NotImplementedError to satisfy `dask.dataframe.utils.is_dataframe_like`
- PR #1319 CSV Reader: Use column wrapper for gdf_column output alloc/dealloc
- PR #1376 Change series quantile default to linear
- PR #1399 Replace CFFI bindings for NVTX functions with Cython bindings
- PR #1389 Refactored `set_null_count()`
- PR #1386 Added macros `GDF_TRY()`, `CUDF_TRY()` and `ASSERT_CUDF_SUCCEEDED()`
- PR #1435 Rework CMake and conda recipes to depend on installed libraries
- PR #1391 Tidy up bit-resolution-operation and bitmask class code
- PR #1439 Add cmake variable to enable compiling CUDA code with -lineinfo
- PR #1462 Add ability to read parquet files from arrow::io::RandomAccessFile
- PR #1453 Convert CSV Reader CFFI to Cython
- PR #1479 Convert Parquet Reader CFFI to Cython
- PR #1397 Add a utility function for producing an overflow-safe kernel launch grid configuration
- PR #1382 Add GPU parsing of nested brackets to cuIO parsing utilities
- PR #1481 Add cudf::table constructor to allocate a set of `gdf_column`s
- PR #1484 Convert GroupBy CFFI to Cython
- PR #1463 Allow and default melt keyword argument var_name to be None
- PR #1486 Parquet Reader: Use device_buffer rather than device_ptr
- PR #1525 Add cudatoolkit conda dependency
- PR #1520 Renamed `src/dataframe` to `src/table` and moved `table.hpp`. Made `types.hpp` to be type declarations only.
- PR #1492 Convert transpose CFFI to Cython
- PR #1495 Convert binary and unary ops CFFI to Cython
- PR #1503 Convert sorting and hashing ops CFFI to Cython
- PR #1522 Use latest release version in update-version CI script
- PR #1533 Remove stale join CFFI, fix memory leaks in join Cython
- PR #1521 Added `row_bitmask` to compute bitmask for rows of a table. Merged `valids_ops.cu` and `bitmask_ops.cu`
- PR #1553 Overload `hash_row` to avoid using intial hash values. Updated `gdf_hash` to select between overloads
- PR #1585 Updated `cudf::table` to maintain own copy of wrapped `gdf_column*`s
- PR #1559 Add `except +` to all Cython function definitions to catch C++ exceptions properly
- PR #1617 `has_nulls` and `column_dtypes` for `cudf::table`
- PR #1590 Remove CFFI from the build / install process entirely
- PR #1536 Convert gpuarrow CFFI to Cython
- PR #1655 Add `Column._pointer` as a way to access underlying `gdf_column*` of a `Column`
- PR #1655 Update readme conda install instructions for cudf version 0.6 and 0.7


## Bug Fixes

- PR #1233 Fix dtypes issue while adding the column to `str` dataframe.
- PR #1254 CSV Reader: fix data type detection for floating-point numbers in scientific notation
- PR #1289 Fix looping over each value instead of each category in concatenation
- PR #1293 Fix Inaccurate error message in join.pyx
- PR #1308 Add atomicCAS overload for `int8_t`, `int16_t`
- PR #1317 Fix catch polymorphic exception by reference in ipc.cu
- PR #1325 Fix dtype of null bitmasks to int8
- PR #1326 Update build documentation to use -DCMAKE_CXX11_ABI=ON
- PR #1334 Add "na_position" argument to CategoricalColumn sort_by_values
- PR #1321 Fix out of bounds warning when checking Bzip2 header
- PR #1359 Add atomicAnd/Or/Xor for integers
- PR #1354 Fix `fillna()` behaviour when replacing values with different dtypes
- PR #1347 Fixed core dump issue while passing dict_dtypes without column names in `cudf.read_csv()`
- PR #1379 Fixed build failure caused due to error: 'col_dtype' may be used uninitialized
- PR #1392 Update cudf Dockerfile and package_versions.sh
- PR #1385 Added INT8 type to `_schema_to_dtype` for use in GpuArrowReader
- PR #1393 Fixed a bug in `gdf_count_nonzero_mask()` for the case of 0 bits to count
- PR #1395 Update CONTRIBUTING to use the environment variable CUDF_HOME
- PR #1416 Fix bug at gdf_quantile_exact and gdf_quantile_appox
- PR #1421 Fix remove creation of series multiple times during `add_column()`
- PR #1405 CSV Reader: Fix memory leaks on read_csv() failure
- PR #1328 Fix CategoricalColumn to_arrow() null mask
- PR #1433 Fix NVStrings/categories includes
- PR #1432 Update NVStrings to 0.7.* to coincide with 0.7 development
- PR #1483 Modify CSV reader to avoid cropping blank quoted characters in non-string fields
- PR #1446 Merge 1275 hotfix from master into branch-0.7
- PR #1447 Fix legacy groupby apply docstring
- PR #1451 Fix hash join estimated result size is not correct
- PR #1454 Fix local build script improperly change directory permissions
- PR #1490 Require Dask 1.1.0+ for `is_dataframe_like` test or skip otherwise.
- PR #1491 Use more specific directories & groups in CODEOWNERS
- PR #1497 Fix Thrust issue on CentOS caused by missing default constructor of host_vector elements
- PR #1498 Add missing include guard to device_atomics.cuh and separated DEVICE_ATOMICS_TEST
- PR #1506 Fix csv-write call to updated NVStrings method
- PR #1510 Added nvstrings `fillna()` function
- PR #1507 Parquet Reader: Default string data to GDF_STRING
- PR #1535 Fix doc issue to ensure correct labelling of cudf.series
- PR #1537 Fix `undefined reference` link error in HashPartitionTest
- PR #1548 Fix ci/local/build.sh README from using an incorrect image example
- PR #1551 CSV Reader: Fix integer column name indexing
- PR #1586 Fix broken `scalar_wrapper::operator==`
- PR #1591 ORC/Parquet Reader: Fix missing import for FileNotFoundError exception
- PR #1573 Parquet Reader: Fix crash due to clash with ORC reader datasource
- PR #1607 Revert change of `column.to_dense_buffer` always return by copy for performance concerns
- PR #1618 ORC reader: fix assert & data output when nrows/skiprows isn't aligned to stripe boundaries
- PR #1631 Fix failure of TYPES_TEST on some gcc-7 based systems.
- PR #1641 CSV Reader: Fix skip_blank_lines behavior with Windows line terminators (\r\n)
- PR #1648 ORC reader: fix non-deterministic output when skiprows is non-zero
- PR #1676 Fix groupby `as_index` behaviour with `MultiIndex`
- PR #1659 Fix bug caused by empty groupbys and multiindex slicing throwing exceptions
- PR #1656 Correct Groupby failure in dask when un-aggregable columns are left in dataframe.
- PR #1689 Fix groupby performance regression
- PR #1694 Add Cython as a runtime dependency since it's required in `setup.py`


# cuDF 0.6.1 (25 Mar 2019)

## Bug Fixes

- PR #1275 Fix CentOS exception in DataFrame.hash_partition from using value "returned" by a void function


# cuDF 0.6.0 (22 Mar 2019)

## New Features

- PR #760 Raise `FileNotFoundError` instead of `GDF_FILE_ERROR` in `read_csv` if the file does not exist
- PR #539 Add Python bindings for replace function
- PR #823 Add Doxygen configuration to enable building HTML documentation for libcudf C/C++ API
- PR #807 CSV Reader: Add byte_range parameter to specify the range in the input file to be read
- PR #857 Add Tail method for Series/DataFrame and update Head method to use iloc
- PR #858 Add series feature hashing support
- PR #871 CSV Reader: Add support for NA values, including user specified strings
- PR #893 Adds PyArrow based parquet readers / writers to Python, fix category dtype handling, fix arrow ingest buffer size issues
- PR #867 CSV Reader: Add support for ignoring blank lines and comment lines
- PR #887 Add Series digitize method
- PR #895 Add Series groupby
- PR #898 Add DataFrame.groupby(level=0) support
- PR #920 Add feather, JSON, HDF5 readers / writers from PyArrow / Pandas
- PR #888 CSV Reader: Add prefix parameter for column names, used when parsing without a header
- PR #913 Add DLPack support: convert between cuDF DataFrame and DLTensor
- PR #939 Add ORC reader from PyArrow
- PR #918 Add Series.groupby(level=0) support
- PR #906 Add binary and comparison ops to DataFrame
- PR #958 Support unary and binary ops on indexes
- PR #964 Add `rename` method to `DataFrame`, `Series`, and `Index`
- PR #985 Add `Series.to_frame` method
- PR #985 Add `drop=` keyword to reset_index method
- PR #994 Remove references to pygdf
- PR #990 Add external series groupby support
- PR #988 Add top-level merge function to cuDF
- PR #992 Add comparison binaryops to DateTime columns
- PR #996 Replace relative path imports with absolute paths in tests
- PR #995 CSV Reader: Add index_col parameter to specify the column name or index to be used as row labels
- PR #1004 Add `from_gpu_matrix` method to DataFrame
- PR #997 Add property index setter
- PR #1007 Replace relative path imports with absolute paths in cudf
- PR #1013 select columns with df.columns
- PR #1016 Rename Series.unique_count() to nunique() to match pandas API
- PR #947 Prefixsum to handle nulls and float types
- PR #1029 Remove rest of relative path imports
- PR #1021 Add filtered selection with assignment for Dataframes
- PR #872 Adding NVCategory support to cudf apis
- PR #1052 Add left/right_index and left/right_on keywords to merge
- PR #1091 Add `indicator=` and `suffixes=` keywords to merge
- PR #1107 Add unsupported keywords to Series.fillna
- PR #1032 Add string support to cuDF python
- PR #1136 Removed `gdf_concat`
- PR #1153 Added function for getting the padded allocation size for valid bitmask
- PR #1148 Add cudf.sqrt for dataframes and Series
- PR #1159 Add Python bindings for libcudf dlpack functions
- PR #1155 Add __array_ufunc__ for DataFrame and Series for sqrt
- PR #1168 to_frame for series accepts a name argument


## Improvements

- PR #1218 Add dask-cudf page to API docs
- PR #892 Add support for heterogeneous types in binary ops with JIT
- PR #730 Improve performance of `gdf_table` constructor
- PR #561 Add Doxygen style comments to Join CUDA functions
- PR #813 unified libcudf API functions by replacing gpu_ with gdf_
- PR #822 Add support for `__cuda_array_interface__` for ingest
- PR #756 Consolidate common helper functions from unordered map and multimap
- PR #753 Improve performance of groupby sum and average, especially for cases with few groups.
- PR #836 Add ingest support for arrow chunked arrays in Column, Series, DataFrame creation
- PR #763 Format doxygen comments for csv_read_arg struct
- PR #532 CSV Reader: Use type dispatcher instead of switch block
- PR #694 Unit test utilities improvements
- PR #878 Add better indexing to Groupby
- PR #554 Add `empty` method and `is_monotonic` attribute to `Index`
- PR #1040 Fixed up Doxygen comment tags
- PR #909 CSV Reader: Avoid host->device->host copy for header row data
- PR #916 Improved unit testing and error checking for `gdf_column_concat`
- PR #941 Replace `numpy` call in `Series.hash_encode` with `numba`
- PR #942 Added increment/decrement operators for wrapper types
- PR #943 Updated `count_nonzero_mask` to return `num_rows` when the mask is null
- PR #952 Added trait to map C++ type to `gdf_dtype`
- PR #966 Updated RMM submodule.
- PR #998 Add IO reader/writer modules to API docs, fix for missing cudf.Series docs
- PR #1017 concatenate along columns for Series and DataFrames
- PR #1002 Support indexing a dataframe with another boolean dataframe
- PR #1018 Better concatenation for Series and Dataframes
- PR #1036 Use Numpydoc style docstrings
- PR #1047 Adding gdf_dtype_extra_info to gdf_column_view_augmented
- PR #1054 Added default ctor to SerialTrieNode to overcome Thrust issue in CentOS7 + CUDA10
- PR #1024 CSV Reader: Add support for hexadecimal integers in integral-type columns
- PR #1033 Update `fillna()` to use libcudf function `gdf_replace_nulls`
- PR #1066 Added inplace assignment for columns and select_dtypes for dataframes
- PR #1026 CSV Reader: Change the meaning and type of the quoting parameter to match Pandas
- PR #1100 Adds `CUDF_EXPECTS` error-checking macro
- PR #1092 Fix select_dtype docstring
- PR #1111 Added cudf::table
- PR #1108 Sorting for datetime columns
- PR #1120 Return a `Series` (not a `Column`) from `Series.cat.set_categories()`
- PR #1128 CSV Reader: The last data row does not need to be line terminated
- PR #1183 Bump Arrow version to 0.12.1
- PR #1208 Default to CXX11_ABI=ON
- PR #1252 Fix NVStrings dependencies for cuda 9.2 and 10.0
- PR #2037 Optimize the existing `gather` and `scatter` routines in `libcudf`

## Bug Fixes

- PR #821 Fix flake8 issues revealed by flake8 update
- PR #808 Resolved renamed `d_columns_valids` variable name
- PR #820 CSV Reader: fix the issue where reader adds additional rows when file uses \r\n as a line terminator
- PR #780 CSV Reader: Fix scientific notation parsing and null values for empty quotes
- PR #815 CSV Reader: Fix data parsing when tabs are present in the input CSV file
- PR #850 Fix bug where left joins where the left df has 0 rows causes a crash
- PR #861 Fix memory leak by preserving the boolean mask index
- PR #875 Handle unnamed indexes in to/from arrow functions
- PR #877 Fix ingest of 1 row arrow tables in from arrow function
- PR #876 Added missing `<type_traits>` include
- PR #889 Deleted test_rmm.py which has now moved to RMM repo
- PR #866 Merge v0.5.1 numpy ABI hotfix into 0.6
- PR #917 value_counts return int type on empty columns
- PR #611 Renamed `gdf_reduce_optimal_output_size()` -> `gdf_reduction_get_intermediate_output_size()`
- PR #923 fix index for negative slicing for cudf dataframe and series
- PR #927 CSV Reader: Fix category GDF_CATEGORY hashes not being computed properly
- PR #921 CSV Reader: Fix parsing errors with delim_whitespace, quotations in the header row, unnamed columns
- PR #933 Fix handling objects of all nulls in series creation
- PR #940 CSV Reader: Fix an issue where the last data row is missing when using byte_range
- PR #945 CSV Reader: Fix incorrect datetime64 when milliseconds or space separator are used
- PR #959 Groupby: Problem with column name lookup
- PR #950 Converting dataframe/recarry with non-contiguous arrays
- PR #963 CSV Reader: Fix another issue with missing data rows when using byte_range
- PR #999 Fix 0 sized kernel launches and empty sort_index exception
- PR #993 Fix dtype in selecting 0 rows from objects
- PR #1009 Fix performance regression in `to_pandas` method on DataFrame
- PR #1008 Remove custom dask communication approach
- PR #1001 CSV Reader: Fix a memory access error when reading a large (>2GB) file with date columns
- PR #1019 Binary Ops: Fix error when one input column has null mask but other doesn't
- PR #1014 CSV Reader: Fix false positives in bool value detection
- PR #1034 CSV Reader: Fix parsing floating point precision and leading zero exponents
- PR #1044 CSV Reader: Fix a segfault when byte range aligns with a page
- PR #1058 Added support for `DataFrame.loc[scalar]`
- PR #1060 Fix column creation with all valid nan values
- PR #1073 CSV Reader: Fix an issue where a column name includes the return character
- PR #1090 Updating Doxygen Comments
- PR #1080 Fix dtypes returned from loc / iloc because of lists
- PR #1102 CSV Reader: Minor fixes and memory usage improvements
- PR #1174: Fix release script typo
- PR #1137 Add prebuild script for CI
- PR #1118 Enhanced the `DataFrame.from_records()` feature
- PR #1129 Fix join performance with index parameter from using numpy array
- PR #1145 Issue with .agg call on multi-column dataframes
- PR #908 Some testing code cleanup
- PR #1167 Fix issue with null_count not being set after inplace fillna()
- PR #1184 Fix iloc performance regression
- PR #1185 Support left_on/right_on and also on=str in merge
- PR #1200 Fix allocating bitmasks with numba instead of rmm in allocate_mask function
- PR #1213 Fix bug with csv reader requesting subset of columns using wrong datatype
- PR #1223 gpuCI: Fix label on rapidsai channel on gpu build scripts
- PR #1242 Add explicit Thrust exec policy to fix NVCATEGORY_TEST segfault on some platforms
- PR #1246 Fix categorical tests that failed due to bad implicit type conversion
- PR #1255 Fix overwriting conda package main label uploads
- PR #1259 Add dlpack includes to pip build


# cuDF 0.5.1 (05 Feb 2019)

## Bug Fixes

- PR #842 Avoid using numpy via cimport to prevent ABI issues in Cython compilation


# cuDF 0.5.0 (28 Jan 2019)

## New Features

- PR #722 Add bzip2 decompression support to `read_csv()`
- PR #693 add ZLIB-based GZIP/ZIP support to `read_csv_strings()`
- PR #411 added null support to gdf_order_by (new API) and cudf_table::sort
- PR #525 Added GitHub Issue templates for bugs, documentation, new features, and questions
- PR #501 CSV Reader: Add support for user-specified decimal point and thousands separator to read_csv_strings()
- PR #455 CSV Reader: Add support for user-specified decimal point and thousands separator to read_csv()
- PR #439 add `DataFrame.drop` method similar to pandas
- PR #356 add `DataFrame.transpose` method and `DataFrame.T` property similar to pandas
- PR #505 CSV Reader: Add support for user-specified boolean values
- PR #350 Implemented Series replace function
- PR #490 Added print_env.sh script to gather relevant environment details when reporting cuDF issues
- PR #474 add ZLIB-based GZIP/ZIP support to `read_csv()`
- PR #547 Added melt similar to `pandas.melt()`
- PR #491 Add CI test script to check for updates to CHANGELOG.md in PRs
- PR #550 Add CI test script to check for style issues in PRs
- PR #558 Add CI scripts for cpu-based conda and gpu-based test builds
- PR #524 Add Boolean Indexing
- PR #564 Update python `sort_values` method to use updated libcudf `gdf_order_by` API
- PR #509 CSV Reader: Input CSV file can now be passed in as a text or a binary buffer
- PR #607 Add `__iter__` and iteritems to DataFrame class
- PR #643 added a new api gdf_replace_nulls that allows a user to replace nulls in a column

## Improvements

- PR #426 Removed sort-based groupby and refactored existing groupby APIs. Also improves C++/CUDA compile time.
- PR #461 Add `CUDF_HOME` variable in README.md to replace relative pathing.
- PR #472 RMM: Created centralized rmm::device_vector alias and rmm::exec_policy
- PR #500 Improved the concurrent hash map class to support partitioned (multi-pass) hash table building.
- PR #454 Improve CSV reader docs and examples
- PR #465 Added templated C++ API for RMM to avoid explicit cast to `void**`
- PR #513 `.gitignore` tweaks
- PR #521 Add `assert_eq` function for testing
- PR #502 Simplify Dockerfile for local dev, eliminate old conda/pip envs
- PR #549 Adds `-rdynamic` compiler flag to nvcc for Debug builds
- PR #472 RMM: Created centralized rmm::device_vector alias and rmm::exec_policy
- PR #577 Added external C++ API for scatter/gather functions
- PR #500 Improved the concurrent hash map class to support partitioned (multi-pass) hash table building
- PR #583 Updated `gdf_size_type` to `int`
- PR #500 Improved the concurrent hash map class to support partitioned (multi-pass) hash table building
- PR #617 Added .dockerignore file. Prevents adding stale cmake cache files to the docker container
- PR #658 Reduced `JOIN_TEST` time by isolating overflow test of hash table size computation
- PR #664 Added Debuging instructions to README
- PR #651 Remove noqa marks in `__init__.py` files
- PR #671 CSV Reader: uncompressed buffer input can be parsed without explicitly specifying compression as None
- PR #684 Make RMM a submodule
- PR #718 Ensure sum, product, min, max methods pandas compatibility on empty datasets
- PR #720 Refactored Index classes to make them more Pandas-like, added CategoricalIndex
- PR #749 Improve to_arrow and from_arrow Pandas compatibility
- PR #766 Remove TravisCI references, remove unused variables from CMake, fix ARROW_VERSION in Cmake
- PR #773 Add build-args back to Dockerfile and handle dependencies based on environment yml file
- PR #781 Move thirdparty submodules to root and symlink in /cpp
- PR #843 Fix broken cudf/python API examples, add new methods to the API index

## Bug Fixes

- PR #569 CSV Reader: Fix days being off-by-one when parsing some dates
- PR #531 CSV Reader: Fix incorrect parsing of quoted numbers
- PR #465 Added templated C++ API for RMM to avoid explicit cast to `void**`
- PR #473 Added missing <random> include
- PR #478 CSV Reader: Add api support for auto column detection, header, mangle_dupe_cols, usecols
- PR #495 Updated README to correct where cffi pytest should be executed
- PR #501 Fix the intermittent segfault caused by the `thousands` and `compression` parameters in the csv reader
- PR #502 Simplify Dockerfile for local dev, eliminate old conda/pip envs
- PR #512 fix bug for `on` parameter in `DataFrame.merge` to allow for None or single column name
- PR #511 Updated python/cudf/bindings/join.pyx to fix cudf merge printing out dtypes
- PR #513 `.gitignore` tweaks
- PR #521 Add `assert_eq` function for testing
- PR #537 Fix CMAKE_CUDA_STANDARD_REQURIED typo in CMakeLists.txt
- PR #447 Fix silent failure in initializing DataFrame from generator
- PR #545 Temporarily disable csv reader thousands test to prevent segfault (test re-enabled in PR #501)
- PR #559 Fix Assertion error while using `applymap` to change the output dtype
- PR #575 Update `print_env.sh` script to better handle missing commands
- PR #612 Prevent an exception from occuring with true division on integer series.
- PR #630 Fix deprecation warning for `pd.core.common.is_categorical_dtype`
- PR #622 Fix Series.append() behaviour when appending values with different numeric dtype
- PR #603 Fix error while creating an empty column using None.
- PR #673 Fix array of strings not being caught in from_pandas
- PR #644 Fix return type and column support of dataframe.quantile()
- PR #634 Fix create `DataFrame.from_pandas()` with numeric column names
- PR #654 Add resolution check for GDF_TIMESTAMP in Join
- PR #648 Enforce one-to-one copy required when using `numba>=0.42.0`
- PR #645 Fix cmake build type handling not setting debug options when CMAKE_BUILD_TYPE=="Debug"
- PR #669 Fix GIL deadlock when launching multiple python threads that make Cython calls
- PR #665 Reworked the hash map to add a way to report the destination partition for a key
- PR #670 CMAKE: Fix env include path taking precedence over libcudf source headers
- PR #674 Check for gdf supported column types
- PR #677 Fix 'gdf_csv_test_Dates' gtest failure due to missing nrows parameter
- PR #604 Fix the parsing errors while reading a csv file using `sep` instead of `delimiter`.
- PR #686 Fix converting nulls to NaT values when converting Series to Pandas/Numpy
- PR #689 CSV Reader: Fix behavior with skiprows+header to match pandas implementation
- PR #691 Fixes Join on empty input DFs
- PR #706 CSV Reader: Fix broken dtype inference when whitespace is in data
- PR #717 CSV reader: fix behavior when parsing a csv file with no data rows
- PR #724 CSV Reader: fix build issue due to parameter type mismatch in a std::max call
- PR #734 Prevents reading undefined memory in gpu_expand_mask_bits numba kernel
- PR #747 CSV Reader: fix an issue where CUDA allocations fail with some large input files
- PR #750 Fix race condition for handling NVStrings in CMake
- PR #719 Fix merge column ordering
- PR #770 Fix issue where RMM submodule pointed to wrong branch and pin other to correct branches
- PR #778 Fix hard coded ABI off setting
- PR #784 Update RMM submodule commit-ish and pip paths
- PR #794 Update `rmm::exec_policy` usage to fix segmentation faults when used as temprory allocator.
- PR #800 Point git submodules to branches of forks instead of exact commits


# cuDF 0.4.0 (05 Dec 2018)

## New Features

- PR #398 add pandas-compatible `DataFrame.shape()` and `Series.shape()`
- PR #394 New documentation feature "10 Minutes to cuDF"
- PR #361 CSV Reader: Add support for strings with delimiters

## Improvements

 - PR #436 Improvements for type_dispatcher and wrapper structs
 - PR #429 Add CHANGELOG.md (this file)
 - PR #266 use faster CUDA-accelerated DataFrame column/Series concatenation.
 - PR #379 new C++ `type_dispatcher` reduces code complexity in supporting many data types.
 - PR #349 Improve performance for creating columns from memoryview objects
 - PR #445 Update reductions to use type_dispatcher. Adds integer types support to sum_of_squares.
 - PR #448 Improve installation instructions in README.md
 - PR #456 Change default CMake build to Release, and added option for disabling compilation of tests

## Bug Fixes

 - PR #444 Fix csv_test CUDA too many resources requested fail.
 - PR #396 added missing output buffer in validity tests for groupbys.
 - PR #408 Dockerfile updates for source reorganization
 - PR #437 Add cffi to Dockerfile conda env, fixes "cannot import name 'librmm'"
 - PR #417 Fix `map_test` failure with CUDA 10
 - PR #414 Fix CMake installation include file paths
 - PR #418 Properly cast string dtypes to programmatic dtypes when instantiating columns
 - PR #427 Fix and tests for Concatenation illegal memory access with nulls


# cuDF 0.3.0 (23 Nov 2018)

## New Features

 - PR #336 CSV Reader string support

## Improvements

 - PR #354 source code refactored for better organization. CMake build system overhaul. Beginning of transition to Cython bindings.
 - PR #290 Add support for typecasting to/from datetime dtype
 - PR #323 Add handling pyarrow boolean arrays in input/out, add tests
 - PR #325 GDF_VALIDITY_UNSUPPORTED now returned for algorithms that don't support non-empty valid bitmasks
 - PR #381 Faster InputTooLarge Join test completes in ms rather than minutes.
 - PR #373 .gitignore improvements
 - PR #367 Doc cleanup & examples for DataFrame methods
 - PR #333 Add Rapids Memory Manager documentation
 - PR #321 Rapids Memory Manager adds file/line location logging and convenience macros
 - PR #334 Implement DataFrame `__copy__` and `__deepcopy__`
 - PR #271 Add NVTX ranges to pygdf
 - PR #311 Document system requirements for conda install

## Bug Fixes

 - PR #337 Retain index on `scale()` function
 - PR #344 Fix test failure due to PyArrow 0.11 Boolean handling
 - PR #364 Remove noexcept from managed_allocator;  CMakeLists fix for NVstrings
 - PR #357 Fix bug that made all series be considered booleans for indexing
 - PR #351 replace conda env configuration for developers
 - PRs #346 #360 Fix CSV reading of negative numbers
 - PR #342 Fix CMake to use conda-installed nvstrings
 - PR #341 Preserve categorical dtype after groupby aggregations
 - PR #315 ReadTheDocs build update to fix missing libcuda.so
 - PR #320 FIX out-of-bounds access error in reductions.cu
 - PR #319 Fix out-of-bounds memory access in libcudf count_valid_bits
 - PR #303 Fix printing empty dataframe


# cuDF 0.2.0 and cuDF 0.1.0

These were initial releases of cuDF based on previously separate pyGDF and libGDF libraries.<|MERGE_RESOLUTION|>--- conflicted
+++ resolved
@@ -48,11 +48,8 @@
 - PR #3710 Remove multiple CMake configuration steps from root build script
 - PR #3657 Define and implement compiled binops for string column comparisons
 - PR #3520 Change read_parquet defaults and add warnings
-<<<<<<< HEAD
+- PR #3780 Java APIs for selecting a GPU
 - PR #3713 Adding aggregation support to rolling_window
-=======
-- PR #3780 Java APIs for selecting a GPU
->>>>>>> db1dc2d1
 
 ## Bug Fixes
 
