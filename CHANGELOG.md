# cuDF 0.7.0 (Date TBD)

## New Features

- PR #1194 Implement overloads for CUDA atomic operations
- PR #1292 Implemented Bitwise binary ops AND, OR, XOR (&, |, ^)
- PR #1235 Add GPU-accelerated Parquet Reader
- PR #1335 Added local_dict arg in `DataFrame.query()`.
- PR #1282 Add Series and DataFrame.describe()
- PR #1381 Add DataFrame._get_numeric_data
- PR #1388 Add CODEOWNERS file to auto-request reviews based on where changes are made
- PR #1396 Add DataFrame.drop method
- PR #1413 Add DataFrame.melt method
- PR #1412 Add DataFrame.pop()
- PR #1441 Add Series level cumulative ops (cumsum, cummin, cummax, cumprod)
- PR #1440 Add DatetimeColumn.min(), DatetimeColumn.max()

## Improvements

- PR #1404 Parquet reader page data decoding speedup
- PR #1076 Use `type_dispatcher` in join, quantiles, filter, segmented sort, radix sort and hash_groupby
- PR #1202 Simplify README.md
- PR #1149 CSV Reader: Change convertStrToValue() functions to `__device__` only
- PR #1238 Improve performance of the CUDA trie used in the CSV reader
- PR #1278 Update CONTRIBUTING for new conda environment yml naming conventions
- PR #1163 Refactored UnaryOps. Reduced API to two functions: `gdf_unary_math` and `gdf_cast`. Added `abs`, `-`, and `~` ops. Changed bindings to Cython
- PR #1284 Update docs version
- PR #1287 add exclude argument to cudf.select_dtype function
- PR #1286 Refactor some of the CSV Reader kernels into generic utility functions
- PR #1291 fillna in `Series.to_gpu_array()` and `Series.to_array()` can accept the scalar too now.
- PR #1005 generic `reduction` and `scan` support
- PR #1349 Replace modernGPU sort join with thrust.
- PR #1363 Add a dataframe.mean(...) that raises NotImplementedError to satisfy `dask.dataframe.utils.is_dataframe_like`
- PR #1319 CSV Reader: Use column wrapper for gdf_column output alloc/dealloc
- PR #1376 Change series quantile default to linear
- PR #1391 Tidy up bit-resolution-operation and bitmask class code
- PR #1397 Add a utility function for producing an overflow-safe kernel launch grid configuratio.
- PR #1439 Add cmake variable to enable compiling CUDA code with -lineinfo

## Bug Fixes

- PR #1233 Fix dtypes issue while adding the column to `str` dataframe.
- PR #1254 CSV Reader: fix data type detection for floating-point numbers in scientific notation
- PR #1289 Fix looping over each value instead of each category in concatenation
- PR #1293 Fix Inaccurate error message in join.pyx
- PR #1308 Add atomicCAS overload for `int8_t`, `int16_t`
- PR #1317 Fix catch polymorphic exception by reference in ipc.cu
- PR #1325 Fix dtype of null bitmasks to int8
- PR #1326 Update build documentation to use -DCMAKE_CXX11_ABI=ON
- PR #1334 Add "na_position" argument to CategoricalColumn sort_by_values
- PR #1321 Fix out of bounds warning when checking Bzip2 header
- PR #1359 Add atomicAnd/Or/Xor for integers
- PR #1354 Fix `fillna()` behaviour when replacing values with different dtypes
- PR #1347 Fixed core dump issue while passing dict_dtypes without column names in `cudf.read_csv()`
- PR #1379 Fixed build failure caused due to error: 'col_dtype' may be used uninitialized
- PR #1392 Update cudf Dockerfile and package_versions.sh
- PR #1385 Added INT8 type to `_schema_to_dtype` for use in GpuArrowReader
- PR #1393 Fixed a bug in `gdf_count_nonzero_mask()` for the case of 0 bits to count
- PR #1395 Update CONTRIBUTING to use the environment variable CUDF_HOME
- PR #1421 Fix remove creation of series multiple times during `add_column()`
- PR #1405 CSV Reader: Fix memory leaks on read_csv() failure
- PR #1328 Fix CategoricalColumn to_arrow() null mask
- PR #1432 Update NVStrings to 0.7.* to coincide with 0.7 development
<<<<<<< HEAD
- PR #1447 Fix legacy groupby apply docstring
=======
- PR #1446 Merge 1275 hotfix from master into branch-0.7

>>>>>>> 3e35a25e

# cuDF 0.6.1 (25 Mar 2019)

## Bug Fixes

- PR #1275 Fix CentOS exception in DataFrame.hash_partition from using value "returned" by a void function


# cuDF 0.6.0 (22 Mar 2019)

## New Features

- PR #760 Raise `FileNotFoundError` instead of `GDF_FILE_ERROR` in `read_csv` if the file does not exist
- PR #539 Add Python bindings for replace function
- PR #823 Add Doxygen configuration to enable building HTML documentation for libcudf C/C++ API
- PR #807 CSV Reader: Add byte_range parameter to specify the range in the input file to be read
- PR #857 Add Tail method for Series/DataFrame and update Head method to use iloc
- PR #858 Add series feature hashing support
- PR #871 CSV Reader: Add support for NA values, including user specified strings
- PR #893 Adds PyArrow based parquet readers / writers to Python, fix category dtype handling, fix arrow ingest buffer size issues
- PR #867 CSV Reader: Add support for ignoring blank lines and comment lines
- PR #887 Add Series digitize method
- PR #895 Add Series groupby
- PR #898 Add DataFrame.groupby(level=0) support
- PR #920 Add feather, JSON, HDF5 readers / writers from PyArrow / Pandas
- PR #888 CSV Reader: Add prefix parameter for column names, used when parsing without a header
- PR #913 Add DLPack support: convert between cuDF DataFrame and DLTensor
- PR #939 Add ORC reader from PyArrow
- PR #918 Add Series.groupby(level=0) support
- PR #906 Add binary and comparison ops to DataFrame
- PR #958 Support unary and binary ops on indexes
- PR #964 Add `rename` method to `DataFrame`, `Series`, and `Index`
- PR #985 Add `Series.to_frame` method
- PR #985 Add `drop=` keyword to reset_index method
- PR #994 Remove references to pygdf
- PR #990 Add external series groupby support
- PR #988 Add top-level merge function to cuDF
- PR #992 Add comparison binaryops to DateTime columns
- PR #996 Replace relative path imports with absolute paths in tests
- PR #995 CSV Reader: Add index_col parameter to specify the column name or index to be used as row labels
- PR #1004 Add `from_gpu_matrix` method to DataFrame
- PR #997 Add property index setter
- PR #1007 Replace relative path imports with absolute paths in cudf
- PR #1013 select columns with df.columns
- PR #1016 Rename Series.unique_count() to nunique() to match pandas API
- PR #947 Prefixsum to handle nulls and float types
- PR #1029 Remove rest of relative path imports
- PR #1021 Add filtered selection with assignment for Dataframes
- PR #872 Adding NVCategory support to cudf apis
- PR #1052 Add left/right_index and left/right_on keywords to merge
- PR #1091 Add `indicator=` and `suffixes=` keywords to merge
- PR #1107 Add unsupported keywords to Series.fillna
- PR #1032 Add string support to cuDF python
- PR #1136 Removed `gdf_concat`
- PR #1153 Added function for getting the padded allocation size for valid bitmask
- PR #1148 Add cudf.sqrt for dataframes and Series
- PR #1159 Add Python bindings for libcudf dlpack functions
- PR #1155 Add __array_ufunc__ for DataFrame and Series for sqrt
- PR #1168 to_frame for series accepts a name argument

## Improvements

- PR #1218 Add dask-cudf page to API docs
- PR #892 Add support for heterogeneous types in binary ops with JIT
- PR #730 Improve performance of `gdf_table` constructor
- PR #561 Add Doxygen style comments to Join CUDA functions
- PR #813 unified libcudf API functions by replacing gpu_ with gdf_
- PR #822 Add support for `__cuda_array_interface__` for ingest
- PR #756 Consolidate common helper functions from unordered map and multimap
- PR #753 Improve performance of groupby sum and average, especially for cases with few groups.
- PR #836 Add ingest support for arrow chunked arrays in Column, Series, DataFrame creation
- PR #763 Format doxygen comments for csv_read_arg struct
- PR #532 CSV Reader: Use type dispatcher instead of switch block
- PR #694 Unit test utilities improvements
- PR #878 Add better indexing to Groupby
- PR #554 Add `empty` method and `is_monotonic` attribute to `Index`
- PR #1040 Fixed up Doxygen comment tags
- PR #909 CSV Reader: Avoid host->device->host copy for header row data
- PR #916 Improved unit testing and error checking for `gdf_column_concat`
- PR #941 Replace `numpy` call in `Series.hash_encode` with `numba`
- PR #942 Added increment/decrement operators for wrapper types
- PR #943 Updated `count_nonzero_mask` to return `num_rows` when the mask is null
- PR #952 Added trait to map C++ type to `gdf_dtype`
- PR #966 Updated RMM submodule.
- PR #998 Add IO reader/writer modules to API docs, fix for missing cudf.Series docs
- PR #1017 concatenate along columns for Series and DataFrames
- PR #1002 Support indexing a dataframe with another boolean dataframe
- PR #1018 Better concatenation for Series and Dataframes
- PR #1036 Use Numpydoc style docstrings
- PR #1047 Adding gdf_dtype_extra_info to gdf_column_view_augmented
- PR #1054 Added default ctor to SerialTrieNode to overcome Thrust issue in CentOS7 + CUDA10
- PR #1024 CSV Reader: Add support for hexadecimal integers in integral-type columns
- PR #1033 Update `fillna()` to use libcudf function `gdf_replace_nulls`
- PR #1066 Added inplace assignment for columns and select_dtypes for dataframes
- PR #1026 CSV Reader: Change the meaning and type of the quoting parameter to match Pandas
- PR #1100 Adds `CUDF_EXPECTS` error-checking macro
- PR #1092 Fix select_dtype docstring
- PR #1111 Added cudf::table
- PR #1108 Sorting for datetime columns
- PR #1120 Return a `Series` (not a `Column`) from `Series.cat.set_categories()`
- PR #1128 CSV Reader: The last data row does not need to be line terminated
- PR #1183 Bump Arrow version to 0.12.1
- PR #1208 Default to CXX11_ABI=ON
- PR #1252 Fix NVStrings dependencies for cuda 9.2 and 10.0

## Bug Fixes

- PR #821 Fix flake8 issues revealed by flake8 update
- PR #808 Resolved renamed `d_columns_valids` variable name
- PR #820 CSV Reader: fix the issue where reader adds additional rows when file uses \r\n as a line terminator
- PR #780 CSV Reader: Fix scientific notation parsing and null values for empty quotes
- PR #815 CSV Reader: Fix data parsing when tabs are present in the input CSV file
- PR #850 Fix bug where left joins where the left df has 0 rows causes a crash
- PR #861 Fix memory leak by preserving the boolean mask index
- PR #875 Handle unnamed indexes in to/from arrow functions
- PR #877 Fix ingest of 1 row arrow tables in from arrow function
- PR #876 Added missing `<type_traits>` include
- PR #889 Deleted test_rmm.py which has now moved to RMM repo
- PR #866 Merge v0.5.1 numpy ABI hotfix into 0.6
- PR #917 value_counts return int type on empty columns
- PR #611 Renamed `gdf_reduce_optimal_output_size()` -> `gdf_reduction_get_intermediate_output_size()`
- PR #923 fix index for negative slicing for cudf dataframe and series
- PR #927 CSV Reader: Fix category GDF_CATEGORY hashes not being computed properly
- PR #921 CSV Reader: Fix parsing errors with delim_whitespace, quotations in the header row, unnamed columns
- PR #933 Fix handling objects of all nulls in series creation
- PR #940 CSV Reader: Fix an issue where the last data row is missing when using byte_range
- PR #945 CSV Reader: Fix incorrect datetime64 when milliseconds or space separator are used
- PR #959 Groupby: Problem with column name lookup
- PR #950 Converting dataframe/recarry with non-contiguous arrays
- PR #963 CSV Reader: Fix another issue with missing data rows when using byte_range
- PR #999 Fix 0 sized kernel launches and empty sort_index exception
- PR #993 Fix dtype in selecting 0 rows from objects
- PR #1009 Fix performance regression in `to_pandas` method on DataFrame
- PR #1008 Remove custom dask communication approach
- PR #1001 CSV Reader: Fix a memory access error when reading a large (>2GB) file with date columns
- PR #1019 Binary Ops: Fix error when one input column has null mask but other doesn't
- PR #1014 CSV Reader: Fix false positives in bool value detection
- PR #1034 CSV Reader: Fix parsing floating point precision and leading zero exponents
- PR #1044 CSV Reader: Fix a segfault when byte range aligns with a page
- PR #1058 Added support for `DataFrame.loc[scalar]`
- PR #1060 Fix column creation with all valid nan values
- PR #1073 CSV Reader: Fix an issue where a column name includes the return character
- PR #1090 Updating Doxygen Comments
- PR #1080 Fix dtypes returned from loc / iloc because of lists
- PR #1102 CSV Reader: Minor fixes and memory usage improvements
- PR #1174: Fix release script typo
- PR #1137 Add prebuild script for CI
- PR #1118 Enhanced the `DataFrame.from_records()` feature
- PR #1129 Fix join performance with index parameter from using numpy array
- PR #1145 Issue with .agg call on multi-column dataframes
- PR #908 Some testing code cleanup
- PR #1167 Fix issue with null_count not being set after inplace fillna()
- PR #1184 Fix iloc performance regression
- PR #1185 Support left_on/right_on and also on=str in merge
- PR #1200 Fix allocating bitmasks with numba instead of rmm in allocate_mask function
- PR #1213 Fix bug with csv reader requesting subset of columns using wrong datatype
- PR #1223 gpuCI: Fix label on rapidsai channel on gpu build scripts
- PR #1242 Add explicit Thrust exec policy to fix NVCATEGORY_TEST segfault on some platforms
- PR #1246 Fix categorical tests that failed due to bad implicit type conversion
- PR #1255 Fix overwriting conda package main label uploads
- PR #1259 Add dlpack includes to pip build


# cuDF 0.5.1 (05 Feb 2019)

## Bug Fixes

- PR #842 Avoid using numpy via cimport to prevent ABI issues in Cython compilation


# cuDF 0.5.0 (28 Jan 2019)

## New Features

- PR #722 Add bzip2 decompression support to `read_csv()`
- PR #693 add ZLIB-based GZIP/ZIP support to `read_csv_strings()`
- PR #411 added null support to gdf_order_by (new API) and cudf_table::sort
- PR #525 Added GitHub Issue templates for bugs, documentation, new features, and questions
- PR #501 CSV Reader: Add support for user-specified decimal point and thousands separator to read_csv_strings()
- PR #455 CSV Reader: Add support for user-specified decimal point and thousands separator to read_csv()
- PR #439 add `DataFrame.drop` method similar to pandas
- PR #356 add `DataFrame.transpose` method and `DataFrame.T` property similar to pandas
- PR #505 CSV Reader: Add support for user-specified boolean values
- PR #350 Implemented Series replace function
- PR #490 Added print_env.sh script to gather relevant environment details when reporting cuDF issues
- PR #474 add ZLIB-based GZIP/ZIP support to `read_csv()`
- PR #547 Added melt similar to `pandas.melt()`
- PR #491 Add CI test script to check for updates to CHANGELOG.md in PRs
- PR #550 Add CI test script to check for style issues in PRs
- PR #558 Add CI scripts for cpu-based conda and gpu-based test builds
- PR #524 Add Boolean Indexing
- PR #564 Update python `sort_values` method to use updated libcudf `gdf_order_by` API
- PR #509 CSV Reader: Input CSV file can now be passed in as a text or a binary buffer
- PR #607 Add `__iter__` and iteritems to DataFrame class
- PR #643 added a new api gdf_replace_nulls that allows a user to replace nulls in a column

## Improvements

- PR #426 Removed sort-based groupby and refactored existing groupby APIs. Also improves C++/CUDA compile time.
- PR #461 Add `CUDF_HOME` variable in README.md to replace relative pathing.
- PR #472 RMM: Created centralized rmm::device_vector alias and rmm::exec_policy
- PR #500 Improved the concurrent hash map class to support partitioned (multi-pass) hash table building.
- PR #454 Improve CSV reader docs and examples
- PR #465 Added templated C++ API for RMM to avoid explicit cast to `void**`
- PR #513 `.gitignore` tweaks
- PR #521 Add `assert_eq` function for testing
- PR #502 Simplify Dockerfile for local dev, eliminate old conda/pip envs
- PR #549 Adds `-rdynamic` compiler flag to nvcc for Debug builds
- PR #472 RMM: Created centralized rmm::device_vector alias and rmm::exec_policy
- PR #577 Added external C++ API for scatter/gather functions
- PR #500 Improved the concurrent hash map class to support partitioned (multi-pass) hash table building
- PR #583 Updated `gdf_size_type` to `int`
- PR #500 Improved the concurrent hash map class to support partitioned (multi-pass) hash table building
- PR #617 Added .dockerignore file. Prevents adding stale cmake cache files to the docker container
- PR #658 Reduced `JOIN_TEST` time by isolating overflow test of hash table size computation
- PR #664 Added Debuging instructions to README
- PR #651 Remove noqa marks in `__init__.py` files
- PR #671 CSV Reader: uncompressed buffer input can be parsed without explicitly specifying compression as None
- PR #684 Make RMM a submodule
- PR #718 Ensure sum, product, min, max methods pandas compatibility on empty datasets
- PR #720 Refactored Index classes to make them more Pandas-like, added CategoricalIndex
- PR #749 Improve to_arrow and from_arrow Pandas compatibility
- PR #766 Remove TravisCI references, remove unused variables from CMake, fix ARROW_VERSION in Cmake
- PR #773 Add build-args back to Dockerfile and handle dependencies based on environment yml file
- PR #781 Move thirdparty submodules to root and symlink in /cpp
- PR #843 Fix broken cudf/python API examples, add new methods to the API index

## Bug Fixes

- PR #569 CSV Reader: Fix days being off-by-one when parsing some dates
- PR #531 CSV Reader: Fix incorrect parsing of quoted numbers
- PR #465 Added templated C++ API for RMM to avoid explicit cast to `void**`
- PR #473 Added missing <random> include
- PR #478 CSV Reader: Add api support for auto column detection, header, mangle_dupe_cols, usecols
- PR #495 Updated README to correct where cffi pytest should be executed
- PR #501 Fix the intermittent segfault caused by the `thousands` and `compression` parameters in the csv reader
- PR #502 Simplify Dockerfile for local dev, eliminate old conda/pip envs
- PR #512 fix bug for `on` parameter in `DataFrame.merge` to allow for None or single column name
- PR #511 Updated python/cudf/bindings/join.pyx to fix cudf merge printing out dtypes
- PR #513 `.gitignore` tweaks
- PR #521 Add `assert_eq` function for testing
- PR #537 Fix CMAKE_CUDA_STANDARD_REQURIED typo in CMakeLists.txt
- PR #447 Fix silent failure in initializing DataFrame from generator
- PR #545 Temporarily disable csv reader thousands test to prevent segfault (test re-enabled in PR #501)
- PR #559 Fix Assertion error while using `applymap` to change the output dtype
- PR #575 Update `print_env.sh` script to better handle missing commands
- PR #612 Prevent an exception from occuring with true division on integer series.
- PR #630 Fix deprecation warning for `pd.core.common.is_categorical_dtype`
- PR #622 Fix Series.append() behaviour when appending values with different numeric dtype
- PR #603 Fix error while creating an empty column using None.
- PR #673 Fix array of strings not being caught in from_pandas
- PR #644 Fix return type and column support of dataframe.quantile()
- PR #634 Fix create `DataFrame.from_pandas()` with numeric column names
- PR #654 Add resolution check for GDF_TIMESTAMP in Join
- PR #648 Enforce one-to-one copy required when using `numba>=0.42.0`
- PR #645 Fix cmake build type handling not setting debug options when CMAKE_BUILD_TYPE=="Debug"
- PR #669 Fix GIL deadlock when launching multiple python threads that make Cython calls
- PR #665 Reworked the hash map to add a way to report the destination partition for a key
- PR #670 CMAKE: Fix env include path taking precedence over libcudf source headers
- PR #674 Check for gdf supported column types
- PR #677 Fix 'gdf_csv_test_Dates' gtest failure due to missing nrows parameter
- PR #604 Fix the parsing errors while reading a csv file using `sep` instead of `delimiter`.
- PR #686 Fix converting nulls to NaT values when converting Series to Pandas/Numpy
- PR #689 CSV Reader: Fix behavior with skiprows+header to match pandas implementation
- PR #691 Fixes Join on empty input DFs
- PR #706 CSV Reader: Fix broken dtype inference when whitespace is in data
- PR #717 CSV reader: fix behavior when parsing a csv file with no data rows
- PR #724 CSV Reader: fix build issue due to parameter type mismatch in a std::max call
- PR #734 Prevents reading undefined memory in gpu_expand_mask_bits numba kernel
- PR #747 CSV Reader: fix an issue where CUDA allocations fail with some large input files
- PR #750 Fix race condition for handling NVStrings in CMake
- PR #719 Fix merge column ordering
- PR #770 Fix issue where RMM submodule pointed to wrong branch and pin other to correct branches
- PR #778 Fix hard coded ABI off setting
- PR #784 Update RMM submodule commit-ish and pip paths
- PR #794 Update `rmm::exec_policy` usage to fix segmentation faults when used as temprory allocator.
- PR #800 Point git submodules to branches of forks instead of exact commits


# cuDF 0.4.0 (05 Dec 2018)

## New Features

- PR #398 add pandas-compatible `DataFrame.shape()` and `Series.shape()`
- PR #394 New documentation feature "10 Minutes to cuDF"
- PR #361 CSV Reader: Add support for strings with delimiters

## Improvements

 - PR #436 Improvements for type_dispatcher and wrapper structs
 - PR #429 Add CHANGELOG.md (this file)
 - PR #266 use faster CUDA-accelerated DataFrame column/Series concatenation.
 - PR #379 new C++ `type_dispatcher` reduces code complexity in supporting many data types.
 - PR #349 Improve performance for creating columns from memoryview objects
 - PR #445 Update reductions to use type_dispatcher. Adds integer types support to sum_of_squares.
 - PR #448 Improve installation instructions in README.md
 - PR #456 Change default CMake build to Release, and added option for disabling compilation of tests

## Bug Fixes

 - PR #444 Fix csv_test CUDA too many resources requested fail.
 - PR #396 added missing output buffer in validity tests for groupbys.
 - PR #408 Dockerfile updates for source reorganization
 - PR #437 Add cffi to Dockerfile conda env, fixes "cannot import name 'librmm'"
 - PR #417 Fix `map_test` failure with CUDA 10
 - PR #414 Fix CMake installation include file paths
 - PR #418 Properly cast string dtypes to programmatic dtypes when instantiating columns
 - PR #427 Fix and tests for Concatenation illegal memory access with nulls


# cuDF 0.3.0 (23 Nov 2018)

## New Features

 - PR #336 CSV Reader string support

## Improvements

 - PR #354 source code refactored for better organization. CMake build system overhaul. Beginning of transition to Cython bindings.
 - PR #290 Add support for typecasting to/from datetime dtype
 - PR #323 Add handling pyarrow boolean arrays in input/out, add tests
 - PR #325 GDF_VALIDITY_UNSUPPORTED now returned for algorithms that don't support non-empty valid bitmasks
 - PR #381 Faster InputTooLarge Join test completes in ms rather than minutes.
 - PR #373 .gitignore improvements
 - PR #367 Doc cleanup & examples for DataFrame methods
 - PR #333 Add Rapids Memory Manager documentation
 - PR #321 Rapids Memory Manager adds file/line location logging and convenience macros
 - PR #334 Implement DataFrame `__copy__` and `__deepcopy__`
 - PR #271 Add NVTX ranges to pygdf
 - PR #311 Document system requirements for conda install

## Bug Fixes

 - PR #337 Retain index on `scale()` function
 - PR #344 Fix test failure due to PyArrow 0.11 Boolean handling
 - PR #364 Remove noexcept from managed_allocator;  CMakeLists fix for NVstrings
 - PR #357 Fix bug that made all series be considered booleans for indexing
 - PR #351 replace conda env configuration for developers
 - PRs #346 #360 Fix CSV reading of negative numbers
 - PR #342 Fix CMake to use conda-installed nvstrings
 - PR #341 Preserve categorical dtype after groupby aggregations
 - PR #315 ReadTheDocs build update to fix missing libcuda.so
 - PR #320 FIX out-of-bounds access error in reductions.cu
 - PR #319 Fix out-of-bounds memory access in libcudf count_valid_bits
 - PR #303 Fix printing empty dataframe


# cuDF 0.2.0 and cuDF 0.1.0

These were initial releases of cuDF based on previously separate pyGDF and libGDF libraries.<|MERGE_RESOLUTION|>--- conflicted
+++ resolved
@@ -61,12 +61,9 @@
 - PR #1405 CSV Reader: Fix memory leaks on read_csv() failure
 - PR #1328 Fix CategoricalColumn to_arrow() null mask
 - PR #1432 Update NVStrings to 0.7.* to coincide with 0.7 development
-<<<<<<< HEAD
+- PR #1446 Merge 1275 hotfix from master into branch-0.7
 - PR #1447 Fix legacy groupby apply docstring
-=======
-- PR #1446 Merge 1275 hotfix from master into branch-0.7
-
->>>>>>> 3e35a25e
+
 
 # cuDF 0.6.1 (25 Mar 2019)
 
