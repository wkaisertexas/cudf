# cuDF 0.11.0 (Date TBD)

## New Features

- PR #2930 JSON Reader: Support ARROW_RANDOM_FILE input
- PR #2987 Add `inplace` arg to `DataFrame.reset_index` and `Series`
- PR #3054 Add parquet reader support for decimal data types

## Improvements

- PR #2904 Move gpu decompressors to cudf::io namespace
- PR #2977 Moved old C++ test utilities to legacy directory.
- PR #2965 Fix slow orc reader perf with large uncompressed blocks
- PR #2995 Move JIT type utilities to legacy directory
- PR #2927 Add ``Table`` and ``TableView`` extension classes that wrap legacy cudf::table
- PR #3005 Renames `cudf::exp` namespace to `cudf::experimental`
- PR #3008 Make safe versions of `is_null` and `is_valid` in `column_device_view`
- PR #3027 Move copying.hpp and related source to legacy folder
- PR #3014 Snappy decompression optimizations
- PR #3032 Use `asarray` to coerce indices to a NumPy array
- PR #2996 IO Readers: Replace `cuio::device_buffer` with `rmm::device_buffer`
<<<<<<< HEAD
- PR #3128 Support MultiIndex in DataFrame.join
=======
- PR #3029 Update gdf_ numeric types with stdint and move to cudf namespace
- PR #3070 Move functions.h and related source to legacy
>>>>>>> ae1cc16a

## Bug Fixes

- PR #3048 Support for zero columned tables
- PR #3030 Fix snappy decoding regression in PR #3014
- PR #3041 Fixed exp to experimental namespace name change issue
- PR #3060 Move copying.hpp includes to legacy


# cuDF 0.10.0 (Date TBD)

## New Features

- PR #2423 Added `groupby.quantile()`
- PR #2522 Add Java bindings for NVStrings backed upper and lower case mutators
- PR #2605 Added Sort based groupby in libcudf
- PR #2607 Add Java bindings for parsing JSON
- PR #2629 Add dropna= parameter to groupby
- PR #2585 ORC & Parquet Readers: Remove millisecond timestamp restriction
- PR #2507 Add GPU-accelerated ORC Writer
- PR #2559 Add Series.tolist()
- PR #2653 Add Java bindings for rolling window operations
- PR #2480 Merge `custreamz` codebase into `cudf` repo
- PR #2674 Add __contains__ for Index/Series/Column
- PR #2635 Add support to read from remote and cloud sources like s3, gcs, hdfs
- PR #2722 Add Java bindings for NVTX ranges
- PR #2702 Add make_bool to dataset generation functions
- PR #2394 Move `rapidsai/custrings` into `cudf`
- PR #2734 Final sync of custrings source into cudf
- PR #2724 Add libcudf support for __contains__
- PR #2777 Add python bindings for porter stemmer measure functionality
- PR #2781 Add issorted to is_monotonic
- PR #2685 Add cudf::scatter_to_tables and cython binding
- PR #2743 Add Java bindings for NVStrings timestamp2long as part of String ColumnVector casting
- PR #2785 Add nvstrings Python docs
- PR #2786 Add benchmarks option to root build.sh
- PR #2802 Add `cudf::repeat()` and `cudf.Series.repeat()`
- PR #2773 Add Fisher's unbiased kurtosis and skew for Series/DataFrame
- PR #2748 Parquet Reader: Add option to specify loading of PANDAS index
- PR #2807 Add scatter_by_map to DataFrame python API
- PR #2836 Add nvstrings.code_points method
- PR #2844 Add Series/DataFrame notnull
- PR #2858 Add GTest type list utilities
- PR #2870 Add support for grouping by Series of arbitrary length
- PR #2719 Series covariance and Pearson correlation
- PR #2207 Beginning of libcudf overhaul: introduce new column and table types
- PR #2869 Add `cudf.CategoricalDtype`
- PR #2838 CSV Reader: Support ARROW_RANDOM_FILE input
- PR #2655 CuPy-based Series and Dataframe .values property
- PR #2803 Added `edit_distance_matrix()` function to calculate pairwise edit distance for each string on a given nvstrings object.
- PR #2811 Start of cudf strings column work based on 2207
- PR #2872 Add Java pinned memory pool allocator
- PR #2969 Add findAndReplaceAll to ColumnVector
- PR #2814 Add Datetimeindex.weekday
- PR #2999 Add timestamp conversion support for string categories
- PR #2918 Add cudf::column timestamp wrapper types

## Improvements

- PR #2578 Update legacy_groupby to use libcudf group_by_without_aggregation
- PR #2581 Removed `managed` allocator from hash map classes.
- PR #2571 Remove unnecessary managed memory from gdf_column_concat
- PR #2648 Cython/Python reorg
- PR #2588 Update Series.append documentation
- PR #2632 Replace dask-cudf set_index code with upstream
- PR #2682 Add cudf.set_allocator() function for easier allocator init
- PR #2642 Improve null printing and testing
- PR #2747 Add missing Cython headers / cudftestutil lib to conda package for cuspatial build
- PR #2706 Compute CSV format in device code to speedup performance
- PR #2673 Add support for np.longlong type
- PR #2703 move dask serialization dispatch into cudf
- PR #2728 Add YYMMDD to version tag for nightly conda packages
- PR #2729 Handle file-handle input in to_csv
- PR #2741 CSV Reader: Move kernel functions into its own file
- PR #2766 Improve nvstrings python cmake flexibility
- PR #2756 Add out_time_unit option to csv reader, support timestamp resolutions
- PR #2771 Stopgap alias for to_gpu_matrix()
- PR #2783 Support mapping input columns to function arguments in apply kernels
- PR #2645 libcudf unique_count for Series.nunique
- PR #2817 Dask-cudf: `read_parquet` support for remote filesystems
- PR #2823 improve java data movement debugging
- PR #2806 CSV Reader: Clean-up row offset operations
- PR #2640 Add dask wait/persist exmaple to 10 minute guide
- PR #2828 Optimizations of kernel launch configuration for `DataFrame.apply_rows` and `DataFrame.apply_chunks`
- PR #2831 Add `column` argument to `DataFrame.drop`
- PR #2775 Various optimizations to improve __getitem__ and __setitem__ performance
- PR #2810 cudf::allocate_like can optionally always allocate a mask.
- PR #2833 Parquet reader: align page data allocation sizes to 4-bytes to satisfy cuda-memcheck
- PR #2832 Using the new Python bindings for UCX
- PR #2856 Update group_split_cudf to use scatter_by_map
- PR #2890 Optionally keep serialized table data on the host.
- PR #2778 Doc: Updated and fixed some docstrings that were formatted incorrectly.
- PR #2830 Use YYMMDD tag in custreamz nightly build
- PR #2875 Java: Remove synchronized from register methods in MemoryCleaner
- PR #2887 Minor snappy decompression optimization
- PR #2899 Use new RMM API based on Cython
- PR #2788 Guide to Python UDFs
- PR #2919 Change java API to use operators in groupby namespace
- PR #2909 CSV Reader: Avoid row offsets host vector default init

## Bug Fixes

- PR #2584 ORC Reader: fix parsing of `DECIMAL` index positions
- PR #2619 Fix groupby serialization/deserialization
- PR #2614 Update Java version to match
- PR #2601 Fixes nlargest(1) issue in Series and Dataframe
- PR #2610 Fix a bug in index serialization (properly pass DeviceNDArray)
- PR #2621 Fixes the floordiv issue of not promoting float type when rhs is 0
- PR #2611 Types Test: fix static casting from negative int to string
- PR #2618 IO Readers: Fix datasource memory map failure for multiple reads
- PR #2628 groupby_without_aggregation non-nullable input table produces non-nullable output
- PR #2615 fix string category partitioning in java API
- PR #2641 fix string category and timeunit concat in the java API
- PR #2649 Fix groupby issue resulting from column_empty bug
- PR #2658 Fix astype() for null categorical columns
- PR #2660 fix column string category and timeunit concat in the java API
- PR #2664 ORC reader: fix `skip_rows` larger than first stripe
- PR #2654 Allow Java gdfOrderBy to work with string categories
- PR #2669 AVRO reader: fix non-deterministic output
- PR #2668 Update Java bindings to specify timestamp units for ORC and Parquet readers
- PR #2679 AVRO reader: fix cuda errors when decoding compressed streams
- PR #2692 Add concatenation for data-frame with different headers (empty and non-empty)
- PR #2651 Remove nvidia driver installation from ci/cpu/build.sh
- PR #2697 Ensure csv reader sets datetime column time units
- PR #2698 Return RangeIndex from contiguous slice of RangeIndex
- PR #2672 Fix null and integer handling in round
- PR #2704 Parquet Reader: Fix crash when loading string column with nulls
- PR #2725 Fix Jitify issue with running on Turing using CUDA version < 10
- PR #2731 Fix building of benchmarks
- PR #2738 Fix java to find new NVStrings locations
- PR #2736 Pin Jitify branch to v0.10 version
- PR #2742 IO Readers: Fix possible silent failures when creating `NvStrings` instance
- PR #2753 Fix java quantile API calls
- PR #2762 Fix validity processing for time in java
- PR #2796 Fix handling string slicing and other nvstrings delegated methods with dask
- PR #2769 Fix link to API docs in README.md
- PR #2772 Handle multiindex pandas Series #2772
- PR #2749 Fix apply_rows/apply_chunks pessimistic null mask to use in_cols null masks only
- PR #2752 CSV Reader: Fix exception when there's no rows to process
- PR #2716 Added Exception for `StringMethods` in string methods
- PR #2787 Fix Broadcasting `None` to `cudf-series`
- PR #2794 Fix async race in NVCategory::get_value and get_value_bounds
- PR #2795 Fix java build/cast error
- PR #2496 Fix improper merge of two dataframes when names differ
- PR #2824 Fix issue with incorrect result when Numeric Series replace is called several times
- PR #2751 Replace value with null
- PR #2765 Fix Java inequality comparisons for string category
- PR #2818 Fix java join API to use new C++ join API
- PR #2841 Fix nvstrings.slice and slice_from for range (0,0)
- PR #2837 Fix join benchmark
- PR #2809 Add hash_df and group_split dispatch functions for dask
- PR #2843 Parquet reader: fix skip_rows when not aligned with page or row_group boundaries
- PR #2851 Deleted existing dask-cudf/record.txt
- PR #2854 Fix column creation from ephemeral objects exposing __cuda_array_interface__
- PR #2860 Fix boolean indexing when the result is a single row
- PR #2859 Fix tail method issue for string columns
- PR #2852 Fixed `cumsum()` and `cumprod()` on boolean series.
- PR #2865 DaskIO: Fix `read_csv` and `read_orc` when input is list of files
- PR #2750 Fixed casting values to cudf::bool8 so non-zero values always cast to true
- PR #2873 Fixed dask_cudf read_partition bug by generating ParquetDatasetPiece
- PR #2850 Fixes dask_cudf.read_parquet on partitioned datasets
- PR #2896 Properly handle `axis` string keywords in `concat`
- PR #2926 Update rounding algorithm to avoid using fmod
- PR #2968 Fix Java dependency loading when using NVTX
- PR #2963 Fix ORC writer uncompressed block indexing
- PR #2928 CSV Reader: Fix using `byte_range` for large datasets
- PR #2983 Fix sm_70+ race condition in gpu_unsnap
- PR #2964 ORC Writer: Segfault when writing mixed numeric and string columns
- PR #3007 Java: Remove unit test that frees RMM invalid pointer
- PR #3009 Fix orc reader RLEv2 patch position regression from PR #2507
- PR #3002 Fix CUDA invalid configuration errors reported after loading an ORC file without data
- PR #3035 Update update-version.sh for new docs locations
- PR #3038 Fix uninitialized stream parameter in device_table deleter
- PR #3064 Fixes groupby performance issue
- PR #3061 Add rmmInitialize to nvstrings gtests
- PR #3058 Fix UDF doc markdown formatting
- PR #3059 Add nvstrings python build instructions to contributing.md


# cuDF 0.9.0 (21 Aug 2019)

## New Features

- PR #1993 Add CUDA-accelerated series aggregations: mean, var, std
- PR #2111 IO Readers: Support memory buffer, file-like object, and URL inputs
- PR #2012 Add `reindex()` to DataFrame and Series
- PR #2097 Add GPU-accelerated AVRO reader
- PR #2098 Support binary ops on DFs and Series with mismatched indices
- PR #2160 Merge `dask-cudf` codebase into `cudf` repo
- PR #2149 CSV Reader: Add `hex` dtype for explicit hexadecimal parsing
- PR #2156 Add `upper_bound()` and `lower_bound()` for libcudf tables and `searchsorted()` for cuDF Series
- PR #2158 CSV Reader: Support single, non-list/dict argument for `dtype`
- PR #2177 CSV Reader: Add `parse_dates` parameter for explicit date inference
- PR #1744 cudf::apply_boolean_mask and cudf::drop_nulls support for cudf::table inputs (multi-column)
- PR #2196 Add `DataFrame.dropna()`
- PR #2197 CSV Writer: add `chunksize` parameter for `to_csv`
- PR #2215 `type_dispatcher` benchmark
- PR #2179 Add Java quantiles
- PR #2157 Add __array_function__ to DataFrame and Series
- PR #2212 Java support for ORC reader
- PR #2224 Add DataFrame isna, isnull, notna functions
- PR #2236 Add Series.drop_duplicates
- PR #2105 Add hash-based join benchmark
- PR #2316 Add unique, nunique, and value_counts for datetime columns
- PR #2337 Add Java support for slicing a ColumnVector
- PR #2049 Add cudf::merge (sorted merge)
- PR #2368 Full cudf+dask Parquet Support
- PR #2380 New cudf::is_sorted checks whether cudf::table is sorted
- PR #2356 Java column vector standard deviation support
- PR #2221 MultiIndex full indexing - Support iloc and wildcards for loc
- PR #2429 Java support for getting length of strings in a ColumnVector
- PR #2415 Add `value_counts` for series of any type
- PR #2446 Add __array_function__ for index
- PR #2437 ORC reader: Add 'use_np_dtypes' option
- PR #2382 Add CategoricalAccessor add, remove, rename, and ordering methods
- PR #2464 Native implement `__cuda_array_interface__` for Series/Index/Column objects
- PR #2425 Rolling window now accepts array-based user-defined functions
- PR #2442 Add __setitem__
- PR #2449 Java support for getting byte count of strings in a ColumnVector
- PR #2492 Add groupby.size() method
- PR #2358 Add cudf::nans_to_nulls: convert floating point column into bitmask
- PR #2489 Add drop argument to set_index
- PR #2491 Add Java bindings for ORC reader 'use_np_dtypes' option
- PR #2213 Support s/ms/us/ns DatetimeColumn time unit resolutions
- PR #2536 Add _constructor properties to Series and DataFrame

## Improvements

- PR #2103 Move old `column` and `bitmask` files into `legacy/` directory
- PR #2109 added name to Python column classes
- PR #1947 Cleanup serialization code
- PR #2125 More aggregate in java API
- PR #2127 Add in java Scalar tests
- PR #2088 Refactor of Python groupby code
- PR #2130 Java serialization and deserialization of tables.
- PR #2131 Chunk rows logic added to csv_writer
- PR #2129 Add functions in the Java API to support nullable column filtering
- PR #2165 made changes to get_dummies api for it to be available in MethodCache
- PR #2171 Add CodeCov integration, fix doc version, make --skip-tests work when invoking with source
- PR #2184 handle remote orc files for dask-cudf
- PR #2186 Add `getitem` and `getattr` style access to Rolling objects
- PR #2168 Use cudf.Column for CategoricalColumn's categories instead of a tuple
- PR #2193 DOC: cudf::type_dispatcher documentation for specializing dispatched functors
- PR #2199 Better java support for appending strings
- PR #2176 Added column dtype support for datetime, int8, int16 to csv_writer
- PR #2209 Matching `get_dummies` & `select_dtypes` behavior to pandas
- PR #2217 Updated Java bindings to use the new groupby API
- PR #2214 DOC: Update doc instructions to build/install `cudf` and `dask-cudf`
- PR #2220 Update Java bindings for reduction rename
- PR #2232 Move CodeCov upload from build script to Jenkins
- PR #2225 refactor to use libcudf for gathering columns in dataframes
- PR #2293 Improve join performance (faster compute_join_output_size)
- PR #2300 Create separate dask codeowners for dask-cudf codebase
- PR #2304 gdf_group_by_without_aggregations returns gdf_column
- PR #2309 Java readers: remove redundant copy of result pointers
- PR #2307 Add `black` and `isort` to style checker script
- PR #2345 Restore removal of old groupby implementation
- PR #2342 Improve `astype()` to operate all ways
- PR #2329 using libcudf cudf::copy for column deep copy
- PR #2344 DOC: docs on code formatting for contributors
- PR #2376 Add inoperative axis= and win_type= arguments to Rolling()
- PR #2378 remove dask for (de-)serialization of cudf objects
- PR #2353 Bump Arrow and Dask versions
- PR #2377 Replace `standard_python_slice` with just `slice.indices()`
- PR #2373 cudf.DataFrame enchancements & Series.values support
- PR #2392 Remove dlpack submodule; make cuDF's Cython API externally accessible
- PR #2430 Updated Java bindings to use the new unary API
- PR #2406 Moved all existing `table` related files to a `legacy/` directory
- PR #2350 Performance related changes to get_dummies
- PR #2420 Remove `cudautils.astype` and replace with `typecast.apply_cast`
- PR #2456 Small improvement to typecast utility
- PR #2458 Fix handling of thirdparty packages in `isort` config
- PR #2459 IO Readers: Consolidate all readers to use `datasource` class
- PR #2475 Exposed type_dispatcher.hpp, nvcategory_util.hpp and wrapper_types.hpp in the include folder
- PR #2484 Enabled building libcudf as a static library
- PR #2453 Streamline CUDA_REL environment variable
- PR #2483 Bundle Boost filesystem dependency in the Java jar
- PR #2486 Java API hash functions
- PR #2481 Adds the ignore_null_keys option to the java api
- PR #2490 Java api: support multiple aggregates for the same column
- PR #2510 Java api: uses table based apply_boolean_mask
- PR #2432 Use pandas formatting for console, html, and latex output
- PR #2573 Bump numba version to 0.45.1
- PR #2606 Fix references to notebooks-contrib

## Bug Fixes

- PR #2086 Fixed quantile api behavior mismatch in series & dataframe
- PR #2128 Add offset param to host buffer readers in java API.
- PR #2145 Work around binops validity checks for java
- PR #2146 Work around unary_math validity checks for java
- PR #2151 Fixes bug in cudf::copy_range where null_count was invalid
- PR #2139 matching to pandas describe behavior & fixing nan values issue
- PR #2161 Implicitly convert unsigned to signed integer types in binops
- PR #2154 CSV Reader: Fix bools misdetected as strings dtype
- PR #2178 Fix bug in rolling bindings where a view of an ephemeral column was being taken
- PR #2180 Fix issue with isort reordering `importorskip` below imports depending on them
- PR #2187 fix to honor dtype when numpy arrays are passed to columnops.as_column
- PR #2190 Fix issue in astype conversion of string column to 'str'
- PR #2208 Fix issue with calling `head()` on one row dataframe
- PR #2229 Propagate exceptions from Cython cdef functions
- PR #2234 Fix issue with local build script not properly building
- PR #2223 Fix CUDA invalid configuration errors reported after loading small compressed ORC files
- PR #2162 Setting is_unique and is_monotonic-related attributes
- PR #2244 Fix ORC RLEv2 delta mode decoding with nonzero residual delta width
- PR #2297 Work around `var/std` unsupported only at debug build
- PR #2302 Fixed java serialization corner case
- PR #2355 Handle float16 in binary operations
- PR #2311 Fix copy behaviour for GenericIndex
- PR #2349 Fix issues with String filter in java API
- PR #2323 Fix groupby on categoricals
- PR #2328 Ensure order is preserved in CategoricalAccessor._set_categories
- PR #2202 Fix issue with unary ops mishandling empty input
- PR #2326 Fix for bug in DLPack when reading multiple columns
- PR #2324 Fix cudf Docker build
- PR #2325 Fix ORC RLEv2 patched base mode decoding with nonzero patch width
- PR #2235 Fix get_dummies to be compatible with dask
- PR #2332 Zero initialize gdf_dtype_extra_info
- PR #2355 Handle float16 in binary operations
- PR #2360 Fix missing dtype handling in cudf.Series & columnops.as_column
- PR #2364 Fix quantile api and other trivial issues around it
- PR #2361 Fixed issue with `codes` of CategoricalIndex
- PR #2357 Fixed inconsistent type of index created with from_pandas vs direct construction
- PR #2389 Fixed Rolling __getattr__ and __getitem__ for offset based windows
- PR #2402 Fixed bug in valid mask computation in cudf::copy_if (apply_boolean_mask)
- PR #2401 Fix to a scalar datetime(of type Days) issue
- PR #2386 Correctly allocate output valids in groupby
- PR #2411 Fixed failures on binary op on single element string column
- PR #2422 Fix Pandas logical binary operation incompatibilites
- PR #2447 Fix CodeCov posting build statuses temporarily
- PR #2450 Fix erroneous null handling in `cudf.DataFrame`'s `apply_rows`
- PR #2470 Fix issues with empty strings and string categories (Java)
- PR #2471 Fix String Column Validity.
- PR #2481 Fix java validity buffer serialization
- PR #2485 Updated bytes calculation to use size_t to avoid overflow in column concat
- PR #2461 Fix groupby multiple aggregations same column
- PR #2514 Fix cudf::drop_nulls threshold handling in Cython
- PR #2516 Fix utilities include paths and meta.yaml header paths
- PR #2517 Fix device memory leak in to_dlpack tensor deleter
- PR #2431 Fix local build generated file ownerships
- PR #2511 Added import of orc, refactored exception handlers to not squash fatal exceptions
- PR #2527 Fix index and column input handling in dask_cudf read_parquet
- PR #2466 Fix `dataframe.query` returning null rows erroneously
- PR #2548 Orc reader: fix non-deterministic data decoding at chunk boundaries
- PR #2557 fix cudautils import in string.py
- PR #2521 Fix casting datetimes from/to the same resolution
- PR #2545 Fix MultiIndexes with datetime levels
- PR #2560 Remove duplicate `dlpack` definition in conda recipe
- PR #2567 Fix ColumnVector.fromScalar issues while dealing with null scalars
- PR #2565 Orc reader: fix incorrect data decoding of int64 data types
- PR #2577 Fix search benchmark compilation error by adding necessary header
- PR #2604 Fix a bug in copying.pyx:_normalize_types that upcasted int32 to int64


# cuDF 0.8.0 (27 June 2019)

## New Features

- PR #1524 Add GPU-accelerated JSON Lines parser with limited feature set
- PR #1569 Add support for Json objects to the JSON Lines reader
- PR #1622 Add Series.loc
- PR #1654 Add cudf::apply_boolean_mask: faster replacement for gdf_apply_stencil
- PR #1487 cython gather/scatter
- PR #1310 Implemented the slice/split functionality.
- PR #1630 Add Python layer to the GPU-accelerated JSON reader
- PR #1745 Add rounding of numeric columns via Numba
- PR #1772 JSON reader: add support for BytesIO and StringIO input
- PR #1527 Support GDF_BOOL8 in readers and writers
- PR #1819 Logical operators (AND, OR, NOT) for libcudf and cuDF
- PR #1813 ORC Reader: Add support for stripe selection
- PR #1828 JSON Reader: add suport for bool8 columns
- PR #1833 Add column iterator with/without nulls
- PR #1665 Add the point-in-polygon GIS function
- PR #1863 Series and Dataframe methods for all and any
- PR #1908 cudf::copy_range and cudf::fill for copying/assigning an index or range to a constant
- PR #1921 Add additional formats for typecasting to/from strings
- PR #1807 Add Series.dropna()
- PR #1987 Allow user defined functions in the form of ptx code to be passed to binops
- PR #1948 Add operator functions like `Series.add()` to DataFrame and Series
- PR #1954 Add skip test argument to GPU build script
- PR #2018 Add bindings for new groupby C++ API
- PR #1984 Add rolling window operations Series.rolling() and DataFrame.rolling()
- PR #1542 Python method and bindings for to_csv
- PR #1995 Add Java API
- PR #1998 Add google benchmark to cudf
- PR #1845 Add cudf::drop_duplicates, DataFrame.drop_duplicates
- PR #1652 Added `Series.where()` feature
- PR #2074 Java Aggregates, logical ops, and better RMM support
- PR #2140 Add a `cudf::transform` function
- PR #2068 Concatenation of different typed columns

## Improvements

- PR #1538 Replacing LesserRTTI with inequality_comparator
- PR #1703 C++: Added non-aggregating `insert` to `concurrent_unordered_map` with specializations to store pairs with a single atomicCAS when possible.
- PR #1422 C++: Added a RAII wrapper for CUDA streams
- PR #1701 Added `unique` method for stringColumns
- PR #1713 Add documentation for Dask-XGBoost
- PR #1666 CSV Reader: Improve performance for files with large number of columns
- PR #1725 Enable the ability to use a single column groupby as its own index
- PR #1759 Add an example showing simultaneous rolling averages to `apply_grouped` documentation
- PR #1746 C++: Remove unused code: `windowed_ops.cu`, `sorting.cu`, `hash_ops.cu`
- PR #1748 C++: Add `bool` nullability flag to `device_table` row operators
- PR #1764 Improve Numerical column: `mean_var` and `mean`
- PR #1767 Speed up Python unit tests
- PR #1770 Added build.sh script, updated CI scripts and documentation
- PR #1739 ORC Reader: Add more pytest coverage
- PR #1696 Added null support in `Series.replace()`.
- PR #1390 Added some basic utility functions for `gdf_column`'s
- PR #1791 Added general column comparison code for testing
- PR #1795 Add printing of git submodule info to `print_env.sh`
- PR #1796 Removing old sort based group by code and gdf_filter
- PR #1811 Added funtions for copying/allocating `cudf::table`s
- PR #1838 Improve columnops.column_empty so that it returns typed columns instead of a generic Column
- PR #1890 Add utils.get_dummies- a pandas-like wrapper around one_hot-encoding
- PR #1823 CSV Reader: default the column type to string for empty dataframes
- PR #1827 Create bindings for scalar-vector binops, and update one_hot_encoding to use them
- PR #1817 Operators now support different sized dataframes as long as they don't share different sized columns
- PR #1855 Transition replace_nulls to new C++ API and update corresponding Cython/Python code
- PR #1858 Add `std::initializer_list` constructor to `column_wrapper`
- PR #1846 C++ type-erased gdf_equal_columns test util; fix gdf_equal_columns logic error
- PR #1390 Added some basic utility functions for `gdf_column`s
- PR #1391 Tidy up bit-resolution-operation and bitmask class code
- PR #1882 Add iloc functionality to MultiIndex dataframes
- PR #1884 Rolling windows: general enhancements and better coverage for unit tests
- PR #1886 support GDF_STRING_CATEGORY columns in apply_boolean_mask, drop_nulls and other libcudf functions
- PR #1896 Improve performance of groupby with levels specified in dask-cudf
- PR #1915 Improve iloc performance for non-contiguous row selection
- PR #1859 Convert read_json into a C++ API
- PR #1919 Rename libcudf namespace gdf to namespace cudf
- PR #1850 Support left_on and right_on for DataFrame merge operator
- PR #1930 Specialize constructor for `cudf::bool8` to cast argument to `bool`
- PR #1938 Add default constructor for `column_wrapper`
- PR #1930 Specialize constructor for `cudf::bool8` to cast argument to `bool`
- PR #1952 consolidate libcudf public API headers in include/cudf
- PR #1949 Improved selection with boolmask using libcudf `apply_boolean_mask`
- PR #1956 Add support for nulls in `query()`
- PR #1973 Update `std::tuple` to `std::pair` in top-most libcudf APIs and C++ transition guide
- PR #1981 Convert read_csv into a C++ API
- PR #1868 ORC Reader: Support row index for speed up on small/medium datasets
- PR #1964 Added support for list-like types in Series.str.cat
- PR #2005 Use HTML5 details tag in bug report issue template
- PR #2003 Removed few redundant unit-tests from test_string.py::test_string_cat
- PR #1944 Groupby design improvements
- PR #2017 Convert `read_orc()` into a C++ API
- PR #2011 Convert `read_parquet()` into a C++ API
- PR #1756 Add documentation "10 Minutes to cuDF and dask_cuDF"
- PR #2034 Adding support for string columns concatenation using "add" binary operator
- PR #2042 Replace old "10 Minutes" guide with new guide for docs build process
- PR #2036 Make library of common test utils to speed up tests compilation
- PR #2022 Facilitating get_dummies to be a high level api too
- PR #2050 Namespace IO readers and add back free-form `read_xxx` functions
- PR #2104 Add a functional ``sort=`` keyword argument to groupby
- PR #2108 Add `find_and_replace` for StringColumn for replacing single values
- PR #1803 cuDF/CuPy interoperability documentation

## Bug Fixes

- PR #1465 Fix for test_orc.py and test_sparse_df.py test failures
- PR #1583 Fix underlying issue in `as_index()` that was causing `Series.quantile()` to fail
- PR #1680 Add errors= keyword to drop() to fix cudf-dask bug
- PR #1651 Fix `query` function on empty dataframe
- PR #1616 Fix CategoricalColumn to access categories by index instead of iteration
- PR #1660 Fix bug in `loc` when indexing with a column name (a string)
- PR #1683 ORC reader: fix timestamp conversion to UTC
- PR #1613 Improve CategoricalColumn.fillna(-1) performance
- PR #1642 Fix failure of CSV_TEST gdf_csv_test.SkiprowsNrows on multiuser systems
- PR #1709 Fix handling of `datetime64[ms]` in `dataframe.select_dtypes`
- PR #1704 CSV Reader: Add support for the plus sign in number fields
- PR #1687 CSV reader: return an empty dataframe for zero size input
- PR #1757 Concatenating columns with null columns
- PR #1755 Add col_level keyword argument to melt
- PR #1758 Fix df.set_index() when setting index from an empty column
- PR #1749 ORC reader: fix long strings of NULL values resulting in incorrect data
- PR #1742 Parquet Reader: Fix index column name to match PANDAS compat
- PR #1782 Update libcudf doc version
- PR #1783 Update conda dependencies
- PR #1786 Maintain the original series name in series.unique output
- PR #1760 CSV Reader: fix segfault when dtype list only includes columns from usecols list
- PR #1831 build.sh: Assuming python is in PATH instead of using PYTHON env var
- PR #1839 Raise an error instead of segfaulting when transposing a DataFrame with StringColumns
- PR #1840 Retain index correctly during merge left_on right_on
- PR #1825 cuDF: Multiaggregation Groupby Failures
- PR #1789 CSV Reader: Fix missing support for specifying `int8` and `int16` dtypes
- PR #1857 Cython Bindings: Handle `bool` columns while calling `column_view_from_NDArrays`
- PR #1849 Allow DataFrame support methods to pass arguments to the methods
- PR #1847 Fixed #1375 by moving the nvstring check into the wrapper function
- PR #1864 Fixing cudf reduction for POWER platform
- PR #1869 Parquet reader: fix Dask timestamps not matching with Pandas (convert to milliseconds)
- PR #1876 add dtype=bool for `any`, `all` to treat integer column correctly
- PR #1875 CSV reader: take NaN values into account in dtype detection
- PR #1873 Add column dtype checking for the all/any methods
- PR #1902 Bug with string iteration in _apply_basic_agg
- PR #1887 Fix for initialization issue in pq_read_arg,orc_read_arg
- PR #1867 JSON reader: add support for null/empty fields, including the 'null' literal
- PR #1891 Fix bug #1750 in string column comparison
- PR #1909 Support of `to_pandas()` of boolean series with null values
- PR #1923 Use prefix removal when two aggs are called on a SeriesGroupBy
- PR #1914 Zero initialize gdf_column local variables
- PR #1959 Add support for comparing boolean Series to scalar
- PR #1966 Ignore index fix in series append
- PR #1967 Compute index __sizeof__ only once for DataFrame __sizeof__
- PR #1977 Support CUDA installation in default system directories
- PR #1982 Fixes incorrect index name after join operation
- PR #1985 Implement `GDF_PYMOD`, a special modulo that follows python's sign rules
- PR #1991 Parquet reader: fix decoding of NULLs
- PR #1990 Fixes a rendering bug in the `apply_grouped` documentation
- PR #1978 Fix for values being filled in an empty dataframe
- PR #2001 Correctly create MultiColumn from Pandas MultiColumn
- PR #2006 Handle empty dataframe groupby construction for dask
- PR #1965 Parquet Reader: Fix duplicate index column when it's already in `use_cols`
- PR #2033 Add pip to conda environment files to fix warning
- PR #2028 CSV Reader: Fix reading of uncompressed files without a recognized file extension
- PR #2073 Fix an issue when gathering columns with NVCategory and nulls
- PR #2053 cudf::apply_boolean_mask return empty column for empty boolean mask
- PR #2066 exclude `IteratorTest.mean_var_output` test from debug build
- PR #2069 Fix JNI code to use read_csv and read_parquet APIs
- PR #2071 Fix bug with unfound transitive dependencies for GTests in Ubuntu 18.04
- PR #2089 Configure Sphinx to render params correctly
- PR #2091 Fix another bug with unfound transitive dependencies for `cudftestutils` in Ubuntu 18.04
- PR #2115 Just apply `--disable-new-dtags` instead of trying to define all the transitive dependencies
- PR #2106 Fix errors in JitCache tests caused by sharing of device memory between processes
- PR #2120 Fix errors in JitCache tests caused by running multiple threads on the same data
- PR #2102 Fix memory leak in groupby
- PR #2113 fixed typo in to_csv code example


# cudf 0.7.2 (16 May 2019)

## New Features

- PR #1735 Added overload for atomicAdd on int64. Streamlined implementation of custom atomic overloads.
- PR #1741 Add MultiIndex concatenation

## Bug Fixes

- PR #1718 Fix issue with SeriesGroupBy MultiIndex in dask-cudf
- PR #1734 Python: fix performance regression for groupby count() aggregations
- PR #1768 Cython: fix handling read only schema buffers in gpuarrow reader


# cudf 0.7.1 (11 May 2019)

## New Features

- PR #1702 Lazy load MultiIndex to return groupby performance to near optimal.

## Bug Fixes

- PR #1708 Fix handling of `datetime64[ms]` in `dataframe.select_dtypes`


# cuDF 0.7.0 (10 May 2019)

## New Features

- PR #982 Implement gdf_group_by_without_aggregations and gdf_unique_indices functions
- PR #1142 Add `GDF_BOOL` column type
- PR #1194 Implement overloads for CUDA atomic operations
- PR #1292 Implemented Bitwise binary ops AND, OR, XOR (&, |, ^)
- PR #1235 Add GPU-accelerated Parquet Reader
- PR #1335 Added local_dict arg in `DataFrame.query()`.
- PR #1282 Add Series and DataFrame.describe()
- PR #1356 Rolling windows
- PR #1381 Add DataFrame._get_numeric_data
- PR #1388 Add CODEOWNERS file to auto-request reviews based on where changes are made
- PR #1396 Add DataFrame.drop method
- PR #1413 Add DataFrame.melt method
- PR #1412 Add DataFrame.pop()
- PR #1419 Initial CSV writer function
- PR #1441 Add Series level cumulative ops (cumsum, cummin, cummax, cumprod)
- PR #1420 Add script to build and test on a local gpuCI image
- PR #1440 Add DatetimeColumn.min(), DatetimeColumn.max()
- PR #1455 Add Series.Shift via Numba kernel
- PR #1441 Add Series level cumulative ops (cumsum, cummin, cummax, cumprod)
- PR #1461 Add Python coverage test to gpu build
- PR #1445 Parquet Reader: Add selective reading of rows and row group
- PR #1532 Parquet Reader: Add support for INT96 timestamps
- PR #1516 Add Series and DataFrame.ndim
- PR #1556 Add libcudf C++ transition guide
- PR #1466 Add GPU-accelerated ORC Reader
- PR #1565 Add build script for nightly doc builds
- PR #1508 Add Series isna, isnull, and notna
- PR #1456 Add Series.diff() via Numba kernel
- PR #1588 Add Index `astype` typecasting
- PR #1301 MultiIndex support
- PR #1599 Level keyword supported in groupby
- PR #929 Add support operations to dataframe
- PR #1609 Groupby accept list of Series
- PR #1658 Support `group_keys=True` keyword in groupby method

## Improvements

- PR #1531 Refactor closures as private functions in gpuarrow
- PR #1404 Parquet reader page data decoding speedup
- PR #1076 Use `type_dispatcher` in join, quantiles, filter, segmented sort, radix sort and hash_groupby
- PR #1202 Simplify README.md
- PR #1149 CSV Reader: Change convertStrToValue() functions to `__device__` only
- PR #1238 Improve performance of the CUDA trie used in the CSV reader
- PR #1245 Use file cache for JIT kernels
- PR #1278 Update CONTRIBUTING for new conda environment yml naming conventions
- PR #1163 Refactored UnaryOps. Reduced API to two functions: `gdf_unary_math` and `gdf_cast`. Added `abs`, `-`, and `~` ops. Changed bindings to Cython
- PR #1284 Update docs version
- PR #1287 add exclude argument to cudf.select_dtype function
- PR #1286 Refactor some of the CSV Reader kernels into generic utility functions
- PR #1291 fillna in `Series.to_gpu_array()` and `Series.to_array()` can accept the scalar too now.
- PR #1005 generic `reduction` and `scan` support
- PR #1349 Replace modernGPU sort join with thrust.
- PR #1363 Add a dataframe.mean(...) that raises NotImplementedError to satisfy `dask.dataframe.utils.is_dataframe_like`
- PR #1319 CSV Reader: Use column wrapper for gdf_column output alloc/dealloc
- PR #1376 Change series quantile default to linear
- PR #1399 Replace CFFI bindings for NVTX functions with Cython bindings
- PR #1389 Refactored `set_null_count()`
- PR #1386 Added macros `GDF_TRY()`, `CUDF_TRY()` and `ASSERT_CUDF_SUCCEEDED()`
- PR #1435 Rework CMake and conda recipes to depend on installed libraries
- PR #1391 Tidy up bit-resolution-operation and bitmask class code
- PR #1439 Add cmake variable to enable compiling CUDA code with -lineinfo
- PR #1462 Add ability to read parquet files from arrow::io::RandomAccessFile
- PR #1453 Convert CSV Reader CFFI to Cython
- PR #1479 Convert Parquet Reader CFFI to Cython
- PR #1397 Add a utility function for producing an overflow-safe kernel launch grid configuration
- PR #1382 Add GPU parsing of nested brackets to cuIO parsing utilities
- PR #1481 Add cudf::table constructor to allocate a set of `gdf_column`s
- PR #1484 Convert GroupBy CFFI to Cython
- PR #1463 Allow and default melt keyword argument var_name to be None
- PR #1486 Parquet Reader: Use device_buffer rather than device_ptr
- PR #1525 Add cudatoolkit conda dependency
- PR #1520 Renamed `src/dataframe` to `src/table` and moved `table.hpp`. Made `types.hpp` to be type declarations only.
- PR #1492 Convert transpose CFFI to Cython
- PR #1495 Convert binary and unary ops CFFI to Cython
- PR #1503 Convert sorting and hashing ops CFFI to Cython
- PR #1522 Use latest release version in update-version CI script
- PR #1533 Remove stale join CFFI, fix memory leaks in join Cython
- PR #1521 Added `row_bitmask` to compute bitmask for rows of a table. Merged `valids_ops.cu` and `bitmask_ops.cu`
- PR #1553 Overload `hash_row` to avoid using intial hash values. Updated `gdf_hash` to select between overloads
- PR #1585 Updated `cudf::table` to maintain own copy of wrapped `gdf_column*`s
- PR #1559 Add `except +` to all Cython function definitions to catch C++ exceptions properly
- PR #1617 `has_nulls` and `column_dtypes` for `cudf::table`
- PR #1590 Remove CFFI from the build / install process entirely
- PR #1536 Convert gpuarrow CFFI to Cython
- PR #1655 Add `Column._pointer` as a way to access underlying `gdf_column*` of a `Column`
- PR #1655 Update readme conda install instructions for cudf version 0.6 and 0.7


## Bug Fixes

- PR #1233 Fix dtypes issue while adding the column to `str` dataframe.
- PR #1254 CSV Reader: fix data type detection for floating-point numbers in scientific notation
- PR #1289 Fix looping over each value instead of each category in concatenation
- PR #1293 Fix Inaccurate error message in join.pyx
- PR #1308 Add atomicCAS overload for `int8_t`, `int16_t`
- PR #1317 Fix catch polymorphic exception by reference in ipc.cu
- PR #1325 Fix dtype of null bitmasks to int8
- PR #1326 Update build documentation to use -DCMAKE_CXX11_ABI=ON
- PR #1334 Add "na_position" argument to CategoricalColumn sort_by_values
- PR #1321 Fix out of bounds warning when checking Bzip2 header
- PR #1359 Add atomicAnd/Or/Xor for integers
- PR #1354 Fix `fillna()` behaviour when replacing values with different dtypes
- PR #1347 Fixed core dump issue while passing dict_dtypes without column names in `cudf.read_csv()`
- PR #1379 Fixed build failure caused due to error: 'col_dtype' may be used uninitialized
- PR #1392 Update cudf Dockerfile and package_versions.sh
- PR #1385 Added INT8 type to `_schema_to_dtype` for use in GpuArrowReader
- PR #1393 Fixed a bug in `gdf_count_nonzero_mask()` for the case of 0 bits to count
- PR #1395 Update CONTRIBUTING to use the environment variable CUDF_HOME
- PR #1416 Fix bug at gdf_quantile_exact and gdf_quantile_appox
- PR #1421 Fix remove creation of series multiple times during `add_column()`
- PR #1405 CSV Reader: Fix memory leaks on read_csv() failure
- PR #1328 Fix CategoricalColumn to_arrow() null mask
- PR #1433 Fix NVStrings/categories includes
- PR #1432 Update NVStrings to 0.7.* to coincide with 0.7 development
- PR #1483 Modify CSV reader to avoid cropping blank quoted characters in non-string fields
- PR #1446 Merge 1275 hotfix from master into branch-0.7
- PR #1447 Fix legacy groupby apply docstring
- PR #1451 Fix hash join estimated result size is not correct
- PR #1454 Fix local build script improperly change directory permissions
- PR #1490 Require Dask 1.1.0+ for `is_dataframe_like` test or skip otherwise.
- PR #1491 Use more specific directories & groups in CODEOWNERS
- PR #1497 Fix Thrust issue on CentOS caused by missing default constructor of host_vector elements
- PR #1498 Add missing include guard to device_atomics.cuh and separated DEVICE_ATOMICS_TEST
- PR #1506 Fix csv-write call to updated NVStrings method
- PR #1510 Added nvstrings `fillna()` function
- PR #1507 Parquet Reader: Default string data to GDF_STRING
- PR #1535 Fix doc issue to ensure correct labelling of cudf.series
- PR #1537 Fix `undefined reference` link error in HashPartitionTest
- PR #1548 Fix ci/local/build.sh README from using an incorrect image example
- PR #1551 CSV Reader: Fix integer column name indexing
- PR #1586 Fix broken `scalar_wrapper::operator==`
- PR #1591 ORC/Parquet Reader: Fix missing import for FileNotFoundError exception
- PR #1573 Parquet Reader: Fix crash due to clash with ORC reader datasource
- PR #1607 Revert change of `column.to_dense_buffer` always return by copy for performance concerns
- PR #1618 ORC reader: fix assert & data output when nrows/skiprows isn't aligned to stripe boundaries
- PR #1631 Fix failure of TYPES_TEST on some gcc-7 based systems.
- PR #1641 CSV Reader: Fix skip_blank_lines behavior with Windows line terminators (\r\n)
- PR #1648 ORC reader: fix non-deterministic output when skiprows is non-zero
- PR #1676 Fix groupby `as_index` behaviour with `MultiIndex`
- PR #1659 Fix bug caused by empty groupbys and multiindex slicing throwing exceptions
- PR #1656 Correct Groupby failure in dask when un-aggregable columns are left in dataframe.
- PR #1689 Fix groupby performance regression
- PR #1694 Add Cython as a runtime dependency since it's required in `setup.py`


# cuDF 0.6.1 (25 Mar 2019)

## Bug Fixes

- PR #1275 Fix CentOS exception in DataFrame.hash_partition from using value "returned" by a void function


# cuDF 0.6.0 (22 Mar 2019)

## New Features

- PR #760 Raise `FileNotFoundError` instead of `GDF_FILE_ERROR` in `read_csv` if the file does not exist
- PR #539 Add Python bindings for replace function
- PR #823 Add Doxygen configuration to enable building HTML documentation for libcudf C/C++ API
- PR #807 CSV Reader: Add byte_range parameter to specify the range in the input file to be read
- PR #857 Add Tail method for Series/DataFrame and update Head method to use iloc
- PR #858 Add series feature hashing support
- PR #871 CSV Reader: Add support for NA values, including user specified strings
- PR #893 Adds PyArrow based parquet readers / writers to Python, fix category dtype handling, fix arrow ingest buffer size issues
- PR #867 CSV Reader: Add support for ignoring blank lines and comment lines
- PR #887 Add Series digitize method
- PR #895 Add Series groupby
- PR #898 Add DataFrame.groupby(level=0) support
- PR #920 Add feather, JSON, HDF5 readers / writers from PyArrow / Pandas
- PR #888 CSV Reader: Add prefix parameter for column names, used when parsing without a header
- PR #913 Add DLPack support: convert between cuDF DataFrame and DLTensor
- PR #939 Add ORC reader from PyArrow
- PR #918 Add Series.groupby(level=0) support
- PR #906 Add binary and comparison ops to DataFrame
- PR #958 Support unary and binary ops on indexes
- PR #964 Add `rename` method to `DataFrame`, `Series`, and `Index`
- PR #985 Add `Series.to_frame` method
- PR #985 Add `drop=` keyword to reset_index method
- PR #994 Remove references to pygdf
- PR #990 Add external series groupby support
- PR #988 Add top-level merge function to cuDF
- PR #992 Add comparison binaryops to DateTime columns
- PR #996 Replace relative path imports with absolute paths in tests
- PR #995 CSV Reader: Add index_col parameter to specify the column name or index to be used as row labels
- PR #1004 Add `from_gpu_matrix` method to DataFrame
- PR #997 Add property index setter
- PR #1007 Replace relative path imports with absolute paths in cudf
- PR #1013 select columns with df.columns
- PR #1016 Rename Series.unique_count() to nunique() to match pandas API
- PR #947 Prefixsum to handle nulls and float types
- PR #1029 Remove rest of relative path imports
- PR #1021 Add filtered selection with assignment for Dataframes
- PR #872 Adding NVCategory support to cudf apis
- PR #1052 Add left/right_index and left/right_on keywords to merge
- PR #1091 Add `indicator=` and `suffixes=` keywords to merge
- PR #1107 Add unsupported keywords to Series.fillna
- PR #1032 Add string support to cuDF python
- PR #1136 Removed `gdf_concat`
- PR #1153 Added function for getting the padded allocation size for valid bitmask
- PR #1148 Add cudf.sqrt for dataframes and Series
- PR #1159 Add Python bindings for libcudf dlpack functions
- PR #1155 Add __array_ufunc__ for DataFrame and Series for sqrt
- PR #1168 to_frame for series accepts a name argument


## Improvements

- PR #1218 Add dask-cudf page to API docs
- PR #892 Add support for heterogeneous types in binary ops with JIT
- PR #730 Improve performance of `gdf_table` constructor
- PR #561 Add Doxygen style comments to Join CUDA functions
- PR #813 unified libcudf API functions by replacing gpu_ with gdf_
- PR #822 Add support for `__cuda_array_interface__` for ingest
- PR #756 Consolidate common helper functions from unordered map and multimap
- PR #753 Improve performance of groupby sum and average, especially for cases with few groups.
- PR #836 Add ingest support for arrow chunked arrays in Column, Series, DataFrame creation
- PR #763 Format doxygen comments for csv_read_arg struct
- PR #532 CSV Reader: Use type dispatcher instead of switch block
- PR #694 Unit test utilities improvements
- PR #878 Add better indexing to Groupby
- PR #554 Add `empty` method and `is_monotonic` attribute to `Index`
- PR #1040 Fixed up Doxygen comment tags
- PR #909 CSV Reader: Avoid host->device->host copy for header row data
- PR #916 Improved unit testing and error checking for `gdf_column_concat`
- PR #941 Replace `numpy` call in `Series.hash_encode` with `numba`
- PR #942 Added increment/decrement operators for wrapper types
- PR #943 Updated `count_nonzero_mask` to return `num_rows` when the mask is null
- PR #952 Added trait to map C++ type to `gdf_dtype`
- PR #966 Updated RMM submodule.
- PR #998 Add IO reader/writer modules to API docs, fix for missing cudf.Series docs
- PR #1017 concatenate along columns for Series and DataFrames
- PR #1002 Support indexing a dataframe with another boolean dataframe
- PR #1018 Better concatenation for Series and Dataframes
- PR #1036 Use Numpydoc style docstrings
- PR #1047 Adding gdf_dtype_extra_info to gdf_column_view_augmented
- PR #1054 Added default ctor to SerialTrieNode to overcome Thrust issue in CentOS7 + CUDA10
- PR #1024 CSV Reader: Add support for hexadecimal integers in integral-type columns
- PR #1033 Update `fillna()` to use libcudf function `gdf_replace_nulls`
- PR #1066 Added inplace assignment for columns and select_dtypes for dataframes
- PR #1026 CSV Reader: Change the meaning and type of the quoting parameter to match Pandas
- PR #1100 Adds `CUDF_EXPECTS` error-checking macro
- PR #1092 Fix select_dtype docstring
- PR #1111 Added cudf::table
- PR #1108 Sorting for datetime columns
- PR #1120 Return a `Series` (not a `Column`) from `Series.cat.set_categories()`
- PR #1128 CSV Reader: The last data row does not need to be line terminated
- PR #1183 Bump Arrow version to 0.12.1
- PR #1208 Default to CXX11_ABI=ON
- PR #1252 Fix NVStrings dependencies for cuda 9.2 and 10.0
- PR #2037 Optimize the existing `gather` and `scatter` routines in `libcudf`

## Bug Fixes

- PR #821 Fix flake8 issues revealed by flake8 update
- PR #808 Resolved renamed `d_columns_valids` variable name
- PR #820 CSV Reader: fix the issue where reader adds additional rows when file uses \r\n as a line terminator
- PR #780 CSV Reader: Fix scientific notation parsing and null values for empty quotes
- PR #815 CSV Reader: Fix data parsing when tabs are present in the input CSV file
- PR #850 Fix bug where left joins where the left df has 0 rows causes a crash
- PR #861 Fix memory leak by preserving the boolean mask index
- PR #875 Handle unnamed indexes in to/from arrow functions
- PR #877 Fix ingest of 1 row arrow tables in from arrow function
- PR #876 Added missing `<type_traits>` include
- PR #889 Deleted test_rmm.py which has now moved to RMM repo
- PR #866 Merge v0.5.1 numpy ABI hotfix into 0.6
- PR #917 value_counts return int type on empty columns
- PR #611 Renamed `gdf_reduce_optimal_output_size()` -> `gdf_reduction_get_intermediate_output_size()`
- PR #923 fix index for negative slicing for cudf dataframe and series
- PR #927 CSV Reader: Fix category GDF_CATEGORY hashes not being computed properly
- PR #921 CSV Reader: Fix parsing errors with delim_whitespace, quotations in the header row, unnamed columns
- PR #933 Fix handling objects of all nulls in series creation
- PR #940 CSV Reader: Fix an issue where the last data row is missing when using byte_range
- PR #945 CSV Reader: Fix incorrect datetime64 when milliseconds or space separator are used
- PR #959 Groupby: Problem with column name lookup
- PR #950 Converting dataframe/recarry with non-contiguous arrays
- PR #963 CSV Reader: Fix another issue with missing data rows when using byte_range
- PR #999 Fix 0 sized kernel launches and empty sort_index exception
- PR #993 Fix dtype in selecting 0 rows from objects
- PR #1009 Fix performance regression in `to_pandas` method on DataFrame
- PR #1008 Remove custom dask communication approach
- PR #1001 CSV Reader: Fix a memory access error when reading a large (>2GB) file with date columns
- PR #1019 Binary Ops: Fix error when one input column has null mask but other doesn't
- PR #1014 CSV Reader: Fix false positives in bool value detection
- PR #1034 CSV Reader: Fix parsing floating point precision and leading zero exponents
- PR #1044 CSV Reader: Fix a segfault when byte range aligns with a page
- PR #1058 Added support for `DataFrame.loc[scalar]`
- PR #1060 Fix column creation with all valid nan values
- PR #1073 CSV Reader: Fix an issue where a column name includes the return character
- PR #1090 Updating Doxygen Comments
- PR #1080 Fix dtypes returned from loc / iloc because of lists
- PR #1102 CSV Reader: Minor fixes and memory usage improvements
- PR #1174: Fix release script typo
- PR #1137 Add prebuild script for CI
- PR #1118 Enhanced the `DataFrame.from_records()` feature
- PR #1129 Fix join performance with index parameter from using numpy array
- PR #1145 Issue with .agg call on multi-column dataframes
- PR #908 Some testing code cleanup
- PR #1167 Fix issue with null_count not being set after inplace fillna()
- PR #1184 Fix iloc performance regression
- PR #1185 Support left_on/right_on and also on=str in merge
- PR #1200 Fix allocating bitmasks with numba instead of rmm in allocate_mask function
- PR #1213 Fix bug with csv reader requesting subset of columns using wrong datatype
- PR #1223 gpuCI: Fix label on rapidsai channel on gpu build scripts
- PR #1242 Add explicit Thrust exec policy to fix NVCATEGORY_TEST segfault on some platforms
- PR #1246 Fix categorical tests that failed due to bad implicit type conversion
- PR #1255 Fix overwriting conda package main label uploads
- PR #1259 Add dlpack includes to pip build


# cuDF 0.5.1 (05 Feb 2019)

## Bug Fixes

- PR #842 Avoid using numpy via cimport to prevent ABI issues in Cython compilation


# cuDF 0.5.0 (28 Jan 2019)

## New Features

- PR #722 Add bzip2 decompression support to `read_csv()`
- PR #693 add ZLIB-based GZIP/ZIP support to `read_csv_strings()`
- PR #411 added null support to gdf_order_by (new API) and cudf_table::sort
- PR #525 Added GitHub Issue templates for bugs, documentation, new features, and questions
- PR #501 CSV Reader: Add support for user-specified decimal point and thousands separator to read_csv_strings()
- PR #455 CSV Reader: Add support for user-specified decimal point and thousands separator to read_csv()
- PR #439 add `DataFrame.drop` method similar to pandas
- PR #356 add `DataFrame.transpose` method and `DataFrame.T` property similar to pandas
- PR #505 CSV Reader: Add support for user-specified boolean values
- PR #350 Implemented Series replace function
- PR #490 Added print_env.sh script to gather relevant environment details when reporting cuDF issues
- PR #474 add ZLIB-based GZIP/ZIP support to `read_csv()`
- PR #547 Added melt similar to `pandas.melt()`
- PR #491 Add CI test script to check for updates to CHANGELOG.md in PRs
- PR #550 Add CI test script to check for style issues in PRs
- PR #558 Add CI scripts for cpu-based conda and gpu-based test builds
- PR #524 Add Boolean Indexing
- PR #564 Update python `sort_values` method to use updated libcudf `gdf_order_by` API
- PR #509 CSV Reader: Input CSV file can now be passed in as a text or a binary buffer
- PR #607 Add `__iter__` and iteritems to DataFrame class
- PR #643 added a new api gdf_replace_nulls that allows a user to replace nulls in a column

## Improvements

- PR #426 Removed sort-based groupby and refactored existing groupby APIs. Also improves C++/CUDA compile time.
- PR #461 Add `CUDF_HOME` variable in README.md to replace relative pathing.
- PR #472 RMM: Created centralized rmm::device_vector alias and rmm::exec_policy
- PR #500 Improved the concurrent hash map class to support partitioned (multi-pass) hash table building.
- PR #454 Improve CSV reader docs and examples
- PR #465 Added templated C++ API for RMM to avoid explicit cast to `void**`
- PR #513 `.gitignore` tweaks
- PR #521 Add `assert_eq` function for testing
- PR #502 Simplify Dockerfile for local dev, eliminate old conda/pip envs
- PR #549 Adds `-rdynamic` compiler flag to nvcc for Debug builds
- PR #472 RMM: Created centralized rmm::device_vector alias and rmm::exec_policy
- PR #577 Added external C++ API for scatter/gather functions
- PR #500 Improved the concurrent hash map class to support partitioned (multi-pass) hash table building
- PR #583 Updated `gdf_size_type` to `int`
- PR #500 Improved the concurrent hash map class to support partitioned (multi-pass) hash table building
- PR #617 Added .dockerignore file. Prevents adding stale cmake cache files to the docker container
- PR #658 Reduced `JOIN_TEST` time by isolating overflow test of hash table size computation
- PR #664 Added Debuging instructions to README
- PR #651 Remove noqa marks in `__init__.py` files
- PR #671 CSV Reader: uncompressed buffer input can be parsed without explicitly specifying compression as None
- PR #684 Make RMM a submodule
- PR #718 Ensure sum, product, min, max methods pandas compatibility on empty datasets
- PR #720 Refactored Index classes to make them more Pandas-like, added CategoricalIndex
- PR #749 Improve to_arrow and from_arrow Pandas compatibility
- PR #766 Remove TravisCI references, remove unused variables from CMake, fix ARROW_VERSION in Cmake
- PR #773 Add build-args back to Dockerfile and handle dependencies based on environment yml file
- PR #781 Move thirdparty submodules to root and symlink in /cpp
- PR #843 Fix broken cudf/python API examples, add new methods to the API index

## Bug Fixes

- PR #569 CSV Reader: Fix days being off-by-one when parsing some dates
- PR #531 CSV Reader: Fix incorrect parsing of quoted numbers
- PR #465 Added templated C++ API for RMM to avoid explicit cast to `void**`
- PR #473 Added missing <random> include
- PR #478 CSV Reader: Add api support for auto column detection, header, mangle_dupe_cols, usecols
- PR #495 Updated README to correct where cffi pytest should be executed
- PR #501 Fix the intermittent segfault caused by the `thousands` and `compression` parameters in the csv reader
- PR #502 Simplify Dockerfile for local dev, eliminate old conda/pip envs
- PR #512 fix bug for `on` parameter in `DataFrame.merge` to allow for None or single column name
- PR #511 Updated python/cudf/bindings/join.pyx to fix cudf merge printing out dtypes
- PR #513 `.gitignore` tweaks
- PR #521 Add `assert_eq` function for testing
- PR #537 Fix CMAKE_CUDA_STANDARD_REQURIED typo in CMakeLists.txt
- PR #447 Fix silent failure in initializing DataFrame from generator
- PR #545 Temporarily disable csv reader thousands test to prevent segfault (test re-enabled in PR #501)
- PR #559 Fix Assertion error while using `applymap` to change the output dtype
- PR #575 Update `print_env.sh` script to better handle missing commands
- PR #612 Prevent an exception from occuring with true division on integer series.
- PR #630 Fix deprecation warning for `pd.core.common.is_categorical_dtype`
- PR #622 Fix Series.append() behaviour when appending values with different numeric dtype
- PR #603 Fix error while creating an empty column using None.
- PR #673 Fix array of strings not being caught in from_pandas
- PR #644 Fix return type and column support of dataframe.quantile()
- PR #634 Fix create `DataFrame.from_pandas()` with numeric column names
- PR #654 Add resolution check for GDF_TIMESTAMP in Join
- PR #648 Enforce one-to-one copy required when using `numba>=0.42.0`
- PR #645 Fix cmake build type handling not setting debug options when CMAKE_BUILD_TYPE=="Debug"
- PR #669 Fix GIL deadlock when launching multiple python threads that make Cython calls
- PR #665 Reworked the hash map to add a way to report the destination partition for a key
- PR #670 CMAKE: Fix env include path taking precedence over libcudf source headers
- PR #674 Check for gdf supported column types
- PR #677 Fix 'gdf_csv_test_Dates' gtest failure due to missing nrows parameter
- PR #604 Fix the parsing errors while reading a csv file using `sep` instead of `delimiter`.
- PR #686 Fix converting nulls to NaT values when converting Series to Pandas/Numpy
- PR #689 CSV Reader: Fix behavior with skiprows+header to match pandas implementation
- PR #691 Fixes Join on empty input DFs
- PR #706 CSV Reader: Fix broken dtype inference when whitespace is in data
- PR #717 CSV reader: fix behavior when parsing a csv file with no data rows
- PR #724 CSV Reader: fix build issue due to parameter type mismatch in a std::max call
- PR #734 Prevents reading undefined memory in gpu_expand_mask_bits numba kernel
- PR #747 CSV Reader: fix an issue where CUDA allocations fail with some large input files
- PR #750 Fix race condition for handling NVStrings in CMake
- PR #719 Fix merge column ordering
- PR #770 Fix issue where RMM submodule pointed to wrong branch and pin other to correct branches
- PR #778 Fix hard coded ABI off setting
- PR #784 Update RMM submodule commit-ish and pip paths
- PR #794 Update `rmm::exec_policy` usage to fix segmentation faults when used as temprory allocator.
- PR #800 Point git submodules to branches of forks instead of exact commits


# cuDF 0.4.0 (05 Dec 2018)

## New Features

- PR #398 add pandas-compatible `DataFrame.shape()` and `Series.shape()`
- PR #394 New documentation feature "10 Minutes to cuDF"
- PR #361 CSV Reader: Add support for strings with delimiters

## Improvements

 - PR #436 Improvements for type_dispatcher and wrapper structs
 - PR #429 Add CHANGELOG.md (this file)
 - PR #266 use faster CUDA-accelerated DataFrame column/Series concatenation.
 - PR #379 new C++ `type_dispatcher` reduces code complexity in supporting many data types.
 - PR #349 Improve performance for creating columns from memoryview objects
 - PR #445 Update reductions to use type_dispatcher. Adds integer types support to sum_of_squares.
 - PR #448 Improve installation instructions in README.md
 - PR #456 Change default CMake build to Release, and added option for disabling compilation of tests

## Bug Fixes

 - PR #444 Fix csv_test CUDA too many resources requested fail.
 - PR #396 added missing output buffer in validity tests for groupbys.
 - PR #408 Dockerfile updates for source reorganization
 - PR #437 Add cffi to Dockerfile conda env, fixes "cannot import name 'librmm'"
 - PR #417 Fix `map_test` failure with CUDA 10
 - PR #414 Fix CMake installation include file paths
 - PR #418 Properly cast string dtypes to programmatic dtypes when instantiating columns
 - PR #427 Fix and tests for Concatenation illegal memory access with nulls


# cuDF 0.3.0 (23 Nov 2018)

## New Features

 - PR #336 CSV Reader string support

## Improvements

 - PR #354 source code refactored for better organization. CMake build system overhaul. Beginning of transition to Cython bindings.
 - PR #290 Add support for typecasting to/from datetime dtype
 - PR #323 Add handling pyarrow boolean arrays in input/out, add tests
 - PR #325 GDF_VALIDITY_UNSUPPORTED now returned for algorithms that don't support non-empty valid bitmasks
 - PR #381 Faster InputTooLarge Join test completes in ms rather than minutes.
 - PR #373 .gitignore improvements
 - PR #367 Doc cleanup & examples for DataFrame methods
 - PR #333 Add Rapids Memory Manager documentation
 - PR #321 Rapids Memory Manager adds file/line location logging and convenience macros
 - PR #334 Implement DataFrame `__copy__` and `__deepcopy__`
 - PR #271 Add NVTX ranges to pygdf
 - PR #311 Document system requirements for conda install

## Bug Fixes

 - PR #337 Retain index on `scale()` function
 - PR #344 Fix test failure due to PyArrow 0.11 Boolean handling
 - PR #364 Remove noexcept from managed_allocator;  CMakeLists fix for NVstrings
 - PR #357 Fix bug that made all series be considered booleans for indexing
 - PR #351 replace conda env configuration for developers
 - PRs #346 #360 Fix CSV reading of negative numbers
 - PR #342 Fix CMake to use conda-installed nvstrings
 - PR #341 Preserve categorical dtype after groupby aggregations
 - PR #315 ReadTheDocs build update to fix missing libcuda.so
 - PR #320 FIX out-of-bounds access error in reductions.cu
 - PR #319 Fix out-of-bounds memory access in libcudf count_valid_bits
 - PR #303 Fix printing empty dataframe


# cuDF 0.2.0 and cuDF 0.1.0

These were initial releases of cuDF based on previously separate pyGDF and libGDF libraries.<|MERGE_RESOLUTION|>--- conflicted
+++ resolved
@@ -19,12 +19,9 @@
 - PR #3014 Snappy decompression optimizations
 - PR #3032 Use `asarray` to coerce indices to a NumPy array
 - PR #2996 IO Readers: Replace `cuio::device_buffer` with `rmm::device_buffer`
-<<<<<<< HEAD
-- PR #3128 Support MultiIndex in DataFrame.join
-=======
 - PR #3029 Update gdf_ numeric types with stdint and move to cudf namespace
 - PR #3070 Move functions.h and related source to legacy
->>>>>>> ae1cc16a
+- PR #3128 Support MultiIndex in DataFrame.join
 
 ## Bug Fixes
 
