--- conflicted
+++ resolved
@@ -16,13 +16,10 @@
 - PR #1441 Add Series level cumulative ops (cumsum, cummin, cummax, cumprod)
 - PR #1420 Add script to build and test on a local gpuCI image
 - PR #1440 Add DatetimeColumn.min(), DatetimeColumn.max()
-<<<<<<< HEAD
-- PR #1445 Parquet Reader: Add selective reading of rows and row group
-=======
 - PR #1455 Add Series.Shift via Numba kernel
 - PR #1441 Add Series level cumulative ops (cumsum, cummin, cummax, cumprod)
 - PR #1461 Add Python coverage test to gpu build
->>>>>>> 0b8c0987
+- PR #1445 Parquet Reader: Add selective reading of rows and row group
 
 ## Improvements
 
