# cuDF 0.11.0 (Date TBD)

## New Features

- PR #2930 JSON Reader: Support ARROW_RANDOM_FILE input
- PR #2956 Add `cudf::stack` and `cudf::tile`
- PR #2980 Added nvtext is_vowel/is_consonant functions
- PR #2987 Add `inplace` arg to `DataFrame.reset_index` and `Series`
- PR #3011 Added libcudf++ transition guide
- PR #3129 Add strings column factory from `std::vector`s
- PR #3054 Add parquet reader support for decimal data types
- PR #3022 adds DataFrame.astype for cuDF dataframes
- PR #2962 Add isnull(), notnull() and related functions
- PR #3025 Move search files to legacy
- PR #3068 Add `scalar` class
- PR #3094 Adding `any` and `all` support from libcudf
- PR #3130 Define and implement new `column_wrapper`
- PR #3143 Define and implement new copying APIs `slice` and `split`
- PR #3161 Move merge files to legacy
- PR #3079 Added support to write ORC files given a local path
- PR #3192 Add dtype param to cast `DataFrame` on init
- PR #3223 Java expose underlying buffers
- PR #3300 Add `DataFrame.insert`
- PR #3263 Define and implement new `valid_if`
- PR #3278 Add `to_host` utility to copy `column_view` to host
- PR #3087 Add new cudf::experimental bool8 wrapper
- PR #3219 Construct column from column_view
<<<<<<< HEAD
- PR #2691 Row-wise reduction and scan operations via CuPy
=======
- PR #3291 Add normalize_nans_and_zeros
>>>>>>> 2cdd86ba

## Improvements

- PR #2904 Move gpu decompressors to cudf::io namespace
- PR #2977 Moved old C++ test utilities to legacy directory.
- PR #2965 Fix slow orc reader perf with large uncompressed blocks
- PR #2995 Move JIT type utilities to legacy directory
- PR #2927 Add ``Table`` and ``TableView`` extension classes that wrap legacy cudf::table
- PR #3005 Renames `cudf::exp` namespace to `cudf::experimental`
- PR #3008 Make safe versions of `is_null` and `is_valid` in `column_device_view`
- PR #3026 Move fill and repeat files to legacy
- PR #3027 Move copying.hpp and related source to legacy folder
- PR #3014 Snappy decompression optimizations
- PR #3032 Use `asarray` to coerce indices to a NumPy array
- PR #2996 IO Readers: Replace `cuio::device_buffer` with `rmm::device_buffer`
- PR #3051 Specialized hash function for strings column
- PR #3065 Select and Concat for cudf::experimental::table
- PR #3080 Move `valid_if.cuh` to `legacy/`
- PR #3052 Moved replace.hpp functionality to legacy
- PR #3091 Move join files to legacy
- PR #3092 Implicitly init RMM if Java allocates before init
- PR #3029 Update gdf_ numeric types with stdint and move to cudf namespace
- PR #3052 Moved replace.hpp functionality to legacy
- PR #2955 Add cmake option to only build for present GPU architecture
- PR #3070 Move functions.h and related source to legacy
- PR #2951 Allow set_index to handle a list of column names
- PR #3093 Move groupby files to legacy
- PR #2988 Removing GIS functionality (now part of cuSpatial library)
- PR #3067 Java method to return size of device memory buffer
- PR #3083 Improved some binary operation tests to include null testing.
- PR #3084 Update to arrow-cpp and pyarrow 0.15.0
- PR #3071 Move cuIO to legacy
- PR #3126 Round 2 of snappy decompression optimizations
- PR #3046 Define and implement new copying APIs `empty_like` and `allocate_like`
- PR #3128 Support MultiIndex in DataFrame.join
- PR #3028 Port gather and scatter to libcudf++
- PR #3135 Add nvtx utilities to cudf::nvtx namespace
- PR #3021 Java host side concat of serialized buffers
- PR #3159 Port NVStrings is-chars-types function to cudf strings column
- PR #3138 Move unary files to legacy
- PR #3154 Make `table_view_base.column()` const and add `mutable_table_view.column()`
- PR #3175 Set cmake cuda version variables
- PR #3171 Move deprecated error macros to legacy
- PR #3193 Add cuPy as a formal dependency
- PR #3195 Support for zero columned `table_view`
- PR #3165 Java device memory size for string category
- PR #3205 Move transform files to legacy
- PR #3202 Rename and move error.hpp to public headers
- PR #2878 Use upstream merge code in dask_cudf
- PR #3231 Add `column::release()` to give up ownership of contents.
- PR #3157 Use enum class rather than enum for mask_allocation_policy
- PR #3245 Move binaryop files to legacy
- PR #3241 Move stream_compaction files to legacy
- PR #3166 Move reductions to legacy
- PR #3261 Small cleanup: remove `== true`
- PR #3268 Adding null ordering per column feature when sorting
- PR #3239 Adding floating point specialization to comparators for NaNs
- PR #3270 Move predicates files to legacy
- PR #3281 Add to_host specialization for strings in column test utilities
- PR #3282 Add `num_bitmask_words`
- PR #3252 Add new factory methods to include passing an existing null mask
- PR #3288 Make `bit.cuh` utilities usable from host code.
- PR #3287 Move rolling windows files to legacy
- PR #3182 Define and implement new unary APIs `is_null` and `is_not_null`
- PR #3314 Drop `cython` from run requirements
- PR #3301 Add tests for empty column wrapper.
- PR #3294 Update to arrow-cpp and pyarrow 0.15.1
- PR #3310 Add `row_hasher` and `element_hasher` utilities
- PR #3286 Clean up the starter code on README

## Bug Fixes

- PR #2895 Fixed dask_cudf group_split behavior to handle upstream rearrange_by_divisions
- PR #3048 Support for zero columned tables
- PR #3030 Fix snappy decoding regression in PR #3014
- PR #3041 Fixed exp to experimental namespace name change issue
- PR #3056 Add additional cmake hint for finding local build of RMM files
- PR #3060 Move copying.hpp includes to legacy
- PR #3139 Fixed java RMM auto initalization
- PR #3141 Java fix for relocated IO headers
- PR #3149 Rename column_wrapper.cuh to column_wrapper.hpp
- PR #3168 Fix mutable_column_device_view head const_cast
- PR #3199 Update JNI includes for legacy moves
- PR #3204 ORC writer: Fix ByteRLE encoding of NULLs
- PR #2994 Fix split_out-support but with hash_object_dispatch
- PR #3212 Fix string to date casting when format is not specified
- PR #3218 Fixes `row_lexicographic_comparator` issue with handling two tables
- PR #3228 Default initialize RMM when Java native dependencies are loaded
- PR #3012 replacing instances of `to_gpu_array` with `mem`
- PR #3236 Fix Numba 0.46+/CuPy 6.3 interface compatibility
- PR #3276 Update JNI includes for legacy moves
- PR #3256 Fix orc writer crash with multiple string columns
- PR #3211 Fix breaking change caused by rapidsai/rmm#167
- PR #3265 Fix dangling pointer in `is_sorted`
- PR #3267 ORC writer: fix incorrect ByteRLE encoding of long literal runs
- PR #3277 Fix invalid reference to deleted temporary in `is_sorted`.
- PR #3274 ORC writer: fix integer RLEv2 mode2 unsigned base value encoding
- PR #3279 Fix shutdown hang issues with pinned memory pool init executor
- PR #3280 Invalid children check in mutable_column_device_view
- PR #3289 fix java memory usage API for empty columns
- PR #3293 Fix loading of csv files zipped on MacOS (disabled zip min version check)
- PR #3295 Fix storing storing invalid RMM exec policies.
- PR #3307 Add pd.RangeIndex to from_pandas to fix dask_cudf meta_nonempty bug
- PR #3313 Fix public headers including non-public headers
- PR #3318 Revert arrow to 0.15.0 temporarily to unblock downstream projects CI
- PR #3317 Fix index-argument bug in dask_cudf parquet reader


# cuDF 0.10.0 (16 Oct 2019)

## New Features

- PR #2423 Added `groupby.quantile()`
- PR #2522 Add Java bindings for NVStrings backed upper and lower case mutators
- PR #2605 Added Sort based groupby in libcudf
- PR #2607 Add Java bindings for parsing JSON
- PR #2629 Add dropna= parameter to groupby
- PR #2585 ORC & Parquet Readers: Remove millisecond timestamp restriction
- PR #2507 Add GPU-accelerated ORC Writer
- PR #2559 Add Series.tolist()
- PR #2653 Add Java bindings for rolling window operations
- PR #2480 Merge `custreamz` codebase into `cudf` repo
- PR #2674 Add __contains__ for Index/Series/Column
- PR #2635 Add support to read from remote and cloud sources like s3, gcs, hdfs
- PR #2722 Add Java bindings for NVTX ranges
- PR #2702 Add make_bool to dataset generation functions
- PR #2394 Move `rapidsai/custrings` into `cudf`
- PR #2734 Final sync of custrings source into cudf
- PR #2724 Add libcudf support for __contains__
- PR #2777 Add python bindings for porter stemmer measure functionality
- PR #2781 Add issorted to is_monotonic
- PR #2685 Add cudf::scatter_to_tables and cython binding
- PR #2743 Add Java bindings for NVStrings timestamp2long as part of String ColumnVector casting
- PR #2785 Add nvstrings Python docs
- PR #2786 Add benchmarks option to root build.sh
- PR #2802 Add `cudf::repeat()` and `cudf.Series.repeat()`
- PR #2773 Add Fisher's unbiased kurtosis and skew for Series/DataFrame
- PR #2748 Parquet Reader: Add option to specify loading of PANDAS index
- PR #2807 Add scatter_by_map to DataFrame python API
- PR #2836 Add nvstrings.code_points method
- PR #2844 Add Series/DataFrame notnull
- PR #2858 Add GTest type list utilities
- PR #2870 Add support for grouping by Series of arbitrary length
- PR #2719 Series covariance and Pearson correlation
- PR #2207 Beginning of libcudf overhaul: introduce new column and table types
- PR #2869 Add `cudf.CategoricalDtype`
- PR #2838 CSV Reader: Support ARROW_RANDOM_FILE input
- PR #2655 CuPy-based Series and Dataframe .values property
- PR #2803 Added `edit_distance_matrix()` function to calculate pairwise edit distance for each string on a given nvstrings object.
- PR #2811 Start of cudf strings column work based on 2207
- PR #2872 Add Java pinned memory pool allocator
- PR #2971 Added initial gather and scatter methods for strings_column_view
- PR #2969 Add findAndReplaceAll to ColumnVector
- PR #2814 Add Datetimeindex.weekday
- PR #2999 Add timestamp conversion support for string categories
- PR #2918 Add cudf::column timestamp wrapper types

## Improvements

- PR #2578 Update legacy_groupby to use libcudf group_by_without_aggregation
- PR #2581 Removed `managed` allocator from hash map classes.
- PR #2571 Remove unnecessary managed memory from gdf_column_concat
- PR #2648 Cython/Python reorg
- PR #2588 Update Series.append documentation
- PR #2632 Replace dask-cudf set_index code with upstream
- PR #2682 Add cudf.set_allocator() function for easier allocator init
- PR #2642 Improve null printing and testing
- PR #2747 Add missing Cython headers / cudftestutil lib to conda package for cuspatial build
- PR #2706 Compute CSV format in device code to speedup performance
- PR #2673 Add support for np.longlong type
- PR #2703 move dask serialization dispatch into cudf
- PR #2728 Add YYMMDD to version tag for nightly conda packages
- PR #2729 Handle file-handle input in to_csv
- PR #2741 CSV Reader: Move kernel functions into its own file
- PR #2766 Improve nvstrings python cmake flexibility
- PR #2756 Add out_time_unit option to csv reader, support timestamp resolutions
- PR #2771 Stopgap alias for to_gpu_matrix()
- PR #2783 Support mapping input columns to function arguments in apply kernels
- PR #2645 libcudf unique_count for Series.nunique
- PR #2817 Dask-cudf: `read_parquet` support for remote filesystems
- PR #2823 improve java data movement debugging
- PR #2806 CSV Reader: Clean-up row offset operations
- PR #2640 Add dask wait/persist exmaple to 10 minute guide
- PR #2828 Optimizations of kernel launch configuration for `DataFrame.apply_rows` and `DataFrame.apply_chunks`
- PR #2831 Add `column` argument to `DataFrame.drop`
- PR #2775 Various optimizations to improve __getitem__ and __setitem__ performance
- PR #2810 cudf::allocate_like can optionally always allocate a mask.
- PR #2833 Parquet reader: align page data allocation sizes to 4-bytes to satisfy cuda-memcheck
- PR #2832 Using the new Python bindings for UCX
- PR #2856 Update group_split_cudf to use scatter_by_map
- PR #2890 Optionally keep serialized table data on the host.
- PR #2778 Doc: Updated and fixed some docstrings that were formatted incorrectly.
- PR #2830 Use YYMMDD tag in custreamz nightly build
- PR #2875 Java: Remove synchronized from register methods in MemoryCleaner
- PR #2887 Minor snappy decompression optimization
- PR #2899 Use new RMM API based on Cython
- PR #2788 Guide to Python UDFs
- PR #2919 Change java API to use operators in groupby namespace
- PR #2909 CSV Reader: Avoid row offsets host vector default init
- PR #2834 DataFrame supports setting columns via attribute syntax `df.x = col`
- PR #3147 DataFrame can be initialized from rows via list of tuples

## Bug Fixes

- PR #2584 ORC Reader: fix parsing of `DECIMAL` index positions
- PR #2619 Fix groupby serialization/deserialization
- PR #2614 Update Java version to match
- PR #2601 Fixes nlargest(1) issue in Series and Dataframe
- PR #2610 Fix a bug in index serialization (properly pass DeviceNDArray)
- PR #2621 Fixes the floordiv issue of not promoting float type when rhs is 0
- PR #2611 Types Test: fix static casting from negative int to string
- PR #2618 IO Readers: Fix datasource memory map failure for multiple reads
- PR #2628 groupby_without_aggregation non-nullable input table produces non-nullable output
- PR #2615 fix string category partitioning in java API
- PR #2641 fix string category and timeunit concat in the java API
- PR #2649 Fix groupby issue resulting from column_empty bug
- PR #2658 Fix astype() for null categorical columns
- PR #2660 fix column string category and timeunit concat in the java API
- PR #2664 ORC reader: fix `skip_rows` larger than first stripe
- PR #2654 Allow Java gdfOrderBy to work with string categories
- PR #2669 AVRO reader: fix non-deterministic output
- PR #2668 Update Java bindings to specify timestamp units for ORC and Parquet readers
- PR #2679 AVRO reader: fix cuda errors when decoding compressed streams
- PR #2692 Add concatenation for data-frame with different headers (empty and non-empty)
- PR #2651 Remove nvidia driver installation from ci/cpu/build.sh
- PR #2697 Ensure csv reader sets datetime column time units
- PR #2698 Return RangeIndex from contiguous slice of RangeIndex
- PR #2672 Fix null and integer handling in round
- PR #2704 Parquet Reader: Fix crash when loading string column with nulls
- PR #2725 Fix Jitify issue with running on Turing using CUDA version < 10
- PR #2731 Fix building of benchmarks
- PR #2738 Fix java to find new NVStrings locations
- PR #2736 Pin Jitify branch to v0.10 version
- PR #2742 IO Readers: Fix possible silent failures when creating `NvStrings` instance
- PR #2753 Fix java quantile API calls
- PR #2762 Fix validity processing for time in java
- PR #2796 Fix handling string slicing and other nvstrings delegated methods with dask
- PR #2769 Fix link to API docs in README.md
- PR #2772 Handle multiindex pandas Series #2772
- PR #2749 Fix apply_rows/apply_chunks pessimistic null mask to use in_cols null masks only
- PR #2752 CSV Reader: Fix exception when there's no rows to process
- PR #2716 Added Exception for `StringMethods` in string methods
- PR #2787 Fix Broadcasting `None` to `cudf-series`
- PR #2794 Fix async race in NVCategory::get_value and get_value_bounds
- PR #2795 Fix java build/cast error
- PR #2496 Fix improper merge of two dataframes when names differ
- PR #2824 Fix issue with incorrect result when Numeric Series replace is called several times
- PR #2751 Replace value with null
- PR #2765 Fix Java inequality comparisons for string category
- PR #2818 Fix java join API to use new C++ join API
- PR #2841 Fix nvstrings.slice and slice_from for range (0,0)
- PR #2837 Fix join benchmark
- PR #2809 Add hash_df and group_split dispatch functions for dask
- PR #2843 Parquet reader: fix skip_rows when not aligned with page or row_group boundaries
- PR #2851 Deleted existing dask-cudf/record.txt
- PR #2854 Fix column creation from ephemeral objects exposing __cuda_array_interface__
- PR #2860 Fix boolean indexing when the result is a single row
- PR #2859 Fix tail method issue for string columns
- PR #2852 Fixed `cumsum()` and `cumprod()` on boolean series.
- PR #2865 DaskIO: Fix `read_csv` and `read_orc` when input is list of files
- PR #2750 Fixed casting values to cudf::bool8 so non-zero values always cast to true
- PR #2873 Fixed dask_cudf read_partition bug by generating ParquetDatasetPiece
- PR #2850 Fixes dask_cudf.read_parquet on partitioned datasets
- PR #2896 Properly handle `axis` string keywords in `concat`
- PR #2926 Update rounding algorithm to avoid using fmod
- PR #2968 Fix Java dependency loading when using NVTX
- PR #2963 Fix ORC writer uncompressed block indexing
- PR #2928 CSV Reader: Fix using `byte_range` for large datasets
- PR #2983 Fix sm_70+ race condition in gpu_unsnap
- PR #2964 ORC Writer: Segfault when writing mixed numeric and string columns
- PR #3007 Java: Remove unit test that frees RMM invalid pointer
- PR #3009 Fix orc reader RLEv2 patch position regression from PR #2507
- PR #3002 Fix CUDA invalid configuration errors reported after loading an ORC file without data
- PR #3035 Update update-version.sh for new docs locations
- PR #3038 Fix uninitialized stream parameter in device_table deleter
- PR #3064 Fixes groupby performance issue
- PR #3061 Add rmmInitialize to nvstrings gtests
- PR #3058 Fix UDF doc markdown formatting
- PR #3059 Add nvstrings python build instructions to contributing.md


# cuDF 0.9.0 (21 Aug 2019)

## New Features

- PR #1993 Add CUDA-accelerated series aggregations: mean, var, std
- PR #2111 IO Readers: Support memory buffer, file-like object, and URL inputs
- PR #2012 Add `reindex()` to DataFrame and Series
- PR #2097 Add GPU-accelerated AVRO reader
- PR #2098 Support binary ops on DFs and Series with mismatched indices
- PR #2160 Merge `dask-cudf` codebase into `cudf` repo
- PR #2149 CSV Reader: Add `hex` dtype for explicit hexadecimal parsing
- PR #2156 Add `upper_bound()` and `lower_bound()` for libcudf tables and `searchsorted()` for cuDF Series
- PR #2158 CSV Reader: Support single, non-list/dict argument for `dtype`
- PR #2177 CSV Reader: Add `parse_dates` parameter for explicit date inference
- PR #1744 cudf::apply_boolean_mask and cudf::drop_nulls support for cudf::table inputs (multi-column)
- PR #2196 Add `DataFrame.dropna()`
- PR #2197 CSV Writer: add `chunksize` parameter for `to_csv`
- PR #2215 `type_dispatcher` benchmark
- PR #2179 Add Java quantiles
- PR #2157 Add __array_function__ to DataFrame and Series
- PR #2212 Java support for ORC reader
- PR #2224 Add DataFrame isna, isnull, notna functions
- PR #2236 Add Series.drop_duplicates
- PR #2105 Add hash-based join benchmark
- PR #2316 Add unique, nunique, and value_counts for datetime columns
- PR #2337 Add Java support for slicing a ColumnVector
- PR #2049 Add cudf::merge (sorted merge)
- PR #2368 Full cudf+dask Parquet Support
- PR #2380 New cudf::is_sorted checks whether cudf::table is sorted
- PR #2356 Java column vector standard deviation support
- PR #2221 MultiIndex full indexing - Support iloc and wildcards for loc
- PR #2429 Java support for getting length of strings in a ColumnVector
- PR #2415 Add `value_counts` for series of any type
- PR #2446 Add __array_function__ for index
- PR #2437 ORC reader: Add 'use_np_dtypes' option
- PR #2382 Add CategoricalAccessor add, remove, rename, and ordering methods
- PR #2464 Native implement `__cuda_array_interface__` for Series/Index/Column objects
- PR #2425 Rolling window now accepts array-based user-defined functions
- PR #2442 Add __setitem__
- PR #2449 Java support for getting byte count of strings in a ColumnVector
- PR #2492 Add groupby.size() method
- PR #2358 Add cudf::nans_to_nulls: convert floating point column into bitmask
- PR #2489 Add drop argument to set_index
- PR #2491 Add Java bindings for ORC reader 'use_np_dtypes' option
- PR #2213 Support s/ms/us/ns DatetimeColumn time unit resolutions
- PR #2536 Add _constructor properties to Series and DataFrame

## Improvements

- PR #2103 Move old `column` and `bitmask` files into `legacy/` directory
- PR #2109 added name to Python column classes
- PR #1947 Cleanup serialization code
- PR #2125 More aggregate in java API
- PR #2127 Add in java Scalar tests
- PR #2088 Refactor of Python groupby code
- PR #2130 Java serialization and deserialization of tables.
- PR #2131 Chunk rows logic added to csv_writer
- PR #2129 Add functions in the Java API to support nullable column filtering
- PR #2165 made changes to get_dummies api for it to be available in MethodCache
- PR #2171 Add CodeCov integration, fix doc version, make --skip-tests work when invoking with source
- PR #2184 handle remote orc files for dask-cudf
- PR #2186 Add `getitem` and `getattr` style access to Rolling objects
- PR #2168 Use cudf.Column for CategoricalColumn's categories instead of a tuple
- PR #2193 DOC: cudf::type_dispatcher documentation for specializing dispatched functors
- PR #2199 Better java support for appending strings
- PR #2176 Added column dtype support for datetime, int8, int16 to csv_writer
- PR #2209 Matching `get_dummies` & `select_dtypes` behavior to pandas
- PR #2217 Updated Java bindings to use the new groupby API
- PR #2214 DOC: Update doc instructions to build/install `cudf` and `dask-cudf`
- PR #2220 Update Java bindings for reduction rename
- PR #2232 Move CodeCov upload from build script to Jenkins
- PR #2225 refactor to use libcudf for gathering columns in dataframes
- PR #2293 Improve join performance (faster compute_join_output_size)
- PR #2300 Create separate dask codeowners for dask-cudf codebase
- PR #2304 gdf_group_by_without_aggregations returns gdf_column
- PR #2309 Java readers: remove redundant copy of result pointers
- PR #2307 Add `black` and `isort` to style checker script
- PR #2345 Restore removal of old groupby implementation
- PR #2342 Improve `astype()` to operate all ways
- PR #2329 using libcudf cudf::copy for column deep copy
- PR #2344 DOC: docs on code formatting for contributors
- PR #2376 Add inoperative axis= and win_type= arguments to Rolling()
- PR #2378 remove dask for (de-)serialization of cudf objects
- PR #2353 Bump Arrow and Dask versions
- PR #2377 Replace `standard_python_slice` with just `slice.indices()`
- PR #2373 cudf.DataFrame enchancements & Series.values support
- PR #2392 Remove dlpack submodule; make cuDF's Cython API externally accessible
- PR #2430 Updated Java bindings to use the new unary API
- PR #2406 Moved all existing `table` related files to a `legacy/` directory
- PR #2350 Performance related changes to get_dummies
- PR #2420 Remove `cudautils.astype` and replace with `typecast.apply_cast`
- PR #2456 Small improvement to typecast utility
- PR #2458 Fix handling of thirdparty packages in `isort` config
- PR #2459 IO Readers: Consolidate all readers to use `datasource` class
- PR #2475 Exposed type_dispatcher.hpp, nvcategory_util.hpp and wrapper_types.hpp in the include folder
- PR #2484 Enabled building libcudf as a static library
- PR #2453 Streamline CUDA_REL environment variable
- PR #2483 Bundle Boost filesystem dependency in the Java jar
- PR #2486 Java API hash functions
- PR #2481 Adds the ignore_null_keys option to the java api
- PR #2490 Java api: support multiple aggregates for the same column
- PR #2510 Java api: uses table based apply_boolean_mask
- PR #2432 Use pandas formatting for console, html, and latex output
- PR #2573 Bump numba version to 0.45.1
- PR #2606 Fix references to notebooks-contrib

## Bug Fixes

- PR #2086 Fixed quantile api behavior mismatch in series & dataframe
- PR #2128 Add offset param to host buffer readers in java API.
- PR #2145 Work around binops validity checks for java
- PR #2146 Work around unary_math validity checks for java
- PR #2151 Fixes bug in cudf::copy_range where null_count was invalid
- PR #2139 matching to pandas describe behavior & fixing nan values issue
- PR #2161 Implicitly convert unsigned to signed integer types in binops
- PR #2154 CSV Reader: Fix bools misdetected as strings dtype
- PR #2178 Fix bug in rolling bindings where a view of an ephemeral column was being taken
- PR #2180 Fix issue with isort reordering `importorskip` below imports depending on them
- PR #2187 fix to honor dtype when numpy arrays are passed to columnops.as_column
- PR #2190 Fix issue in astype conversion of string column to 'str'
- PR #2208 Fix issue with calling `head()` on one row dataframe
- PR #2229 Propagate exceptions from Cython cdef functions
- PR #2234 Fix issue with local build script not properly building
- PR #2223 Fix CUDA invalid configuration errors reported after loading small compressed ORC files
- PR #2162 Setting is_unique and is_monotonic-related attributes
- PR #2244 Fix ORC RLEv2 delta mode decoding with nonzero residual delta width
- PR #2297 Work around `var/std` unsupported only at debug build
- PR #2302 Fixed java serialization corner case
- PR #2355 Handle float16 in binary operations
- PR #2311 Fix copy behaviour for GenericIndex
- PR #2349 Fix issues with String filter in java API
- PR #2323 Fix groupby on categoricals
- PR #2328 Ensure order is preserved in CategoricalAccessor._set_categories
- PR #2202 Fix issue with unary ops mishandling empty input
- PR #2326 Fix for bug in DLPack when reading multiple columns
- PR #2324 Fix cudf Docker build
- PR #2325 Fix ORC RLEv2 patched base mode decoding with nonzero patch width
- PR #2235 Fix get_dummies to be compatible with dask
- PR #2332 Zero initialize gdf_dtype_extra_info
- PR #2355 Handle float16 in binary operations
- PR #2360 Fix missing dtype handling in cudf.Series & columnops.as_column
- PR #2364 Fix quantile api and other trivial issues around it
- PR #2361 Fixed issue with `codes` of CategoricalIndex
- PR #2357 Fixed inconsistent type of index created with from_pandas vs direct construction
- PR #2389 Fixed Rolling __getattr__ and __getitem__ for offset based windows
- PR #2402 Fixed bug in valid mask computation in cudf::copy_if (apply_boolean_mask)
- PR #2401 Fix to a scalar datetime(of type Days) issue
- PR #2386 Correctly allocate output valids in groupby
- PR #2411 Fixed failures on binary op on single element string column
- PR #2422 Fix Pandas logical binary operation incompatibilites
- PR #2447 Fix CodeCov posting build statuses temporarily
- PR #2450 Fix erroneous null handling in `cudf.DataFrame`'s `apply_rows`
- PR #2470 Fix issues with empty strings and string categories (Java)
- PR #2471 Fix String Column Validity.
- PR #2481 Fix java validity buffer serialization
- PR #2485 Updated bytes calculation to use size_t to avoid overflow in column concat
- PR #2461 Fix groupby multiple aggregations same column
- PR #2514 Fix cudf::drop_nulls threshold handling in Cython
- PR #2516 Fix utilities include paths and meta.yaml header paths
- PR #2517 Fix device memory leak in to_dlpack tensor deleter
- PR #2431 Fix local build generated file ownerships
- PR #2511 Added import of orc, refactored exception handlers to not squash fatal exceptions
- PR #2527 Fix index and column input handling in dask_cudf read_parquet
- PR #2466 Fix `dataframe.query` returning null rows erroneously
- PR #2548 Orc reader: fix non-deterministic data decoding at chunk boundaries
- PR #2557 fix cudautils import in string.py
- PR #2521 Fix casting datetimes from/to the same resolution
- PR #2545 Fix MultiIndexes with datetime levels
- PR #2560 Remove duplicate `dlpack` definition in conda recipe
- PR #2567 Fix ColumnVector.fromScalar issues while dealing with null scalars
- PR #2565 Orc reader: fix incorrect data decoding of int64 data types
- PR #2577 Fix search benchmark compilation error by adding necessary header
- PR #2604 Fix a bug in copying.pyx:_normalize_types that upcasted int32 to int64


# cuDF 0.8.0 (27 June 2019)

## New Features

- PR #1524 Add GPU-accelerated JSON Lines parser with limited feature set
- PR #1569 Add support for Json objects to the JSON Lines reader
- PR #1622 Add Series.loc
- PR #1654 Add cudf::apply_boolean_mask: faster replacement for gdf_apply_stencil
- PR #1487 cython gather/scatter
- PR #1310 Implemented the slice/split functionality.
- PR #1630 Add Python layer to the GPU-accelerated JSON reader
- PR #1745 Add rounding of numeric columns via Numba
- PR #1772 JSON reader: add support for BytesIO and StringIO input
- PR #1527 Support GDF_BOOL8 in readers and writers
- PR #1819 Logical operators (AND, OR, NOT) for libcudf and cuDF
- PR #1813 ORC Reader: Add support for stripe selection
- PR #1828 JSON Reader: add suport for bool8 columns
- PR #1833 Add column iterator with/without nulls
- PR #1665 Add the point-in-polygon GIS function
- PR #1863 Series and Dataframe methods for all and any
- PR #1908 cudf::copy_range and cudf::fill for copying/assigning an index or range to a constant
- PR #1921 Add additional formats for typecasting to/from strings
- PR #1807 Add Series.dropna()
- PR #1987 Allow user defined functions in the form of ptx code to be passed to binops
- PR #1948 Add operator functions like `Series.add()` to DataFrame and Series
- PR #1954 Add skip test argument to GPU build script
- PR #2018 Add bindings for new groupby C++ API
- PR #1984 Add rolling window operations Series.rolling() and DataFrame.rolling()
- PR #1542 Python method and bindings for to_csv
- PR #1995 Add Java API
- PR #1998 Add google benchmark to cudf
- PR #1845 Add cudf::drop_duplicates, DataFrame.drop_duplicates
- PR #1652 Added `Series.where()` feature
- PR #2074 Java Aggregates, logical ops, and better RMM support
- PR #2140 Add a `cudf::transform` function
- PR #2068 Concatenation of different typed columns

## Improvements

- PR #1538 Replacing LesserRTTI with inequality_comparator
- PR #1703 C++: Added non-aggregating `insert` to `concurrent_unordered_map` with specializations to store pairs with a single atomicCAS when possible.
- PR #1422 C++: Added a RAII wrapper for CUDA streams
- PR #1701 Added `unique` method for stringColumns
- PR #1713 Add documentation for Dask-XGBoost
- PR #1666 CSV Reader: Improve performance for files with large number of columns
- PR #1725 Enable the ability to use a single column groupby as its own index
- PR #1759 Add an example showing simultaneous rolling averages to `apply_grouped` documentation
- PR #1746 C++: Remove unused code: `windowed_ops.cu`, `sorting.cu`, `hash_ops.cu`
- PR #1748 C++: Add `bool` nullability flag to `device_table` row operators
- PR #1764 Improve Numerical column: `mean_var` and `mean`
- PR #1767 Speed up Python unit tests
- PR #1770 Added build.sh script, updated CI scripts and documentation
- PR #1739 ORC Reader: Add more pytest coverage
- PR #1696 Added null support in `Series.replace()`.
- PR #1390 Added some basic utility functions for `gdf_column`'s
- PR #1791 Added general column comparison code for testing
- PR #1795 Add printing of git submodule info to `print_env.sh`
- PR #1796 Removing old sort based group by code and gdf_filter
- PR #1811 Added funtions for copying/allocating `cudf::table`s
- PR #1838 Improve columnops.column_empty so that it returns typed columns instead of a generic Column
- PR #1890 Add utils.get_dummies- a pandas-like wrapper around one_hot-encoding
- PR #1823 CSV Reader: default the column type to string for empty dataframes
- PR #1827 Create bindings for scalar-vector binops, and update one_hot_encoding to use them
- PR #1817 Operators now support different sized dataframes as long as they don't share different sized columns
- PR #1855 Transition replace_nulls to new C++ API and update corresponding Cython/Python code
- PR #1858 Add `std::initializer_list` constructor to `column_wrapper`
- PR #1846 C++ type-erased gdf_equal_columns test util; fix gdf_equal_columns logic error
- PR #1390 Added some basic utility functions for `gdf_column`s
- PR #1391 Tidy up bit-resolution-operation and bitmask class code
- PR #1882 Add iloc functionality to MultiIndex dataframes
- PR #1884 Rolling windows: general enhancements and better coverage for unit tests
- PR #1886 support GDF_STRING_CATEGORY columns in apply_boolean_mask, drop_nulls and other libcudf functions
- PR #1896 Improve performance of groupby with levels specified in dask-cudf
- PR #1915 Improve iloc performance for non-contiguous row selection
- PR #1859 Convert read_json into a C++ API
- PR #1919 Rename libcudf namespace gdf to namespace cudf
- PR #1850 Support left_on and right_on for DataFrame merge operator
- PR #1930 Specialize constructor for `cudf::bool8` to cast argument to `bool`
- PR #1938 Add default constructor for `column_wrapper`
- PR #1930 Specialize constructor for `cudf::bool8` to cast argument to `bool`
- PR #1952 consolidate libcudf public API headers in include/cudf
- PR #1949 Improved selection with boolmask using libcudf `apply_boolean_mask`
- PR #1956 Add support for nulls in `query()`
- PR #1973 Update `std::tuple` to `std::pair` in top-most libcudf APIs and C++ transition guide
- PR #1981 Convert read_csv into a C++ API
- PR #1868 ORC Reader: Support row index for speed up on small/medium datasets
- PR #1964 Added support for list-like types in Series.str.cat
- PR #2005 Use HTML5 details tag in bug report issue template
- PR #2003 Removed few redundant unit-tests from test_string.py::test_string_cat
- PR #1944 Groupby design improvements
- PR #2017 Convert `read_orc()` into a C++ API
- PR #2011 Convert `read_parquet()` into a C++ API
- PR #1756 Add documentation "10 Minutes to cuDF and dask_cuDF"
- PR #2034 Adding support for string columns concatenation using "add" binary operator
- PR #2042 Replace old "10 Minutes" guide with new guide for docs build process
- PR #2036 Make library of common test utils to speed up tests compilation
- PR #2022 Facilitating get_dummies to be a high level api too
- PR #2050 Namespace IO readers and add back free-form `read_xxx` functions
- PR #2104 Add a functional ``sort=`` keyword argument to groupby
- PR #2108 Add `find_and_replace` for StringColumn for replacing single values
- PR #1803 cuDF/CuPy interoperability documentation

## Bug Fixes

- PR #1465 Fix for test_orc.py and test_sparse_df.py test failures
- PR #1583 Fix underlying issue in `as_index()` that was causing `Series.quantile()` to fail
- PR #1680 Add errors= keyword to drop() to fix cudf-dask bug
- PR #1651 Fix `query` function on empty dataframe
- PR #1616 Fix CategoricalColumn to access categories by index instead of iteration
- PR #1660 Fix bug in `loc` when indexing with a column name (a string)
- PR #1683 ORC reader: fix timestamp conversion to UTC
- PR #1613 Improve CategoricalColumn.fillna(-1) performance
- PR #1642 Fix failure of CSV_TEST gdf_csv_test.SkiprowsNrows on multiuser systems
- PR #1709 Fix handling of `datetime64[ms]` in `dataframe.select_dtypes`
- PR #1704 CSV Reader: Add support for the plus sign in number fields
- PR #1687 CSV reader: return an empty dataframe for zero size input
- PR #1757 Concatenating columns with null columns
- PR #1755 Add col_level keyword argument to melt
- PR #1758 Fix df.set_index() when setting index from an empty column
- PR #1749 ORC reader: fix long strings of NULL values resulting in incorrect data
- PR #1742 Parquet Reader: Fix index column name to match PANDAS compat
- PR #1782 Update libcudf doc version
- PR #1783 Update conda dependencies
- PR #1786 Maintain the original series name in series.unique output
- PR #1760 CSV Reader: fix segfault when dtype list only includes columns from usecols list
- PR #1831 build.sh: Assuming python is in PATH instead of using PYTHON env var
- PR #1839 Raise an error instead of segfaulting when transposing a DataFrame with StringColumns
- PR #1840 Retain index correctly during merge left_on right_on
- PR #1825 cuDF: Multiaggregation Groupby Failures
- PR #1789 CSV Reader: Fix missing support for specifying `int8` and `int16` dtypes
- PR #1857 Cython Bindings: Handle `bool` columns while calling `column_view_from_NDArrays`
- PR #1849 Allow DataFrame support methods to pass arguments to the methods
- PR #1847 Fixed #1375 by moving the nvstring check into the wrapper function
- PR #1864 Fixing cudf reduction for POWER platform
- PR #1869 Parquet reader: fix Dask timestamps not matching with Pandas (convert to milliseconds)
- PR #1876 add dtype=bool for `any`, `all` to treat integer column correctly
- PR #1875 CSV reader: take NaN values into account in dtype detection
- PR #1873 Add column dtype checking for the all/any methods
- PR #1902 Bug with string iteration in _apply_basic_agg
- PR #1887 Fix for initialization issue in pq_read_arg,orc_read_arg
- PR #1867 JSON reader: add support for null/empty fields, including the 'null' literal
- PR #1891 Fix bug #1750 in string column comparison
- PR #1909 Support of `to_pandas()` of boolean series with null values
- PR #1923 Use prefix removal when two aggs are called on a SeriesGroupBy
- PR #1914 Zero initialize gdf_column local variables
- PR #1959 Add support for comparing boolean Series to scalar
- PR #1966 Ignore index fix in series append
- PR #1967 Compute index __sizeof__ only once for DataFrame __sizeof__
- PR #1977 Support CUDA installation in default system directories
- PR #1982 Fixes incorrect index name after join operation
- PR #1985 Implement `GDF_PYMOD`, a special modulo that follows python's sign rules
- PR #1991 Parquet reader: fix decoding of NULLs
- PR #1990 Fixes a rendering bug in the `apply_grouped` documentation
- PR #1978 Fix for values being filled in an empty dataframe
- PR #2001 Correctly create MultiColumn from Pandas MultiColumn
- PR #2006 Handle empty dataframe groupby construction for dask
- PR #1965 Parquet Reader: Fix duplicate index column when it's already in `use_cols`
- PR #2033 Add pip to conda environment files to fix warning
- PR #2028 CSV Reader: Fix reading of uncompressed files without a recognized file extension
- PR #2073 Fix an issue when gathering columns with NVCategory and nulls
- PR #2053 cudf::apply_boolean_mask return empty column for empty boolean mask
- PR #2066 exclude `IteratorTest.mean_var_output` test from debug build
- PR #2069 Fix JNI code to use read_csv and read_parquet APIs
- PR #2071 Fix bug with unfound transitive dependencies for GTests in Ubuntu 18.04
- PR #2089 Configure Sphinx to render params correctly
- PR #2091 Fix another bug with unfound transitive dependencies for `cudftestutils` in Ubuntu 18.04
- PR #2115 Just apply `--disable-new-dtags` instead of trying to define all the transitive dependencies
- PR #2106 Fix errors in JitCache tests caused by sharing of device memory between processes
- PR #2120 Fix errors in JitCache tests caused by running multiple threads on the same data
- PR #2102 Fix memory leak in groupby
- PR #2113 fixed typo in to_csv code example


# cudf 0.7.2 (16 May 2019)

## New Features

- PR #1735 Added overload for atomicAdd on int64. Streamlined implementation of custom atomic overloads.
- PR #1741 Add MultiIndex concatenation

## Bug Fixes

- PR #1718 Fix issue with SeriesGroupBy MultiIndex in dask-cudf
- PR #1734 Python: fix performance regression for groupby count() aggregations
- PR #1768 Cython: fix handling read only schema buffers in gpuarrow reader


# cudf 0.7.1 (11 May 2019)

## New Features

- PR #1702 Lazy load MultiIndex to return groupby performance to near optimal.

## Bug Fixes

- PR #1708 Fix handling of `datetime64[ms]` in `dataframe.select_dtypes`


# cuDF 0.7.0 (10 May 2019)

## New Features

- PR #982 Implement gdf_group_by_without_aggregations and gdf_unique_indices functions
- PR #1142 Add `GDF_BOOL` column type
- PR #1194 Implement overloads for CUDA atomic operations
- PR #1292 Implemented Bitwise binary ops AND, OR, XOR (&, |, ^)
- PR #1235 Add GPU-accelerated Parquet Reader
- PR #1335 Added local_dict arg in `DataFrame.query()`.
- PR #1282 Add Series and DataFrame.describe()
- PR #1356 Rolling windows
- PR #1381 Add DataFrame._get_numeric_data
- PR #1388 Add CODEOWNERS file to auto-request reviews based on where changes are made
- PR #1396 Add DataFrame.drop method
- PR #1413 Add DataFrame.melt method
- PR #1412 Add DataFrame.pop()
- PR #1419 Initial CSV writer function
- PR #1441 Add Series level cumulative ops (cumsum, cummin, cummax, cumprod)
- PR #1420 Add script to build and test on a local gpuCI image
- PR #1440 Add DatetimeColumn.min(), DatetimeColumn.max()
- PR #1455 Add Series.Shift via Numba kernel
- PR #1441 Add Series level cumulative ops (cumsum, cummin, cummax, cumprod)
- PR #1461 Add Python coverage test to gpu build
- PR #1445 Parquet Reader: Add selective reading of rows and row group
- PR #1532 Parquet Reader: Add support for INT96 timestamps
- PR #1516 Add Series and DataFrame.ndim
- PR #1556 Add libcudf C++ transition guide
- PR #1466 Add GPU-accelerated ORC Reader
- PR #1565 Add build script for nightly doc builds
- PR #1508 Add Series isna, isnull, and notna
- PR #1456 Add Series.diff() via Numba kernel
- PR #1588 Add Index `astype` typecasting
- PR #1301 MultiIndex support
- PR #1599 Level keyword supported in groupby
- PR #929 Add support operations to dataframe
- PR #1609 Groupby accept list of Series
- PR #1658 Support `group_keys=True` keyword in groupby method

## Improvements

- PR #1531 Refactor closures as private functions in gpuarrow
- PR #1404 Parquet reader page data decoding speedup
- PR #1076 Use `type_dispatcher` in join, quantiles, filter, segmented sort, radix sort and hash_groupby
- PR #1202 Simplify README.md
- PR #1149 CSV Reader: Change convertStrToValue() functions to `__device__` only
- PR #1238 Improve performance of the CUDA trie used in the CSV reader
- PR #1245 Use file cache for JIT kernels
- PR #1278 Update CONTRIBUTING for new conda environment yml naming conventions
- PR #1163 Refactored UnaryOps. Reduced API to two functions: `gdf_unary_math` and `gdf_cast`. Added `abs`, `-`, and `~` ops. Changed bindings to Cython
- PR #1284 Update docs version
- PR #1287 add exclude argument to cudf.select_dtype function
- PR #1286 Refactor some of the CSV Reader kernels into generic utility functions
- PR #1291 fillna in `Series.to_gpu_array()` and `Series.to_array()` can accept the scalar too now.
- PR #1005 generic `reduction` and `scan` support
- PR #1349 Replace modernGPU sort join with thrust.
- PR #1363 Add a dataframe.mean(...) that raises NotImplementedError to satisfy `dask.dataframe.utils.is_dataframe_like`
- PR #1319 CSV Reader: Use column wrapper for gdf_column output alloc/dealloc
- PR #1376 Change series quantile default to linear
- PR #1399 Replace CFFI bindings for NVTX functions with Cython bindings
- PR #1389 Refactored `set_null_count()`
- PR #1386 Added macros `GDF_TRY()`, `CUDF_TRY()` and `ASSERT_CUDF_SUCCEEDED()`
- PR #1435 Rework CMake and conda recipes to depend on installed libraries
- PR #1391 Tidy up bit-resolution-operation and bitmask class code
- PR #1439 Add cmake variable to enable compiling CUDA code with -lineinfo
- PR #1462 Add ability to read parquet files from arrow::io::RandomAccessFile
- PR #1453 Convert CSV Reader CFFI to Cython
- PR #1479 Convert Parquet Reader CFFI to Cython
- PR #1397 Add a utility function for producing an overflow-safe kernel launch grid configuration
- PR #1382 Add GPU parsing of nested brackets to cuIO parsing utilities
- PR #1481 Add cudf::table constructor to allocate a set of `gdf_column`s
- PR #1484 Convert GroupBy CFFI to Cython
- PR #1463 Allow and default melt keyword argument var_name to be None
- PR #1486 Parquet Reader: Use device_buffer rather than device_ptr
- PR #1525 Add cudatoolkit conda dependency
- PR #1520 Renamed `src/dataframe` to `src/table` and moved `table.hpp`. Made `types.hpp` to be type declarations only.
- PR #1492 Convert transpose CFFI to Cython
- PR #1495 Convert binary and unary ops CFFI to Cython
- PR #1503 Convert sorting and hashing ops CFFI to Cython
- PR #1522 Use latest release version in update-version CI script
- PR #1533 Remove stale join CFFI, fix memory leaks in join Cython
- PR #1521 Added `row_bitmask` to compute bitmask for rows of a table. Merged `valids_ops.cu` and `bitmask_ops.cu`
- PR #1553 Overload `hash_row` to avoid using intial hash values. Updated `gdf_hash` to select between overloads
- PR #1585 Updated `cudf::table` to maintain own copy of wrapped `gdf_column*`s
- PR #1559 Add `except +` to all Cython function definitions to catch C++ exceptions properly
- PR #1617 `has_nulls` and `column_dtypes` for `cudf::table`
- PR #1590 Remove CFFI from the build / install process entirely
- PR #1536 Convert gpuarrow CFFI to Cython
- PR #1655 Add `Column._pointer` as a way to access underlying `gdf_column*` of a `Column`
- PR #1655 Update readme conda install instructions for cudf version 0.6 and 0.7


## Bug Fixes

- PR #1233 Fix dtypes issue while adding the column to `str` dataframe.
- PR #1254 CSV Reader: fix data type detection for floating-point numbers in scientific notation
- PR #1289 Fix looping over each value instead of each category in concatenation
- PR #1293 Fix Inaccurate error message in join.pyx
- PR #1308 Add atomicCAS overload for `int8_t`, `int16_t`
- PR #1317 Fix catch polymorphic exception by reference in ipc.cu
- PR #1325 Fix dtype of null bitmasks to int8
- PR #1326 Update build documentation to use -DCMAKE_CXX11_ABI=ON
- PR #1334 Add "na_position" argument to CategoricalColumn sort_by_values
- PR #1321 Fix out of bounds warning when checking Bzip2 header
- PR #1359 Add atomicAnd/Or/Xor for integers
- PR #1354 Fix `fillna()` behaviour when replacing values with different dtypes
- PR #1347 Fixed core dump issue while passing dict_dtypes without column names in `cudf.read_csv()`
- PR #1379 Fixed build failure caused due to error: 'col_dtype' may be used uninitialized
- PR #1392 Update cudf Dockerfile and package_versions.sh
- PR #1385 Added INT8 type to `_schema_to_dtype` for use in GpuArrowReader
- PR #1393 Fixed a bug in `gdf_count_nonzero_mask()` for the case of 0 bits to count
- PR #1395 Update CONTRIBUTING to use the environment variable CUDF_HOME
- PR #1416 Fix bug at gdf_quantile_exact and gdf_quantile_appox
- PR #1421 Fix remove creation of series multiple times during `add_column()`
- PR #1405 CSV Reader: Fix memory leaks on read_csv() failure
- PR #1328 Fix CategoricalColumn to_arrow() null mask
- PR #1433 Fix NVStrings/categories includes
- PR #1432 Update NVStrings to 0.7.* to coincide with 0.7 development
- PR #1483 Modify CSV reader to avoid cropping blank quoted characters in non-string fields
- PR #1446 Merge 1275 hotfix from master into branch-0.7
- PR #1447 Fix legacy groupby apply docstring
- PR #1451 Fix hash join estimated result size is not correct
- PR #1454 Fix local build script improperly change directory permissions
- PR #1490 Require Dask 1.1.0+ for `is_dataframe_like` test or skip otherwise.
- PR #1491 Use more specific directories & groups in CODEOWNERS
- PR #1497 Fix Thrust issue on CentOS caused by missing default constructor of host_vector elements
- PR #1498 Add missing include guard to device_atomics.cuh and separated DEVICE_ATOMICS_TEST
- PR #1506 Fix csv-write call to updated NVStrings method
- PR #1510 Added nvstrings `fillna()` function
- PR #1507 Parquet Reader: Default string data to GDF_STRING
- PR #1535 Fix doc issue to ensure correct labelling of cudf.series
- PR #1537 Fix `undefined reference` link error in HashPartitionTest
- PR #1548 Fix ci/local/build.sh README from using an incorrect image example
- PR #1551 CSV Reader: Fix integer column name indexing
- PR #1586 Fix broken `scalar_wrapper::operator==`
- PR #1591 ORC/Parquet Reader: Fix missing import for FileNotFoundError exception
- PR #1573 Parquet Reader: Fix crash due to clash with ORC reader datasource
- PR #1607 Revert change of `column.to_dense_buffer` always return by copy for performance concerns
- PR #1618 ORC reader: fix assert & data output when nrows/skiprows isn't aligned to stripe boundaries
- PR #1631 Fix failure of TYPES_TEST on some gcc-7 based systems.
- PR #1641 CSV Reader: Fix skip_blank_lines behavior with Windows line terminators (\r\n)
- PR #1648 ORC reader: fix non-deterministic output when skiprows is non-zero
- PR #1676 Fix groupby `as_index` behaviour with `MultiIndex`
- PR #1659 Fix bug caused by empty groupbys and multiindex slicing throwing exceptions
- PR #1656 Correct Groupby failure in dask when un-aggregable columns are left in dataframe.
- PR #1689 Fix groupby performance regression
- PR #1694 Add Cython as a runtime dependency since it's required in `setup.py`


# cuDF 0.6.1 (25 Mar 2019)

## Bug Fixes

- PR #1275 Fix CentOS exception in DataFrame.hash_partition from using value "returned" by a void function


# cuDF 0.6.0 (22 Mar 2019)

## New Features

- PR #760 Raise `FileNotFoundError` instead of `GDF_FILE_ERROR` in `read_csv` if the file does not exist
- PR #539 Add Python bindings for replace function
- PR #823 Add Doxygen configuration to enable building HTML documentation for libcudf C/C++ API
- PR #807 CSV Reader: Add byte_range parameter to specify the range in the input file to be read
- PR #857 Add Tail method for Series/DataFrame and update Head method to use iloc
- PR #858 Add series feature hashing support
- PR #871 CSV Reader: Add support for NA values, including user specified strings
- PR #893 Adds PyArrow based parquet readers / writers to Python, fix category dtype handling, fix arrow ingest buffer size issues
- PR #867 CSV Reader: Add support for ignoring blank lines and comment lines
- PR #887 Add Series digitize method
- PR #895 Add Series groupby
- PR #898 Add DataFrame.groupby(level=0) support
- PR #920 Add feather, JSON, HDF5 readers / writers from PyArrow / Pandas
- PR #888 CSV Reader: Add prefix parameter for column names, used when parsing without a header
- PR #913 Add DLPack support: convert between cuDF DataFrame and DLTensor
- PR #939 Add ORC reader from PyArrow
- PR #918 Add Series.groupby(level=0) support
- PR #906 Add binary and comparison ops to DataFrame
- PR #958 Support unary and binary ops on indexes
- PR #964 Add `rename` method to `DataFrame`, `Series`, and `Index`
- PR #985 Add `Series.to_frame` method
- PR #985 Add `drop=` keyword to reset_index method
- PR #994 Remove references to pygdf
- PR #990 Add external series groupby support
- PR #988 Add top-level merge function to cuDF
- PR #992 Add comparison binaryops to DateTime columns
- PR #996 Replace relative path imports with absolute paths in tests
- PR #995 CSV Reader: Add index_col parameter to specify the column name or index to be used as row labels
- PR #1004 Add `from_gpu_matrix` method to DataFrame
- PR #997 Add property index setter
- PR #1007 Replace relative path imports with absolute paths in cudf
- PR #1013 select columns with df.columns
- PR #1016 Rename Series.unique_count() to nunique() to match pandas API
- PR #947 Prefixsum to handle nulls and float types
- PR #1029 Remove rest of relative path imports
- PR #1021 Add filtered selection with assignment for Dataframes
- PR #872 Adding NVCategory support to cudf apis
- PR #1052 Add left/right_index and left/right_on keywords to merge
- PR #1091 Add `indicator=` and `suffixes=` keywords to merge
- PR #1107 Add unsupported keywords to Series.fillna
- PR #1032 Add string support to cuDF python
- PR #1136 Removed `gdf_concat`
- PR #1153 Added function for getting the padded allocation size for valid bitmask
- PR #1148 Add cudf.sqrt for dataframes and Series
- PR #1159 Add Python bindings for libcudf dlpack functions
- PR #1155 Add __array_ufunc__ for DataFrame and Series for sqrt
- PR #1168 to_frame for series accepts a name argument


## Improvements

- PR #1218 Add dask-cudf page to API docs
- PR #892 Add support for heterogeneous types in binary ops with JIT
- PR #730 Improve performance of `gdf_table` constructor
- PR #561 Add Doxygen style comments to Join CUDA functions
- PR #813 unified libcudf API functions by replacing gpu_ with gdf_
- PR #822 Add support for `__cuda_array_interface__` for ingest
- PR #756 Consolidate common helper functions from unordered map and multimap
- PR #753 Improve performance of groupby sum and average, especially for cases with few groups.
- PR #836 Add ingest support for arrow chunked arrays in Column, Series, DataFrame creation
- PR #763 Format doxygen comments for csv_read_arg struct
- PR #532 CSV Reader: Use type dispatcher instead of switch block
- PR #694 Unit test utilities improvements
- PR #878 Add better indexing to Groupby
- PR #554 Add `empty` method and `is_monotonic` attribute to `Index`
- PR #1040 Fixed up Doxygen comment tags
- PR #909 CSV Reader: Avoid host->device->host copy for header row data
- PR #916 Improved unit testing and error checking for `gdf_column_concat`
- PR #941 Replace `numpy` call in `Series.hash_encode` with `numba`
- PR #942 Added increment/decrement operators for wrapper types
- PR #943 Updated `count_nonzero_mask` to return `num_rows` when the mask is null
- PR #952 Added trait to map C++ type to `gdf_dtype`
- PR #966 Updated RMM submodule.
- PR #998 Add IO reader/writer modules to API docs, fix for missing cudf.Series docs
- PR #1017 concatenate along columns for Series and DataFrames
- PR #1002 Support indexing a dataframe with another boolean dataframe
- PR #1018 Better concatenation for Series and Dataframes
- PR #1036 Use Numpydoc style docstrings
- PR #1047 Adding gdf_dtype_extra_info to gdf_column_view_augmented
- PR #1054 Added default ctor to SerialTrieNode to overcome Thrust issue in CentOS7 + CUDA10
- PR #1024 CSV Reader: Add support for hexadecimal integers in integral-type columns
- PR #1033 Update `fillna()` to use libcudf function `gdf_replace_nulls`
- PR #1066 Added inplace assignment for columns and select_dtypes for dataframes
- PR #1026 CSV Reader: Change the meaning and type of the quoting parameter to match Pandas
- PR #1100 Adds `CUDF_EXPECTS` error-checking macro
- PR #1092 Fix select_dtype docstring
- PR #1111 Added cudf::table
- PR #1108 Sorting for datetime columns
- PR #1120 Return a `Series` (not a `Column`) from `Series.cat.set_categories()`
- PR #1128 CSV Reader: The last data row does not need to be line terminated
- PR #1183 Bump Arrow version to 0.12.1
- PR #1208 Default to CXX11_ABI=ON
- PR #1252 Fix NVStrings dependencies for cuda 9.2 and 10.0
- PR #2037 Optimize the existing `gather` and `scatter` routines in `libcudf`

## Bug Fixes

- PR #821 Fix flake8 issues revealed by flake8 update
- PR #808 Resolved renamed `d_columns_valids` variable name
- PR #820 CSV Reader: fix the issue where reader adds additional rows when file uses \r\n as a line terminator
- PR #780 CSV Reader: Fix scientific notation parsing and null values for empty quotes
- PR #815 CSV Reader: Fix data parsing when tabs are present in the input CSV file
- PR #850 Fix bug where left joins where the left df has 0 rows causes a crash
- PR #861 Fix memory leak by preserving the boolean mask index
- PR #875 Handle unnamed indexes in to/from arrow functions
- PR #877 Fix ingest of 1 row arrow tables in from arrow function
- PR #876 Added missing `<type_traits>` include
- PR #889 Deleted test_rmm.py which has now moved to RMM repo
- PR #866 Merge v0.5.1 numpy ABI hotfix into 0.6
- PR #917 value_counts return int type on empty columns
- PR #611 Renamed `gdf_reduce_optimal_output_size()` -> `gdf_reduction_get_intermediate_output_size()`
- PR #923 fix index for negative slicing for cudf dataframe and series
- PR #927 CSV Reader: Fix category GDF_CATEGORY hashes not being computed properly
- PR #921 CSV Reader: Fix parsing errors with delim_whitespace, quotations in the header row, unnamed columns
- PR #933 Fix handling objects of all nulls in series creation
- PR #940 CSV Reader: Fix an issue where the last data row is missing when using byte_range
- PR #945 CSV Reader: Fix incorrect datetime64 when milliseconds or space separator are used
- PR #959 Groupby: Problem with column name lookup
- PR #950 Converting dataframe/recarry with non-contiguous arrays
- PR #963 CSV Reader: Fix another issue with missing data rows when using byte_range
- PR #999 Fix 0 sized kernel launches and empty sort_index exception
- PR #993 Fix dtype in selecting 0 rows from objects
- PR #1009 Fix performance regression in `to_pandas` method on DataFrame
- PR #1008 Remove custom dask communication approach
- PR #1001 CSV Reader: Fix a memory access error when reading a large (>2GB) file with date columns
- PR #1019 Binary Ops: Fix error when one input column has null mask but other doesn't
- PR #1014 CSV Reader: Fix false positives in bool value detection
- PR #1034 CSV Reader: Fix parsing floating point precision and leading zero exponents
- PR #1044 CSV Reader: Fix a segfault when byte range aligns with a page
- PR #1058 Added support for `DataFrame.loc[scalar]`
- PR #1060 Fix column creation with all valid nan values
- PR #1073 CSV Reader: Fix an issue where a column name includes the return character
- PR #1090 Updating Doxygen Comments
- PR #1080 Fix dtypes returned from loc / iloc because of lists
- PR #1102 CSV Reader: Minor fixes and memory usage improvements
- PR #1174: Fix release script typo
- PR #1137 Add prebuild script for CI
- PR #1118 Enhanced the `DataFrame.from_records()` feature
- PR #1129 Fix join performance with index parameter from using numpy array
- PR #1145 Issue with .agg call on multi-column dataframes
- PR #908 Some testing code cleanup
- PR #1167 Fix issue with null_count not being set after inplace fillna()
- PR #1184 Fix iloc performance regression
- PR #1185 Support left_on/right_on and also on=str in merge
- PR #1200 Fix allocating bitmasks with numba instead of rmm in allocate_mask function
- PR #1213 Fix bug with csv reader requesting subset of columns using wrong datatype
- PR #1223 gpuCI: Fix label on rapidsai channel on gpu build scripts
- PR #1242 Add explicit Thrust exec policy to fix NVCATEGORY_TEST segfault on some platforms
- PR #1246 Fix categorical tests that failed due to bad implicit type conversion
- PR #1255 Fix overwriting conda package main label uploads
- PR #1259 Add dlpack includes to pip build


# cuDF 0.5.1 (05 Feb 2019)

## Bug Fixes

- PR #842 Avoid using numpy via cimport to prevent ABI issues in Cython compilation


# cuDF 0.5.0 (28 Jan 2019)

## New Features

- PR #722 Add bzip2 decompression support to `read_csv()`
- PR #693 add ZLIB-based GZIP/ZIP support to `read_csv_strings()`
- PR #411 added null support to gdf_order_by (new API) and cudf_table::sort
- PR #525 Added GitHub Issue templates for bugs, documentation, new features, and questions
- PR #501 CSV Reader: Add support for user-specified decimal point and thousands separator to read_csv_strings()
- PR #455 CSV Reader: Add support for user-specified decimal point and thousands separator to read_csv()
- PR #439 add `DataFrame.drop` method similar to pandas
- PR #356 add `DataFrame.transpose` method and `DataFrame.T` property similar to pandas
- PR #505 CSV Reader: Add support for user-specified boolean values
- PR #350 Implemented Series replace function
- PR #490 Added print_env.sh script to gather relevant environment details when reporting cuDF issues
- PR #474 add ZLIB-based GZIP/ZIP support to `read_csv()`
- PR #547 Added melt similar to `pandas.melt()`
- PR #491 Add CI test script to check for updates to CHANGELOG.md in PRs
- PR #550 Add CI test script to check for style issues in PRs
- PR #558 Add CI scripts for cpu-based conda and gpu-based test builds
- PR #524 Add Boolean Indexing
- PR #564 Update python `sort_values` method to use updated libcudf `gdf_order_by` API
- PR #509 CSV Reader: Input CSV file can now be passed in as a text or a binary buffer
- PR #607 Add `__iter__` and iteritems to DataFrame class
- PR #643 added a new api gdf_replace_nulls that allows a user to replace nulls in a column

## Improvements

- PR #426 Removed sort-based groupby and refactored existing groupby APIs. Also improves C++/CUDA compile time.
- PR #461 Add `CUDF_HOME` variable in README.md to replace relative pathing.
- PR #472 RMM: Created centralized rmm::device_vector alias and rmm::exec_policy
- PR #500 Improved the concurrent hash map class to support partitioned (multi-pass) hash table building.
- PR #454 Improve CSV reader docs and examples
- PR #465 Added templated C++ API for RMM to avoid explicit cast to `void**`
- PR #513 `.gitignore` tweaks
- PR #521 Add `assert_eq` function for testing
- PR #502 Simplify Dockerfile for local dev, eliminate old conda/pip envs
- PR #549 Adds `-rdynamic` compiler flag to nvcc for Debug builds
- PR #472 RMM: Created centralized rmm::device_vector alias and rmm::exec_policy
- PR #577 Added external C++ API for scatter/gather functions
- PR #500 Improved the concurrent hash map class to support partitioned (multi-pass) hash table building
- PR #583 Updated `gdf_size_type` to `int`
- PR #500 Improved the concurrent hash map class to support partitioned (multi-pass) hash table building
- PR #617 Added .dockerignore file. Prevents adding stale cmake cache files to the docker container
- PR #658 Reduced `JOIN_TEST` time by isolating overflow test of hash table size computation
- PR #664 Added Debuging instructions to README
- PR #651 Remove noqa marks in `__init__.py` files
- PR #671 CSV Reader: uncompressed buffer input can be parsed without explicitly specifying compression as None
- PR #684 Make RMM a submodule
- PR #718 Ensure sum, product, min, max methods pandas compatibility on empty datasets
- PR #720 Refactored Index classes to make them more Pandas-like, added CategoricalIndex
- PR #749 Improve to_arrow and from_arrow Pandas compatibility
- PR #766 Remove TravisCI references, remove unused variables from CMake, fix ARROW_VERSION in Cmake
- PR #773 Add build-args back to Dockerfile and handle dependencies based on environment yml file
- PR #781 Move thirdparty submodules to root and symlink in /cpp
- PR #843 Fix broken cudf/python API examples, add new methods to the API index

## Bug Fixes

- PR #569 CSV Reader: Fix days being off-by-one when parsing some dates
- PR #531 CSV Reader: Fix incorrect parsing of quoted numbers
- PR #465 Added templated C++ API for RMM to avoid explicit cast to `void**`
- PR #473 Added missing <random> include
- PR #478 CSV Reader: Add api support for auto column detection, header, mangle_dupe_cols, usecols
- PR #495 Updated README to correct where cffi pytest should be executed
- PR #501 Fix the intermittent segfault caused by the `thousands` and `compression` parameters in the csv reader
- PR #502 Simplify Dockerfile for local dev, eliminate old conda/pip envs
- PR #512 fix bug for `on` parameter in `DataFrame.merge` to allow for None or single column name
- PR #511 Updated python/cudf/bindings/join.pyx to fix cudf merge printing out dtypes
- PR #513 `.gitignore` tweaks
- PR #521 Add `assert_eq` function for testing
- PR #537 Fix CMAKE_CUDA_STANDARD_REQURIED typo in CMakeLists.txt
- PR #447 Fix silent failure in initializing DataFrame from generator
- PR #545 Temporarily disable csv reader thousands test to prevent segfault (test re-enabled in PR #501)
- PR #559 Fix Assertion error while using `applymap` to change the output dtype
- PR #575 Update `print_env.sh` script to better handle missing commands
- PR #612 Prevent an exception from occuring with true division on integer series.
- PR #630 Fix deprecation warning for `pd.core.common.is_categorical_dtype`
- PR #622 Fix Series.append() behaviour when appending values with different numeric dtype
- PR #603 Fix error while creating an empty column using None.
- PR #673 Fix array of strings not being caught in from_pandas
- PR #644 Fix return type and column support of dataframe.quantile()
- PR #634 Fix create `DataFrame.from_pandas()` with numeric column names
- PR #654 Add resolution check for GDF_TIMESTAMP in Join
- PR #648 Enforce one-to-one copy required when using `numba>=0.42.0`
- PR #645 Fix cmake build type handling not setting debug options when CMAKE_BUILD_TYPE=="Debug"
- PR #669 Fix GIL deadlock when launching multiple python threads that make Cython calls
- PR #665 Reworked the hash map to add a way to report the destination partition for a key
- PR #670 CMAKE: Fix env include path taking precedence over libcudf source headers
- PR #674 Check for gdf supported column types
- PR #677 Fix 'gdf_csv_test_Dates' gtest failure due to missing nrows parameter
- PR #604 Fix the parsing errors while reading a csv file using `sep` instead of `delimiter`.
- PR #686 Fix converting nulls to NaT values when converting Series to Pandas/Numpy
- PR #689 CSV Reader: Fix behavior with skiprows+header to match pandas implementation
- PR #691 Fixes Join on empty input DFs
- PR #706 CSV Reader: Fix broken dtype inference when whitespace is in data
- PR #717 CSV reader: fix behavior when parsing a csv file with no data rows
- PR #724 CSV Reader: fix build issue due to parameter type mismatch in a std::max call
- PR #734 Prevents reading undefined memory in gpu_expand_mask_bits numba kernel
- PR #747 CSV Reader: fix an issue where CUDA allocations fail with some large input files
- PR #750 Fix race condition for handling NVStrings in CMake
- PR #719 Fix merge column ordering
- PR #770 Fix issue where RMM submodule pointed to wrong branch and pin other to correct branches
- PR #778 Fix hard coded ABI off setting
- PR #784 Update RMM submodule commit-ish and pip paths
- PR #794 Update `rmm::exec_policy` usage to fix segmentation faults when used as temprory allocator.
- PR #800 Point git submodules to branches of forks instead of exact commits


# cuDF 0.4.0 (05 Dec 2018)

## New Features

- PR #398 add pandas-compatible `DataFrame.shape()` and `Series.shape()`
- PR #394 New documentation feature "10 Minutes to cuDF"
- PR #361 CSV Reader: Add support for strings with delimiters

## Improvements

 - PR #436 Improvements for type_dispatcher and wrapper structs
 - PR #429 Add CHANGELOG.md (this file)
 - PR #266 use faster CUDA-accelerated DataFrame column/Series concatenation.
 - PR #379 new C++ `type_dispatcher` reduces code complexity in supporting many data types.
 - PR #349 Improve performance for creating columns from memoryview objects
 - PR #445 Update reductions to use type_dispatcher. Adds integer types support to sum_of_squares.
 - PR #448 Improve installation instructions in README.md
 - PR #456 Change default CMake build to Release, and added option for disabling compilation of tests

## Bug Fixes

 - PR #444 Fix csv_test CUDA too many resources requested fail.
 - PR #396 added missing output buffer in validity tests for groupbys.
 - PR #408 Dockerfile updates for source reorganization
 - PR #437 Add cffi to Dockerfile conda env, fixes "cannot import name 'librmm'"
 - PR #417 Fix `map_test` failure with CUDA 10
 - PR #414 Fix CMake installation include file paths
 - PR #418 Properly cast string dtypes to programmatic dtypes when instantiating columns
 - PR #427 Fix and tests for Concatenation illegal memory access with nulls


# cuDF 0.3.0 (23 Nov 2018)

## New Features

 - PR #336 CSV Reader string support

## Improvements

 - PR #354 source code refactored for better organization. CMake build system overhaul. Beginning of transition to Cython bindings.
 - PR #290 Add support for typecasting to/from datetime dtype
 - PR #323 Add handling pyarrow boolean arrays in input/out, add tests
 - PR #325 GDF_VALIDITY_UNSUPPORTED now returned for algorithms that don't support non-empty valid bitmasks
 - PR #381 Faster InputTooLarge Join test completes in ms rather than minutes.
 - PR #373 .gitignore improvements
 - PR #367 Doc cleanup & examples for DataFrame methods
 - PR #333 Add Rapids Memory Manager documentation
 - PR #321 Rapids Memory Manager adds file/line location logging and convenience macros
 - PR #334 Implement DataFrame `__copy__` and `__deepcopy__`
 - PR #271 Add NVTX ranges to pygdf
 - PR #311 Document system requirements for conda install

## Bug Fixes

 - PR #337 Retain index on `scale()` function
 - PR #344 Fix test failure due to PyArrow 0.11 Boolean handling
 - PR #364 Remove noexcept from managed_allocator;  CMakeLists fix for NVstrings
 - PR #357 Fix bug that made all series be considered booleans for indexing
 - PR #351 replace conda env configuration for developers
 - PRs #346 #360 Fix CSV reading of negative numbers
 - PR #342 Fix CMake to use conda-installed nvstrings
 - PR #341 Preserve categorical dtype after groupby aggregations
 - PR #315 ReadTheDocs build update to fix missing libcuda.so
 - PR #320 FIX out-of-bounds access error in reductions.cu
 - PR #319 Fix out-of-bounds memory access in libcudf count_valid_bits
 - PR #303 Fix printing empty dataframe


# cuDF 0.2.0 and cuDF 0.1.0

These were initial releases of cuDF based on previously separate pyGDF and libGDF libraries.<|MERGE_RESOLUTION|>--- conflicted
+++ resolved
@@ -25,11 +25,8 @@
 - PR #3278 Add `to_host` utility to copy `column_view` to host
 - PR #3087 Add new cudf::experimental bool8 wrapper
 - PR #3219 Construct column from column_view
-<<<<<<< HEAD
 - PR #2691 Row-wise reduction and scan operations via CuPy
-=======
 - PR #3291 Add normalize_nans_and_zeros
->>>>>>> 2cdd86ba
 
 ## Improvements
 
