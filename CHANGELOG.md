# cuDF 0.13.0 (Date TBD)

## New Features

- PR #3577 Add initial dictionary support to column classes
- PR #3917 Add dictionary add_keys function
- PR #3777 Add support for dictionary column in gather
- PR #3693 add string support, skipna to scan operation
- PR #3662 Define and implement `shift`.
- PR #3842 ORC writer: add support for column statistics
- PR #3861 Added Series.sum feature for String
- PR #4069 Added cast of numeric columns from/to String
- PR #3681 Add cudf::experimental::boolean_mask_scatter
- PR #4088 Added asString() on ColumnVector in Java that takes a format string
- PR #4040 Add support for n-way merge of sorted tables
- PR #4053 Multi-column quantiles.
- PR #4100 Add set_keys function for dictionary columns
- PR #3894 Add remove_keys functions for dictionary columns
- PR #4107 Add groupby nunique aggregation
- PR #4153 Support Dask serialization protocol on cuDF objects
- PR #4127 Add python API for n-way sorted merge (merge_sorted)
- PR #4164 Add Buffer "constructor-kwargs" header
- PR #4159 Add COUNT aggregation that includes null values
- PR #4190 Add libcudf++ transpose Cython implementation
- PR #4216 Add cudf.Scalar Python type

## Improvements

- PR #4187 exposed getNativeView method in Java bindings
- PR #3525 build.sh option to disable nvtx
- PR #3748 Optimize hash_partition using shared memory
- PR #3808 Optimize hash_partition using shared memory and cub block scan
- PR #3698 Add count_(un)set_bits functions taking multiple ranges and updated slice to compute null counts at once.
- PR #3909 Move java backend to libcudf++
- PR #3971 Adding `as_table` to convert Column to Table in python
- PR #3910 Adding sinh, cosh, tanh, asinh, acosh, atanh cube root and rint unary support.
- PR #3972 Add Java bindings for left_semi_join and left_anti_join
- PR #3975 Simplify and generalize data handling in `Buffer`
- PR #3985 Update RMM include files and remove extraneously included header files.
- PR #3601 Port UDF functionality for rolling windows to libcudf++
- PR #3911 Adding null boolean handling for copy_if_else
- PR #4003 Drop old `to_device` utility wrapper function
- PR #4002 Adding to_frame and fix for categorical column issue
- PR #4035 Port NVText tokenize function to libcudf++
- PR #4009 build script update to enable cudf build without installing
- PR #3897 Port cuIO JSON reader to cudf::column types
- PR #4008 Eliminate extra copy in column constructor
- PR #4013 Add cython definition for io readers cudf/io/io_types.hpp
- PR #4014 ORC/Parquet: add count parameter to stripe/rowgroup-based reader API
- PR #4042 Port cudf/io/functions.hpp to Cython for use in IO bindings
- PR #3880 Add aggregation infrastructure support for reduction
- PR #3880 Add aggregation infrastructure support for cudf::reduce
- PR #4059 Add aggregation infrastructure support for cudf::scan
- PR #4021 Change quantiles signature for clarity.
- PR #4058 Port hash.pyx to use libcudf++ APIs
- PR #4057 Handle offsets in cython Column class
- PR #4045 Reorganize `libxx` directory
- PR #4029 Port stream_compaction.pyx to use libcudf++ APIs
- PR #4031 Docs build scripts and instructions update
- PR #4062 Improve how java classifiers are produced
- PR #4038 JNI and Java support for is_nan and is_not_nan
- PR #3786 Adding string support to rolling_windows
- PR #4067 Removed unused `CATEGORY` type ID.
- PR #3891 Port NVStrings (r)split_record to contiguous_(r)split_record
- PR #4070 Port NVText normalize_spaces to use libcudf strings column
- PR #4072 Allow round_robin_partition to single partition
- PR #4064 Add cudaGetDeviceCount to JNI layer
- PR #4075 Port nvtext ngrams-tokenize to libcudf++
- PR #4087 Add support for writing large Parquet files in a chunked manner.
- PR #3716 Update cudf.to_parquet to use new GPU accelerated Parquet writer
- PR #4083 Use two partitions in test_groupby_multiindex_reset_index
- PR #4071 Add Java bindings for round robin partition
- PR #4079 Simply use `mask.size` to create the array view
- PR #4092 Keep mask on GPU for bit unpacking
- PR #4081 Copy from `Buffer`'s pointer directly to host
- PR #4105 Change threshold of using optimized hash partition code
- PR #4101 Redux serialize `Buffer` directly with `__cuda_array_interface__`
- PR #4098 Remove legacy calls from libcudf strings column code
- PR #4111 Use `Buffer`'s to serialize `StringColumn`
- PR #4133 Mask cleanup and fixes: use `int32` dtype, ensure 64 byte padding, handle offsets
- PR #4113 Get `len` of `StringColumn`s without `nvstrings`
- PR #4147 Remove workaround for UNKNOWN_NULL_COUNT in contiguous_split.
- PR #4130 Renames in-place `cudf::experimental::fill` to `cudf::experimental::fill_in_place`
- PR #4136 Add `Index.names` property
- PR #4139 Port rolling.pyx to new libcudf APIs
- PR #4143 Renames in-place `cudf::experimental::copy_range` to `cudf::experimental::copy_range_in_place`
- PR #4144 Release GIL when calling libcudf++ functions
- PR #4082 Rework MultiColumns in cuDF
- PR #4149 Use "type-serialized" for pickled types like Dask
- PR #4171 Split java host and device vectors to make a vector truly immutable
- PR #4167 Port `search` to libcudf++ (support multi-column searchsorted)
- PR #4163 Assert Dask CUDA serializers have `Buffer` frames
- PR #4165 List serializable classes once
- PR #4168 IO readers: do not create null mask for non-nullable columns
- PR #4177 Use `uint8` type for host array copy of `Buffer`
- PR #4183 Update Google Test Execution
- PR #4182 Rename cuDF serialize functions to be more generic
- PR #4176 Add option to parallelize setup.py's cythonize
- PR #4191 Porting sort.pyx to use new libcudf APIs
- PR #4196 reduce CHANGELOG.md merge conflicts
- PR #4197 Added notebook testing to gpuCI gpu build
- PR #4204 Port nvtext create-ngrams function
- PR #4219 Port dlpack.pyx to use new libcudf APIs
- PR #4225 Remove stale notebooks
- PR #4223 Fix a few of the Cython warnings
- PR #4234 Add BUILD_LEGACY_TESTS cmake option

## Bug Fixes

- PR #3888 Drop `ptr=None` from `DeviceBuffer` call
- PR #3976 Fix string serialization and memory_usage method to be consistent
- PR #3902 Fix conversion of large size GPU array to dataframe
- PR #3953 Fix overflow in column_buffer when computing the device buffer size
- PR #3959 Add missing hash-dispatch function for cudf.Series
- PR #3970 Fix for Series Pickle
- PR #3964 Restore legacy NVStrings and NVCategory dependencies in Java jar
- PR #3982 Fix java unary op enum and add missing ops
- PR #3999 Fix issue serializing empty string columns (java)
- PR #3979 Add `name` to Series serialize and deserialize
- PR #4005 Fix null mask allocation bug in gather_bitmask
- PR #4000 Fix dask_cudf sort_values performance for single partitions
- PR #4007 Fix for copy_bitmask issue with uninitialized device_buffer
- PR #4037 Fix JNI quantile compile issue
- PR #4054 Fixed JNI to deal with reduction API changes
- PR #4052 Fix for round-robin when num_partitions divides nrows.
- PR #4061 Add NDEBUG guard on `constexpr_assert`.
- PR #4049 Fix `cudf::split` issue returning one less than expected column vectors
- PR #4065 Parquet writer: fix for out-of-range dictionary indices
- PR #4066 Fixed mismatch with dtype enums
- PR #4078 Fix joins for when column_in_common input parameter is empty
- PR #4080 Fix multi-index dask test with sort issue
- PR #4084 Update Java for removal of CATEGORY type
- PR #4086 ORC reader: fix potentially incorrect timestamp decoding in the last rowgroup
- PR #4089 Fix dask groupby mutliindex test case issues in join
- PR #4097 Fix strings concatenate logic with column offsets
- PR #4076 All null string entries should have null data buffer
- PR #4145 Support empty index case in DataFrame._from_table
- PR #4109 Use rmm::device_vector instead of thrust::device_vector
- PR #4113 Use `.nvstrings` in `StringColumn.sum(...)`
- PR #4116 Fix a bug in contiguous_split() where tables with mixed column types could corrupt string output
- PR #4108 Fix dtype bugs in dask_cudf metadata (metadata_nonempty overhaul)
- PR #4138 Really fix strings concatenate logic with column offsets
- PR #4119 Fix binary ops slowdown using jitify -remove-unused-globals
- PR #4125 Fix type enum to account for added Dictionary type in `types.hpp`
- PR #4132 Fix `hash_partition` null mask allocation
- PR #4137 Update Java for mutating fill and rolling window changes
- PR #4184 Add missing except+ to Cython bindings
- PR #4141 Fix NVStrings test_convert failure in 10.2 build
- PR #4158 Fix merge issue with empty table return if one of the two tables are empty
- PR #4162 Properly handle no index metadata generation for to_parquet
- PR #4175 Fix `__sizeof__` calculation in `StringColumn`
- PR #4155 Update groupby group_offsets size and fix unnecessary device dispatch.
- PR #4186 Fix from_timestamps 12-hour specifiers support
- PR #4198 Fix constructing `RangeIndex` from `range`
- PR #4192 Parquet writer: fix OOB read when computing string hash
- PR #4201 Fix java window tests
- PR #4199 Fix potential race condition in memcpy_block
- PR #4221 Fix series dict alignment to not drop index name
- PR #4218 Fix `get_aggregation` definition with `except *`
- PR #4215 Fix performance regression in strings::detail::concatenate
- PR #4214 Alter ValueError exception for GPU accelerated Parquet writer to properly report `categorical` columns are not supported.
- PR #4232 Fix handling empty tuples of children in string columns
- PR #4222 Fix no-return compile error in binop-null-test
<<<<<<< HEAD
- PR #4242 Fix for rolling tests CI failure
=======
- PR #4245 Fix race condition in parquet reader
>>>>>>> e7f3e546


# cuDF 0.12.0 (04 Feb 2020)

## New Features

- PR #3759 Updated 10 Minutes with clarification on how `dask_cudf` uses `cudf` API
- PR #3224 Define and implement new join APIs.
- PR #3284 Add gpu-accelerated parquet writer
- PR #3254 Python redesign for libcudf++
- PR #3336 Add `from_dlpack` and `to_dlpack`
- PR #3555 Add column names support to libcudf++ io readers and writers
- PR #3527 Add string functionality for merge API
- PR #3610 Add memory_usage to DataFrame and Series APIs
- PR #3557 Add contiguous_split() function. 
- PR #3619 Support CuPy 7
- PR #3604 Add nvtext ngrams-tokenize function
- PR #3403 Define and implement new stack + tile APIs
- PR #3627 Adding cudf::sort and cudf::sort_by_key
- PR #3597 Implement new sort based groupby
- PR #3776 Add column equivalence comparator (using epsilon for float equality)
- PR #3667 Define and implement round-robin partition API.
- PR #3690 Add bools_to_mask
- PR #3761 Introduce a Frame class and make Index, DataFrame and Series subclasses
- PR #3538 Define and implement left semi join and left anti join
- PR #3683 Added support for multiple delimiters in `nvtext.token_count()`
- PR #3792 Adding is_nan and is_notnan
- PR #3594 Adding clamp support to libcudf++

## Improvements

- PR #3124 Add support for grand-children in cudf column classes
- PR #3292 Port NVStrings regex contains function
- PR #3409 Port NVStrings regex replace function
- PR #3417 Port NVStrings regex findall function
- PR #3351 Add warning when filepath resolves to multiple files in cudf readers
- PR #3370 Port NVStrings strip functions
- PR #3453 Port NVStrings IPv4 convert functions to cudf strings column
- PR #3441 Port NVStrings url encode/decode to cudf strings column
- PR #3364 Port NVStrings split functions
- PR #3463 Port NVStrings partition/rpartition to cudf strings column
- PR #3502 ORC reader: add option to read DECIMALs as INT64
- PR #3461 Add a new overload to allocate_like() that takes explicit type and size params.
- PR #3590 Specialize hash functions for floating point
- PR #3569 Use `np.asarray` in `StringColumn.deserialize`
- PR #3553 Support Python NoneType in numeric binops
- PR #3511 Support DataFrame / Series mixed arithmetic
- PR #3567 Include `strides` in `__cuda_array_interface__`
- PR #3608 Update OPS codeowner group name
- PR #3431 Port NVStrings translate to cudf strings column
- PR #3507 Define and implement new binary operation APIs
- PR #3620 Add stream parameter to unary ops detail API
- PR #3593 Adding begin/end for mutable_column_device_view
- PR #3587 Merge CHECK_STREAM & CUDA_CHECK_LAST to CHECK_CUDA
- PR #3733 Rework `hash_partition` API
- PR #3655 Use move with make_pair to avoid copy construction
- PR #3402 Define and implement new quantiles APIs
- PR #3612 Add ability to customize the JIT kernel cache path
- PR #3647 Remove PatchedNumbaDeviceArray with CuPy 6.6.0
- PR #3641 Remove duplicate definitions of CUDA_DEVICE_CALLABLE
- PR #3640 Enable memory_usage in dask_cudf (also adds pd.Index from_pandas)
- PR #3654 Update Jitify submodule ref to include gcc-8 fix
- PR #3639 Define and implement `nans_to_nulls`
- PR #3561 Rework contains implementation in search
- PR #3616 Add aggregation infrastructure for argmax/argmin.
- PR #3673 Parquet reader: improve rounding of timestamp conversion to seconds
- PR #3699 Stringify libcudacxx headers for binary op JIT
- PR #3697 Improve column insert performance for wide frames
- PR #3653 Make `gather_bitmask_kernel` more reusable.
- PR #3710 Remove multiple CMake configuration steps from root build script
- PR #3657 Define and implement compiled binops for string column comparisons
- PR #3520 Change read_parquet defaults and add warnings
- PR #3780 Java APIs for selecting a GPU
- PR #3796 Improve on round-robin with the case when number partitions greater than number of rows.
- PR #3805 Avoid CuPy 7.1.0 for now
- PR #3758 detail::scatter variant with map iterator support
- PR #3882 Fail loudly when creating a StringColumn from nvstrings with > MAX_VAL(int32) bytes
- PR #3823 Add header file for detail search functions
- PR #2438 Build GBench Benchmarks in CI
- PR #3713 Adding aggregation support to rolling_window
- PR #3875 Add abstract sink for IO writers, used by ORC and Parquet writers for now
- PR #3916 Refactor gather bindings

## Bug Fixes

- PR #3618 Update 10 minutes to cudf and cupy to hide warning that were being shown in the docs
- PR #3550 Update Java package to 0.12
- PR #3549 Fix index name issue with iloc with RangeIndex
- PR #3562 Fix 4GB limit for gzipped-compressed csv files
- PR #2981 enable build.sh to build all targets without installation
- PR #3563 Use `__cuda_array_interface__` for serialization
- PR #3564 Fix cuda memory access error in gather_bitmask_kernel
- PR #3548 Replaced CUDA_RT_CALL with CUDA_TRY
- PR #3486 Pandas > 0.25 compatability
- PR #3622 Fix new warnings and errors when building with gcc-8
- PR #3588 Remove avro reader column order reversal
- PR #3629 Fix hash map test failure
- PR #3637 Fix sorted set_index operations in dask_cudf
- PR #3663 Fix libcudf++ ORC reader microseconds and milliseconds conversion
- PR #3668 Fixing CHECK_CUDA debug build issue
- PR #3684 Fix ends_with logic for matching string case
- PR #3691 Fix create_offsets to handle offset correctly
- PR #3687 Fixed bug while passing input GPU memory pointer in `nvtext.scatter_count()`
- PR #3701 Fix hash_partition hashing all columns instead of columns_to_hash
- PR #3694 Allow for null columns parameter in `csv_writer`
- PR #3706 Removed extra type-dispatcher call from merge
- PR #3704 Changed the default delimiter to `whitespace` for nvtext methods.
- PR #3741 Construct DataFrame from dict-of-Series with alignment
- PR #3724 Update rmm version to match release
- PR #3743 Fix for `None` data in `__array_interface__`
- PR #3731 Fix performance of zero sized dataframe slice
- PR #3709 Fix inner_join incorrect result issue
- PR #3734 Update numba to 0.46 in conda files
- PR #3738 Update libxx cython types.hpp path
- PR #3672 Fix to_host issue with column_view having offset
- PR #3730 CSV reader: Set invalid float values to NaN/null
- PR #3670 Floor when casting between timestamps of different precisions
- PR #3728 Fix apply_boolean_mask issue with non-null string column
- PR #3769 Don't look for a `name` attribute in column
- PR #3783 Bind cuDF operators to Dask Dataframe
- PR #3775 Fix segfault when reading compressed CSV files larger than 4GB
- PR #3799 Align indices of Series inputs when adding as columns to DataFrame
- PR #3803 Keep name when unpickling Index objects
- PR #3804 Fix cuda crash in AVRO reader
- PR #3766 Remove references to cudf::type_id::CATEGORY from IO code
- PR #3817 Don't always deepcopy an index
- PR #3821 Fix OOB read in gpuinflate prefetcher
- PR #3829 Parquet writer: fix empty dataframe causing cuda launch errors
- PR #3835 Fix memory leak in Cython when dealing with nulls in string columns
- PR #3866 Remove unnecessary if check in NVStrings.create_offsets
- PR #3858 Fixes the broken debug build after #3728
- PR #3850 Fix merge typecast scope issue and resulting memory leak
- PR #3855 Fix MultiColumn recreation with reset_index
- PR #3869 Fixed size calculation in NVStrings::byte_count()
- PR #3868 Fix apply_grouped moving average example
- PR #3900 Properly link `NVStrings` and `NVCategory` into tests
- PR #3868 Fix apply_grouped moving average example
- PR #3871 Fix `split_out` error
- PR #3886 Fix string column materialization from column view
- PR #3893 Parquet reader: fix segfault reading empty parquet file
- PR #3931 Dask-cudf groupby `.agg` multicolumn handling fix
- PR #4017 Fix memory leaks in `GDF_STRING` cython handling and `nans_to_nulls` cython


# cuDF 0.11.0 (11 Dec 2019)

## New Features

- PR #2905 Added `Series.median()` and null support for `Series.quantile()`
- PR #2930 JSON Reader: Support ARROW_RANDOM_FILE input
- PR #2956 Add `cudf::stack` and `cudf::tile`
- PR #2980 Added nvtext is_vowel/is_consonant functions
- PR #2987 Add `inplace` arg to `DataFrame.reset_index` and `Series`
- PR #3011 Added libcudf++ transition guide
- PR #3129 Add strings column factory from `std::vector`s
- PR #3054 Add parquet reader support for decimal data types
- PR #3022 adds DataFrame.astype for cuDF dataframes
- PR #2962 Add isnull(), notnull() and related functions
- PR #3025 Move search files to legacy
- PR #3068 Add `scalar` class
- PR #3094 Adding `any` and `all` support from libcudf
- PR #3130 Define and implement new `column_wrapper`
- PR #3143 Define and implement new copying APIs `slice` and `split`
- PR #3161 Move merge files to legacy
- PR #3079 Added support to write ORC files given a local path
- PR #3192 Add dtype param to cast `DataFrame` on init
- PR #3213 Port cuIO to libcudf++
- PR #3222 Add nvtext character tokenizer
- PR #3223 Java expose underlying buffers
- PR #3300 Add `DataFrame.insert`
- PR #3263 Define and implement new `valid_if`
- PR #3278 Add `to_host` utility to copy `column_view` to host
- PR #3087 Add new cudf::experimental bool8 wrapper
- PR #3219 Construct column from column_view
- PR #3250 Define and implement new merge APIs
- PR #3144 Define and implement new hashing APIs `hash` and `hash_partition`
- PR #3229 Define and implement new search APIs
- PR #3308 java add API for memory usage callbacks
- PR #2691 Row-wise reduction and scan operations via CuPy
- PR #3291 Add normalize_nans_and_zeros
- PR #3187 Define and implement new replace APIs
- PR #3356 Add vertical concatenation for table/columns
- PR #3344 java split API
- PR #2791 Add `groupby.std()`
- PR #3368 Enable dropna argument in dask_cudf groupby
- PR #3298 add null replacement iterator for column_device_view
- PR #3297 Define and implement new groupby API.
- PR #3396 Update device_atomics with new bool8 and timestamp specializations
- PR #3411 Java host memory management API
- PR #3393 Implement df.cov and enable covariance/correlation in dask_cudf
- PR #3401 Add dask_cudf ORC writer (to_orc)
- PR #3331 Add copy_if_else
- PR #3427 Define and Implement new multi-search API
- PR #3442 Add Bool-index + Multi column + DataFrame support for set-item
- PR #3172 Define and implement new fill/repeat/copy_range APIs
- PR #3490 Add pair iterators for columns
- PR #3497 Add DataFrame.drop(..., inplace=False) argument
- PR #3469 Add string functionality for replace API
- PR #3273 Define and implement new reduction APIs

## Improvements

- PR #2904 Move gpu decompressors to cudf::io namespace
- PR #2977 Moved old C++ test utilities to legacy directory.
- PR #2965 Fix slow orc reader perf with large uncompressed blocks
- PR #2995 Move JIT type utilities to legacy directory
- PR #2927 Add ``Table`` and ``TableView`` extension classes that wrap legacy cudf::table
- PR #3005 Renames `cudf::exp` namespace to `cudf::experimental`
- PR #3008 Make safe versions of `is_null` and `is_valid` in `column_device_view`
- PR #3026 Move fill and repeat files to legacy
- PR #3027 Move copying.hpp and related source to legacy folder
- PR #3014 Snappy decompression optimizations
- PR #3032 Use `asarray` to coerce indices to a NumPy array
- PR #2996 IO Readers: Replace `cuio::device_buffer` with `rmm::device_buffer`
- PR #3051 Specialized hash function for strings column
- PR #3065 Select and Concat for cudf::experimental::table
- PR #3080 Move `valid_if.cuh` to `legacy/`
- PR #3052 Moved replace.hpp functionality to legacy
- PR #3091 Move join files to legacy
- PR #3092 Implicitly init RMM if Java allocates before init
- PR #3029 Update gdf_ numeric types with stdint and move to cudf namespace
- PR #3052 Moved replace.hpp functionality to legacy
- PR #2955 Add cmake option to only build for present GPU architecture
- PR #3070 Move functions.h and related source to legacy
- PR #2951 Allow set_index to handle a list of column names
- PR #3093 Move groupby files to legacy
- PR #2988 Removing GIS functionality (now part of cuSpatial library)
- PR #3067 Java method to return size of device memory buffer
- PR #3083 Improved some binary operation tests to include null testing.
- PR #3084 Update to arrow-cpp and pyarrow 0.15.0
- PR #3071 Move cuIO to legacy
- PR #3126 Round 2 of snappy decompression optimizations
- PR #3046 Define and implement new copying APIs `empty_like` and `allocate_like`
- PR #3128 Support MultiIndex in DataFrame.join
- PR #2971 Added initial gather and scatter methods for strings_column_view
- PR #3133 Port NVStrings to cudf column: count_characters and count_bytes
- PR #2991 Added strings column functions concatenate and join_strings
- PR #3028 Define and implement new `gather` APIs.
- PR #3135 Add nvtx utilities to cudf::nvtx namespace
- PR #3021 Java host side concat of serialized buffers
- PR #3138 Move unary files to legacy
- PR #3170 Port NVStrings substring functions to cudf strings column
- PR #3159 Port NVStrings is-chars-types function to cudf strings column
- PR #3154 Make `table_view_base.column()` const and add `mutable_table_view.column()`
- PR #3175 Set cmake cuda version variables
- PR #3171 Move deprecated error macros to legacy
- PR #3191 Port NVStrings integer convert ops to cudf column
- PR #3189 Port NVStrings find ops to cudf column
- PR #3352 Port NVStrings convert float functions to cudf strings column
- PR #3193 Add cuPy as a formal dependency
- PR #3195 Support for zero columned `table_view`
- PR #3165 Java device memory size for string category
- PR #3205 Move transform files to legacy
- PR #3202 Rename and move error.hpp to public headers
- PR #2878 Use upstream merge code in dask_cudf
- PR #3217 Port NVStrings upper and lower case conversion functions
- PR #3350 Port NVStrings booleans convert functions
- PR #3231 Add `column::release()` to give up ownership of contents.
- PR #3157 Use enum class rather than enum for mask_allocation_policy
- PR #3232 Port NVStrings datetime conversion to cudf strings column
- PR #3136 Define and implement new transpose API
- PR #3237 Define and implement new transform APIs
- PR #3245 Move binaryop files to legacy
- PR #3241 Move stream_compaction files to legacy
- PR #3166 Move reductions to legacy
- PR #3261 Small cleanup: remove `== true`
- PR #3271 Update rmm API based on `rmm.reinitialize(...)` change
- PR #3266 Remove optional checks for CuPy
- PR #3268 Adding null ordering per column feature when sorting
- PR #3239 Adding floating point specialization to comparators for NaNs
- PR #3270 Move predicates files to legacy
- PR #3281 Add to_host specialization for strings in column test utilities
- PR #3282 Add `num_bitmask_words`
- PR #3252 Add new factory methods to include passing an existing null mask
- PR #3288 Make `bit.cuh` utilities usable from host code.
- PR #3287 Move rolling windows files to legacy
- PR #3182 Define and implement new unary APIs `is_null` and `is_not_null`
- PR #3314 Drop `cython` from run requirements
- PR #3301 Add tests for empty column wrapper.
- PR #3294 Update to arrow-cpp and pyarrow 0.15.1
- PR #3310 Add `row_hasher` and `element_hasher` utilities
- PR #3272 Support non-default streams when creating/destroying hash maps
- PR #3286 Clean up the starter code on README
- PR #3332 Port NVStrings replace to cudf strings column
- PR #3354 Define and implement new `scatter` APIs
- PR #3322 Port NVStrings pad operations to cudf strings column
- PR #3345 Add cache member for number of characters in string_view class
- PR #3299 Define and implement new `is_sorted` APIs
- PR #3328 Partition by stripes in dask_cudf ORC reader
- PR #3243 Use upstream join code in dask_cudf
- PR #3371 Add `select` method to `table_view`
- PR #3309 Add java and JNI bindings for search bounds
- PR #3305 Define and implement new rolling window APIs
- PR #3380 Concatenate columns of strings
- PR #3382 Add fill function for strings column
- PR #3391 Move device_atomics_tests.cu files to legacy
- PR #3303 Define and implement new stream compaction APIs `copy_if`, `drop_nulls`,
           `apply_boolean_mask`, `drop_duplicate` and `unique_count`.
- PR #3387 Strings column gather function
- PR #3440 Strings column scatter function
- PR #3389 Move quantiles.hpp + group_quantiles.hpp files to legacy
- PR #3397 Port unary cast to libcudf++
- PR #3398 Move reshape.hpp files to legacy
- PR #3395 Port NVStrings regex extract to cudf strings column
- PR #3423 Port NVStrings htoi to cudf strings column
- PR #3425 Strings column copy_if_else implementation
- PR #3422 Move utilities to legacy
- PR #3201 Define and implement new datetime_ops APIs
- PR #3421 Port NVStrings find_multiple to cudf strings column
- PR #3448 Port scatter_to_tables to libcudf++
- PR #3458 Update strings sections in the transition guide
- PR #3462 Add `make_empty_column` and update `empty_like`.
- PR #3465 Port `aggregation` traits and utilities.
- PR #3214 Define and implement new unary operations APIs
- PR #3475 Add `bitmask_to_host` column utility
- PR #3487 Add is_boolean trait and random timestamp generator for testing
- PR #3492 Small cleanup (remove std::abs) and comment
- PR #3407 Allow multiple row-groups per task in dask_cudf read_parquet
- PR #3512 Remove unused CUDA conda labels
- PR #3500 cudf::fill()/cudf::repeat() support for strings columns.
- PR #3438 Update scalar and scalar_device_view to better support strings
- PR #3414 Add copy_range function for strings column
- PR #3685 Add string support to contiguous_split.
- PR #3471 Add scalar/column, column/scalar and scalar/scalar overloads to copy_if_else.
- PR #3451 Add support for implicit typecasting of join columns

## Bug Fixes

- PR #2895 Fixed dask_cudf group_split behavior to handle upstream rearrange_by_divisions
- PR #3048 Support for zero columned tables
- PR #3030 Fix snappy decoding regression in PR #3014
- PR #3041 Fixed exp to experimental namespace name change issue
- PR #3056 Add additional cmake hint for finding local build of RMM files
- PR #3060 Move copying.hpp includes to legacy
- PR #3139 Fixed java RMM auto initalization
- PR #3141 Java fix for relocated IO headers
- PR #3149 Rename column_wrapper.cuh to column_wrapper.hpp
- PR #3168 Fix mutable_column_device_view head const_cast
- PR #3199 Update JNI includes for legacy moves
- PR #3204 ORC writer: Fix ByteRLE encoding of NULLs
- PR #2994 Fix split_out-support but with hash_object_dispatch
- PR #3212 Fix string to date casting when format is not specified
- PR #3218 Fixes `row_lexicographic_comparator` issue with handling two tables
- PR #3228 Default initialize RMM when Java native dependencies are loaded
- PR #3012 replacing instances of `to_gpu_array` with `mem`
- PR #3236 Fix Numba 0.46+/CuPy 6.3 interface compatibility
- PR #3276 Update JNI includes for legacy moves
- PR #3256 Fix orc writer crash with multiple string columns
- PR #3211 Fix breaking change caused by rapidsai/rmm#167
- PR #3265 Fix dangling pointer in `is_sorted`
- PR #3267 ORC writer: fix incorrect ByteRLE encoding of long literal runs
- PR #3277 Fix invalid reference to deleted temporary in `is_sorted`.
- PR #3274 ORC writer: fix integer RLEv2 mode2 unsigned base value encoding
- PR #3279 Fix shutdown hang issues with pinned memory pool init executor
- PR #3280 Invalid children check in mutable_column_device_view
- PR #3289 fix java memory usage API for empty columns
- PR #3293 Fix loading of csv files zipped on MacOS (disabled zip min version check)
- PR #3295 Fix storing storing invalid RMM exec policies.
- PR #3307 Add pd.RangeIndex to from_pandas to fix dask_cudf meta_nonempty bug
- PR #3313 Fix public headers including non-public headers
- PR #3318 Revert arrow to 0.15.0 temporarily to unblock downstream projects CI
- PR #3317 Fix index-argument bug in dask_cudf parquet reader
- PR #3323 Fix `insert` non-assert test case
- PR #3341 Fix `Series` constructor converting NoneType to "None"
- PR #3326 Fix and test for detail::gather map iterator type inference
- PR #3334 Remove zero-size exception check from make_strings_column factories
- PR #3333 Fix compilation issues with `constexpr` functions not marked `__device__`
- PR #3340 Make all benchmarks use cudf base fixture to initialize RMM pool
- PR #3337 Fix Java to pad validity buffers to 64-byte boundary
- PR #3362 Fix `find_and_replace` upcasting series for python scalars and lists
- PR #3357 Disabling `column_view` iterators for non fixed-width types
- PR #3383 Fix : properly compute null counts for rolling_window.
- PR #3386 Removing external includes from `column_view.hpp`
- PR #3369 Add write_partition to dask_cudf to fix to_parquet bug
- PR #3388 Support getitem with bools when DataFrame has a MultiIndex
- PR #3408 Fix String and Column (De-)Serialization
- PR #3372 Fix dask-distributed scatter_by_map bug
- PR #3419 Fix a bug in parse_into_parts (incomplete input causing walking past the end of string).
- PR #3413 Fix dask_cudf read_csv file-list bug
- PR #3416 Fix memory leak in ColumnVector when pulling strings off the GPU
- PR #3424 Fix benchmark build by adding libcudacxx to benchmark's CMakeLists.txt
- PR #3435 Fix diff and shift for empty series
- PR #3439 Fix index-name bug in StringColumn concat
- PR #3445 Fix ORC Writer default stripe size
- PR #3459 Fix printing of invalid entries
- PR #3466 Fix gather null mask allocation for invalid index
- PR #3468 Fix memory leak issue in `drop_duplicates`
- PR #3474 Fix small doc error in capitalize Docs
- PR #3491 Fix more doc errors in NVStrings
- PR #3478 Fix as_index deep copy via Index.rename inplace arg
- PR #3476 Fix ORC reader timezone conversion
- PR #3188 Repr slices up large DataFrames
- PR #3519 Fix strings column concatenate handling zero-sized columns
- PR #3530 Fix copy_if_else test case fail issue
- PR #3523 Fix lgenfe issue with debug build
- PR #3532 Fix potential use-after-free in cudf parquet reader
- PR #3540 Fix unary_op null_mask bug and add missing test cases
- PR #3559 Use HighLevelGraph api in DataFrame constructor (Fix upstream compatibility)
- PR #3572 Fix CI Issue with hypothesis tests that are flaky


# cuDF 0.10.0 (16 Oct 2019)

## New Features

- PR #2423 Added `groupby.quantile()`
- PR #2522 Add Java bindings for NVStrings backed upper and lower case mutators
- PR #2605 Added Sort based groupby in libcudf
- PR #2607 Add Java bindings for parsing JSON
- PR #2629 Add dropna= parameter to groupby
- PR #2585 ORC & Parquet Readers: Remove millisecond timestamp restriction
- PR #2507 Add GPU-accelerated ORC Writer
- PR #2559 Add Series.tolist()
- PR #2653 Add Java bindings for rolling window operations
- PR #2480 Merge `custreamz` codebase into `cudf` repo
- PR #2674 Add __contains__ for Index/Series/Column
- PR #2635 Add support to read from remote and cloud sources like s3, gcs, hdfs
- PR #2722 Add Java bindings for NVTX ranges
- PR #2702 Add make_bool to dataset generation functions
- PR #2394 Move `rapidsai/custrings` into `cudf`
- PR #2734 Final sync of custrings source into cudf
- PR #2724 Add libcudf support for __contains__
- PR #2777 Add python bindings for porter stemmer measure functionality
- PR #2781 Add issorted to is_monotonic
- PR #2685 Add cudf::scatter_to_tables and cython binding
- PR #2743 Add Java bindings for NVStrings timestamp2long as part of String ColumnVector casting
- PR #2785 Add nvstrings Python docs
- PR #2786 Add benchmarks option to root build.sh
- PR #2802 Add `cudf::repeat()` and `cudf.Series.repeat()`
- PR #2773 Add Fisher's unbiased kurtosis and skew for Series/DataFrame
- PR #2748 Parquet Reader: Add option to specify loading of PANDAS index
- PR #2807 Add scatter_by_map to DataFrame python API
- PR #2836 Add nvstrings.code_points method
- PR #2844 Add Series/DataFrame notnull
- PR #2858 Add GTest type list utilities
- PR #2870 Add support for grouping by Series of arbitrary length
- PR #2719 Series covariance and Pearson correlation
- PR #2207 Beginning of libcudf overhaul: introduce new column and table types
- PR #2869 Add `cudf.CategoricalDtype`
- PR #2838 CSV Reader: Support ARROW_RANDOM_FILE input
- PR #2655 CuPy-based Series and Dataframe .values property
- PR #2803 Added `edit_distance_matrix()` function to calculate pairwise edit distance for each string on a given nvstrings object.
- PR #2811 Start of cudf strings column work based on 2207
- PR #2872 Add Java pinned memory pool allocator
- PR #2969 Add findAndReplaceAll to ColumnVector
- PR #2814 Add Datetimeindex.weekday
- PR #2999 Add timestamp conversion support for string categories
- PR #2918 Add cudf::column timestamp wrapper types

## Improvements

- PR #2578 Update legacy_groupby to use libcudf group_by_without_aggregation
- PR #2581 Removed `managed` allocator from hash map classes.
- PR #2571 Remove unnecessary managed memory from gdf_column_concat
- PR #2648 Cython/Python reorg
- PR #2588 Update Series.append documentation
- PR #2632 Replace dask-cudf set_index code with upstream
- PR #2682 Add cudf.set_allocator() function for easier allocator init
- PR #2642 Improve null printing and testing
- PR #2747 Add missing Cython headers / cudftestutil lib to conda package for cuspatial build
- PR #2706 Compute CSV format in device code to speedup performance
- PR #2673 Add support for np.longlong type
- PR #2703 move dask serialization dispatch into cudf
- PR #2728 Add YYMMDD to version tag for nightly conda packages
- PR #2729 Handle file-handle input in to_csv
- PR #2741 CSV Reader: Move kernel functions into its own file
- PR #2766 Improve nvstrings python cmake flexibility
- PR #2756 Add out_time_unit option to csv reader, support timestamp resolutions
- PR #2771 Stopgap alias for to_gpu_matrix()
- PR #2783 Support mapping input columns to function arguments in apply kernels
- PR #2645 libcudf unique_count for Series.nunique
- PR #2817 Dask-cudf: `read_parquet` support for remote filesystems
- PR #2823 improve java data movement debugging
- PR #2806 CSV Reader: Clean-up row offset operations
- PR #2640 Add dask wait/persist exmaple to 10 minute guide
- PR #2828 Optimizations of kernel launch configuration for `DataFrame.apply_rows` and `DataFrame.apply_chunks`
- PR #2831 Add `column` argument to `DataFrame.drop`
- PR #2775 Various optimizations to improve __getitem__ and __setitem__ performance
- PR #2810 cudf::allocate_like can optionally always allocate a mask.
- PR #2833 Parquet reader: align page data allocation sizes to 4-bytes to satisfy cuda-memcheck
- PR #2832 Using the new Python bindings for UCX
- PR #2856 Update group_split_cudf to use scatter_by_map
- PR #2890 Optionally keep serialized table data on the host.
- PR #2778 Doc: Updated and fixed some docstrings that were formatted incorrectly.
- PR #2830 Use YYMMDD tag in custreamz nightly build
- PR #2875 Java: Remove synchronized from register methods in MemoryCleaner
- PR #2887 Minor snappy decompression optimization
- PR #2899 Use new RMM API based on Cython
- PR #2788 Guide to Python UDFs
- PR #2919 Change java API to use operators in groupby namespace
- PR #2909 CSV Reader: Avoid row offsets host vector default init
- PR #2834 DataFrame supports setting columns via attribute syntax `df.x = col`
- PR #3147 DataFrame can be initialized from rows via list of tuples
- PR #3539 Restrict CuPy to 6

## Bug Fixes

- PR #2584 ORC Reader: fix parsing of `DECIMAL` index positions
- PR #2619 Fix groupby serialization/deserialization
- PR #2614 Update Java version to match
- PR #2601 Fixes nlargest(1) issue in Series and Dataframe
- PR #2610 Fix a bug in index serialization (properly pass DeviceNDArray)
- PR #2621 Fixes the floordiv issue of not promoting float type when rhs is 0
- PR #2611 Types Test: fix static casting from negative int to string
- PR #2618 IO Readers: Fix datasource memory map failure for multiple reads
- PR #2628 groupby_without_aggregation non-nullable input table produces non-nullable output
- PR #2615 fix string category partitioning in java API
- PR #2641 fix string category and timeunit concat in the java API
- PR #2649 Fix groupby issue resulting from column_empty bug
- PR #2658 Fix astype() for null categorical columns
- PR #2660 fix column string category and timeunit concat in the java API
- PR #2664 ORC reader: fix `skip_rows` larger than first stripe
- PR #2654 Allow Java gdfOrderBy to work with string categories
- PR #2669 AVRO reader: fix non-deterministic output
- PR #2668 Update Java bindings to specify timestamp units for ORC and Parquet readers
- PR #2679 AVRO reader: fix cuda errors when decoding compressed streams
- PR #2692 Add concatenation for data-frame with different headers (empty and non-empty)
- PR #2651 Remove nvidia driver installation from ci/cpu/build.sh
- PR #2697 Ensure csv reader sets datetime column time units
- PR #2698 Return RangeIndex from contiguous slice of RangeIndex
- PR #2672 Fix null and integer handling in round
- PR #2704 Parquet Reader: Fix crash when loading string column with nulls
- PR #2725 Fix Jitify issue with running on Turing using CUDA version < 10
- PR #2731 Fix building of benchmarks
- PR #2738 Fix java to find new NVStrings locations
- PR #2736 Pin Jitify branch to v0.10 version
- PR #2742 IO Readers: Fix possible silent failures when creating `NvStrings` instance
- PR #2753 Fix java quantile API calls
- PR #2762 Fix validity processing for time in java
- PR #2796 Fix handling string slicing and other nvstrings delegated methods with dask
- PR #2769 Fix link to API docs in README.md
- PR #2772 Handle multiindex pandas Series #2772
- PR #2749 Fix apply_rows/apply_chunks pessimistic null mask to use in_cols null masks only
- PR #2752 CSV Reader: Fix exception when there's no rows to process
- PR #2716 Added Exception for `StringMethods` in string methods
- PR #2787 Fix Broadcasting `None` to `cudf-series`
- PR #2794 Fix async race in NVCategory::get_value and get_value_bounds
- PR #2795 Fix java build/cast error
- PR #2496 Fix improper merge of two dataframes when names differ
- PR #2824 Fix issue with incorrect result when Numeric Series replace is called several times
- PR #2751 Replace value with null
- PR #2765 Fix Java inequality comparisons for string category
- PR #2818 Fix java join API to use new C++ join API
- PR #2841 Fix nvstrings.slice and slice_from for range (0,0)
- PR #2837 Fix join benchmark
- PR #2809 Add hash_df and group_split dispatch functions for dask
- PR #2843 Parquet reader: fix skip_rows when not aligned with page or row_group boundaries
- PR #2851 Deleted existing dask-cudf/record.txt
- PR #2854 Fix column creation from ephemeral objects exposing __cuda_array_interface__
- PR #2860 Fix boolean indexing when the result is a single row
- PR #2859 Fix tail method issue for string columns
- PR #2852 Fixed `cumsum()` and `cumprod()` on boolean series.
- PR #2865 DaskIO: Fix `read_csv` and `read_orc` when input is list of files
- PR #2750 Fixed casting values to cudf::bool8 so non-zero values always cast to true
- PR #2873 Fixed dask_cudf read_partition bug by generating ParquetDatasetPiece
- PR #2850 Fixes dask_cudf.read_parquet on partitioned datasets
- PR #2896 Properly handle `axis` string keywords in `concat`
- PR #2926 Update rounding algorithm to avoid using fmod
- PR #2968 Fix Java dependency loading when using NVTX
- PR #2963 Fix ORC writer uncompressed block indexing
- PR #2928 CSV Reader: Fix using `byte_range` for large datasets
- PR #2983 Fix sm_70+ race condition in gpu_unsnap
- PR #2964 ORC Writer: Segfault when writing mixed numeric and string columns
- PR #3007 Java: Remove unit test that frees RMM invalid pointer
- PR #3009 Fix orc reader RLEv2 patch position regression from PR #2507
- PR #3002 Fix CUDA invalid configuration errors reported after loading an ORC file without data
- PR #3035 Update update-version.sh for new docs locations
- PR #3038 Fix uninitialized stream parameter in device_table deleter
- PR #3064 Fixes groupby performance issue
- PR #3061 Add rmmInitialize to nvstrings gtests
- PR #3058 Fix UDF doc markdown formatting
- PR #3059 Add nvstrings python build instructions to contributing.md


# cuDF 0.9.0 (21 Aug 2019)

## New Features

- PR #1993 Add CUDA-accelerated series aggregations: mean, var, std
- PR #2111 IO Readers: Support memory buffer, file-like object, and URL inputs
- PR #2012 Add `reindex()` to DataFrame and Series
- PR #2097 Add GPU-accelerated AVRO reader
- PR #2098 Support binary ops on DFs and Series with mismatched indices
- PR #2160 Merge `dask-cudf` codebase into `cudf` repo
- PR #2149 CSV Reader: Add `hex` dtype for explicit hexadecimal parsing
- PR #2156 Add `upper_bound()` and `lower_bound()` for libcudf tables and `searchsorted()` for cuDF Series
- PR #2158 CSV Reader: Support single, non-list/dict argument for `dtype`
- PR #2177 CSV Reader: Add `parse_dates` parameter for explicit date inference
- PR #1744 cudf::apply_boolean_mask and cudf::drop_nulls support for cudf::table inputs (multi-column)
- PR #2196 Add `DataFrame.dropna()`
- PR #2197 CSV Writer: add `chunksize` parameter for `to_csv`
- PR #2215 `type_dispatcher` benchmark
- PR #2179 Add Java quantiles
- PR #2157 Add __array_function__ to DataFrame and Series
- PR #2212 Java support for ORC reader
- PR #2224 Add DataFrame isna, isnull, notna functions
- PR #2236 Add Series.drop_duplicates
- PR #2105 Add hash-based join benchmark
- PR #2316 Add unique, nunique, and value_counts for datetime columns
- PR #2337 Add Java support for slicing a ColumnVector
- PR #2049 Add cudf::merge (sorted merge)
- PR #2368 Full cudf+dask Parquet Support
- PR #2380 New cudf::is_sorted checks whether cudf::table is sorted
- PR #2356 Java column vector standard deviation support
- PR #2221 MultiIndex full indexing - Support iloc and wildcards for loc
- PR #2429 Java support for getting length of strings in a ColumnVector
- PR #2415 Add `value_counts` for series of any type
- PR #2446 Add __array_function__ for index
- PR #2437 ORC reader: Add 'use_np_dtypes' option
- PR #2382 Add CategoricalAccessor add, remove, rename, and ordering methods
- PR #2464 Native implement `__cuda_array_interface__` for Series/Index/Column objects
- PR #2425 Rolling window now accepts array-based user-defined functions
- PR #2442 Add __setitem__
- PR #2449 Java support for getting byte count of strings in a ColumnVector
- PR #2492 Add groupby.size() method
- PR #2358 Add cudf::nans_to_nulls: convert floating point column into bitmask
- PR #2489 Add drop argument to set_index
- PR #2491 Add Java bindings for ORC reader 'use_np_dtypes' option
- PR #2213 Support s/ms/us/ns DatetimeColumn time unit resolutions
- PR #2536 Add _constructor properties to Series and DataFrame

## Improvements

- PR #2103 Move old `column` and `bitmask` files into `legacy/` directory
- PR #2109 added name to Python column classes
- PR #1947 Cleanup serialization code
- PR #2125 More aggregate in java API
- PR #2127 Add in java Scalar tests
- PR #2088 Refactor of Python groupby code
- PR #2130 Java serialization and deserialization of tables.
- PR #2131 Chunk rows logic added to csv_writer
- PR #2129 Add functions in the Java API to support nullable column filtering
- PR #2165 made changes to get_dummies api for it to be available in MethodCache
- PR #2171 Add CodeCov integration, fix doc version, make --skip-tests work when invoking with source
- PR #2184 handle remote orc files for dask-cudf
- PR #2186 Add `getitem` and `getattr` style access to Rolling objects
- PR #2168 Use cudf.Column for CategoricalColumn's categories instead of a tuple
- PR #2193 DOC: cudf::type_dispatcher documentation for specializing dispatched functors
- PR #2199 Better java support for appending strings
- PR #2176 Added column dtype support for datetime, int8, int16 to csv_writer
- PR #2209 Matching `get_dummies` & `select_dtypes` behavior to pandas
- PR #2217 Updated Java bindings to use the new groupby API
- PR #2214 DOC: Update doc instructions to build/install `cudf` and `dask-cudf`
- PR #2220 Update Java bindings for reduction rename
- PR #2232 Move CodeCov upload from build script to Jenkins
- PR #2225 refactor to use libcudf for gathering columns in dataframes
- PR #2293 Improve join performance (faster compute_join_output_size)
- PR #2300 Create separate dask codeowners for dask-cudf codebase
- PR #2304 gdf_group_by_without_aggregations returns gdf_column
- PR #2309 Java readers: remove redundant copy of result pointers
- PR #2307 Add `black` and `isort` to style checker script
- PR #2345 Restore removal of old groupby implementation
- PR #2342 Improve `astype()` to operate all ways
- PR #2329 using libcudf cudf::copy for column deep copy
- PR #2344 DOC: docs on code formatting for contributors
- PR #2376 Add inoperative axis= and win_type= arguments to Rolling()
- PR #2378 remove dask for (de-)serialization of cudf objects
- PR #2353 Bump Arrow and Dask versions
- PR #2377 Replace `standard_python_slice` with just `slice.indices()`
- PR #2373 cudf.DataFrame enchancements & Series.values support
- PR #2392 Remove dlpack submodule; make cuDF's Cython API externally accessible
- PR #2430 Updated Java bindings to use the new unary API
- PR #2406 Moved all existing `table` related files to a `legacy/` directory
- PR #2350 Performance related changes to get_dummies
- PR #2420 Remove `cudautils.astype` and replace with `typecast.apply_cast`
- PR #2456 Small improvement to typecast utility
- PR #2458 Fix handling of thirdparty packages in `isort` config
- PR #2459 IO Readers: Consolidate all readers to use `datasource` class
- PR #2475 Exposed type_dispatcher.hpp, nvcategory_util.hpp and wrapper_types.hpp in the include folder
- PR #2484 Enabled building libcudf as a static library
- PR #2453 Streamline CUDA_REL environment variable
- PR #2483 Bundle Boost filesystem dependency in the Java jar
- PR #2486 Java API hash functions
- PR #2481 Adds the ignore_null_keys option to the java api
- PR #2490 Java api: support multiple aggregates for the same column
- PR #2510 Java api: uses table based apply_boolean_mask
- PR #2432 Use pandas formatting for console, html, and latex output
- PR #2573 Bump numba version to 0.45.1
- PR #2606 Fix references to notebooks-contrib

## Bug Fixes

- PR #2086 Fixed quantile api behavior mismatch in series & dataframe
- PR #2128 Add offset param to host buffer readers in java API.
- PR #2145 Work around binops validity checks for java
- PR #2146 Work around unary_math validity checks for java
- PR #2151 Fixes bug in cudf::copy_range where null_count was invalid
- PR #2139 matching to pandas describe behavior & fixing nan values issue
- PR #2161 Implicitly convert unsigned to signed integer types in binops
- PR #2154 CSV Reader: Fix bools misdetected as strings dtype
- PR #2178 Fix bug in rolling bindings where a view of an ephemeral column was being taken
- PR #2180 Fix issue with isort reordering `importorskip` below imports depending on them
- PR #2187 fix to honor dtype when numpy arrays are passed to columnops.as_column
- PR #2190 Fix issue in astype conversion of string column to 'str'
- PR #2208 Fix issue with calling `head()` on one row dataframe
- PR #2229 Propagate exceptions from Cython cdef functions
- PR #2234 Fix issue with local build script not properly building
- PR #2223 Fix CUDA invalid configuration errors reported after loading small compressed ORC files
- PR #2162 Setting is_unique and is_monotonic-related attributes
- PR #2244 Fix ORC RLEv2 delta mode decoding with nonzero residual delta width
- PR #2297 Work around `var/std` unsupported only at debug build
- PR #2302 Fixed java serialization corner case
- PR #2355 Handle float16 in binary operations
- PR #2311 Fix copy behaviour for GenericIndex
- PR #2349 Fix issues with String filter in java API
- PR #2323 Fix groupby on categoricals
- PR #2328 Ensure order is preserved in CategoricalAccessor._set_categories
- PR #2202 Fix issue with unary ops mishandling empty input
- PR #2326 Fix for bug in DLPack when reading multiple columns
- PR #2324 Fix cudf Docker build
- PR #2325 Fix ORC RLEv2 patched base mode decoding with nonzero patch width
- PR #2235 Fix get_dummies to be compatible with dask
- PR #2332 Zero initialize gdf_dtype_extra_info
- PR #2355 Handle float16 in binary operations
- PR #2360 Fix missing dtype handling in cudf.Series & columnops.as_column
- PR #2364 Fix quantile api and other trivial issues around it
- PR #2361 Fixed issue with `codes` of CategoricalIndex
- PR #2357 Fixed inconsistent type of index created with from_pandas vs direct construction
- PR #2389 Fixed Rolling __getattr__ and __getitem__ for offset based windows
- PR #2402 Fixed bug in valid mask computation in cudf::copy_if (apply_boolean_mask)
- PR #2401 Fix to a scalar datetime(of type Days) issue
- PR #2386 Correctly allocate output valids in groupby
- PR #2411 Fixed failures on binary op on single element string column
- PR #2422 Fix Pandas logical binary operation incompatibilites
- PR #2447 Fix CodeCov posting build statuses temporarily
- PR #2450 Fix erroneous null handling in `cudf.DataFrame`'s `apply_rows`
- PR #2470 Fix issues with empty strings and string categories (Java)
- PR #2471 Fix String Column Validity.
- PR #2481 Fix java validity buffer serialization
- PR #2485 Updated bytes calculation to use size_t to avoid overflow in column concat
- PR #2461 Fix groupby multiple aggregations same column
- PR #2514 Fix cudf::drop_nulls threshold handling in Cython
- PR #2516 Fix utilities include paths and meta.yaml header paths
- PR #2517 Fix device memory leak in to_dlpack tensor deleter
- PR #2431 Fix local build generated file ownerships
- PR #2511 Added import of orc, refactored exception handlers to not squash fatal exceptions
- PR #2527 Fix index and column input handling in dask_cudf read_parquet
- PR #2466 Fix `dataframe.query` returning null rows erroneously
- PR #2548 Orc reader: fix non-deterministic data decoding at chunk boundaries
- PR #2557 fix cudautils import in string.py
- PR #2521 Fix casting datetimes from/to the same resolution
- PR #2545 Fix MultiIndexes with datetime levels
- PR #2560 Remove duplicate `dlpack` definition in conda recipe
- PR #2567 Fix ColumnVector.fromScalar issues while dealing with null scalars
- PR #2565 Orc reader: fix incorrect data decoding of int64 data types
- PR #2577 Fix search benchmark compilation error by adding necessary header
- PR #2604 Fix a bug in copying.pyx:_normalize_types that upcasted int32 to int64


# cuDF 0.8.0 (27 June 2019)

## New Features

- PR #1524 Add GPU-accelerated JSON Lines parser with limited feature set
- PR #1569 Add support for Json objects to the JSON Lines reader
- PR #1622 Add Series.loc
- PR #1654 Add cudf::apply_boolean_mask: faster replacement for gdf_apply_stencil
- PR #1487 cython gather/scatter
- PR #1310 Implemented the slice/split functionality.
- PR #1630 Add Python layer to the GPU-accelerated JSON reader
- PR #1745 Add rounding of numeric columns via Numba
- PR #1772 JSON reader: add support for BytesIO and StringIO input
- PR #1527 Support GDF_BOOL8 in readers and writers
- PR #1819 Logical operators (AND, OR, NOT) for libcudf and cuDF
- PR #1813 ORC Reader: Add support for stripe selection
- PR #1828 JSON Reader: add suport for bool8 columns
- PR #1833 Add column iterator with/without nulls
- PR #1665 Add the point-in-polygon GIS function
- PR #1863 Series and Dataframe methods for all and any
- PR #1908 cudf::copy_range and cudf::fill for copying/assigning an index or range to a constant
- PR #1921 Add additional formats for typecasting to/from strings
- PR #1807 Add Series.dropna()
- PR #1987 Allow user defined functions in the form of ptx code to be passed to binops
- PR #1948 Add operator functions like `Series.add()` to DataFrame and Series
- PR #1954 Add skip test argument to GPU build script
- PR #2018 Add bindings for new groupby C++ API
- PR #1984 Add rolling window operations Series.rolling() and DataFrame.rolling()
- PR #1542 Python method and bindings for to_csv
- PR #1995 Add Java API
- PR #1998 Add google benchmark to cudf
- PR #1845 Add cudf::drop_duplicates, DataFrame.drop_duplicates
- PR #1652 Added `Series.where()` feature
- PR #2074 Java Aggregates, logical ops, and better RMM support
- PR #2140 Add a `cudf::transform` function
- PR #2068 Concatenation of different typed columns

## Improvements

- PR #1538 Replacing LesserRTTI with inequality_comparator
- PR #1703 C++: Added non-aggregating `insert` to `concurrent_unordered_map` with specializations to store pairs with a single atomicCAS when possible.
- PR #1422 C++: Added a RAII wrapper for CUDA streams
- PR #1701 Added `unique` method for stringColumns
- PR #1713 Add documentation for Dask-XGBoost
- PR #1666 CSV Reader: Improve performance for files with large number of columns
- PR #1725 Enable the ability to use a single column groupby as its own index
- PR #1759 Add an example showing simultaneous rolling averages to `apply_grouped` documentation
- PR #1746 C++: Remove unused code: `windowed_ops.cu`, `sorting.cu`, `hash_ops.cu`
- PR #1748 C++: Add `bool` nullability flag to `device_table` row operators
- PR #1764 Improve Numerical column: `mean_var` and `mean`
- PR #1767 Speed up Python unit tests
- PR #1770 Added build.sh script, updated CI scripts and documentation
- PR #1739 ORC Reader: Add more pytest coverage
- PR #1696 Added null support in `Series.replace()`.
- PR #1390 Added some basic utility functions for `gdf_column`'s
- PR #1791 Added general column comparison code for testing
- PR #1795 Add printing of git submodule info to `print_env.sh`
- PR #1796 Removing old sort based group by code and gdf_filter
- PR #1811 Added funtions for copying/allocating `cudf::table`s
- PR #1838 Improve columnops.column_empty so that it returns typed columns instead of a generic Column
- PR #1890 Add utils.get_dummies- a pandas-like wrapper around one_hot-encoding
- PR #1823 CSV Reader: default the column type to string for empty dataframes
- PR #1827 Create bindings for scalar-vector binops, and update one_hot_encoding to use them
- PR #1817 Operators now support different sized dataframes as long as they don't share different sized columns
- PR #1855 Transition replace_nulls to new C++ API and update corresponding Cython/Python code
- PR #1858 Add `std::initializer_list` constructor to `column_wrapper`
- PR #1846 C++ type-erased gdf_equal_columns test util; fix gdf_equal_columns logic error
- PR #1390 Added some basic utility functions for `gdf_column`s
- PR #1391 Tidy up bit-resolution-operation and bitmask class code
- PR #1882 Add iloc functionality to MultiIndex dataframes
- PR #1884 Rolling windows: general enhancements and better coverage for unit tests
- PR #1886 support GDF_STRING_CATEGORY columns in apply_boolean_mask, drop_nulls and other libcudf functions
- PR #1896 Improve performance of groupby with levels specified in dask-cudf
- PR #1915 Improve iloc performance for non-contiguous row selection
- PR #1859 Convert read_json into a C++ API
- PR #1919 Rename libcudf namespace gdf to namespace cudf
- PR #1850 Support left_on and right_on for DataFrame merge operator
- PR #1930 Specialize constructor for `cudf::bool8` to cast argument to `bool`
- PR #1938 Add default constructor for `column_wrapper`
- PR #1930 Specialize constructor for `cudf::bool8` to cast argument to `bool`
- PR #1952 consolidate libcudf public API headers in include/cudf
- PR #1949 Improved selection with boolmask using libcudf `apply_boolean_mask`
- PR #1956 Add support for nulls in `query()`
- PR #1973 Update `std::tuple` to `std::pair` in top-most libcudf APIs and C++ transition guide
- PR #1981 Convert read_csv into a C++ API
- PR #1868 ORC Reader: Support row index for speed up on small/medium datasets
- PR #1964 Added support for list-like types in Series.str.cat
- PR #2005 Use HTML5 details tag in bug report issue template
- PR #2003 Removed few redundant unit-tests from test_string.py::test_string_cat
- PR #1944 Groupby design improvements
- PR #2017 Convert `read_orc()` into a C++ API
- PR #2011 Convert `read_parquet()` into a C++ API
- PR #1756 Add documentation "10 Minutes to cuDF and dask_cuDF"
- PR #2034 Adding support for string columns concatenation using "add" binary operator
- PR #2042 Replace old "10 Minutes" guide with new guide for docs build process
- PR #2036 Make library of common test utils to speed up tests compilation
- PR #2022 Facilitating get_dummies to be a high level api too
- PR #2050 Namespace IO readers and add back free-form `read_xxx` functions
- PR #2104 Add a functional ``sort=`` keyword argument to groupby
- PR #2108 Add `find_and_replace` for StringColumn for replacing single values
- PR #1803 cuDF/CuPy interoperability documentation

## Bug Fixes

- PR #1465 Fix for test_orc.py and test_sparse_df.py test failures
- PR #1583 Fix underlying issue in `as_index()` that was causing `Series.quantile()` to fail
- PR #1680 Add errors= keyword to drop() to fix cudf-dask bug
- PR #1651 Fix `query` function on empty dataframe
- PR #1616 Fix CategoricalColumn to access categories by index instead of iteration
- PR #1660 Fix bug in `loc` when indexing with a column name (a string)
- PR #1683 ORC reader: fix timestamp conversion to UTC
- PR #1613 Improve CategoricalColumn.fillna(-1) performance
- PR #1642 Fix failure of CSV_TEST gdf_csv_test.SkiprowsNrows on multiuser systems
- PR #1709 Fix handling of `datetime64[ms]` in `dataframe.select_dtypes`
- PR #1704 CSV Reader: Add support for the plus sign in number fields
- PR #1687 CSV reader: return an empty dataframe for zero size input
- PR #1757 Concatenating columns with null columns
- PR #1755 Add col_level keyword argument to melt
- PR #1758 Fix df.set_index() when setting index from an empty column
- PR #1749 ORC reader: fix long strings of NULL values resulting in incorrect data
- PR #1742 Parquet Reader: Fix index column name to match PANDAS compat
- PR #1782 Update libcudf doc version
- PR #1783 Update conda dependencies
- PR #1786 Maintain the original series name in series.unique output
- PR #1760 CSV Reader: fix segfault when dtype list only includes columns from usecols list
- PR #1831 build.sh: Assuming python is in PATH instead of using PYTHON env var
- PR #1839 Raise an error instead of segfaulting when transposing a DataFrame with StringColumns
- PR #1840 Retain index correctly during merge left_on right_on
- PR #1825 cuDF: Multiaggregation Groupby Failures
- PR #1789 CSV Reader: Fix missing support for specifying `int8` and `int16` dtypes
- PR #1857 Cython Bindings: Handle `bool` columns while calling `column_view_from_NDArrays`
- PR #1849 Allow DataFrame support methods to pass arguments to the methods
- PR #1847 Fixed #1375 by moving the nvstring check into the wrapper function
- PR #1864 Fixing cudf reduction for POWER platform
- PR #1869 Parquet reader: fix Dask timestamps not matching with Pandas (convert to milliseconds)
- PR #1876 add dtype=bool for `any`, `all` to treat integer column correctly
- PR #1875 CSV reader: take NaN values into account in dtype detection
- PR #1873 Add column dtype checking for the all/any methods
- PR #1902 Bug with string iteration in _apply_basic_agg
- PR #1887 Fix for initialization issue in pq_read_arg,orc_read_arg
- PR #1867 JSON reader: add support for null/empty fields, including the 'null' literal
- PR #1891 Fix bug #1750 in string column comparison
- PR #1909 Support of `to_pandas()` of boolean series with null values
- PR #1923 Use prefix removal when two aggs are called on a SeriesGroupBy
- PR #1914 Zero initialize gdf_column local variables
- PR #1959 Add support for comparing boolean Series to scalar
- PR #1966 Ignore index fix in series append
- PR #1967 Compute index __sizeof__ only once for DataFrame __sizeof__
- PR #1977 Support CUDA installation in default system directories
- PR #1982 Fixes incorrect index name after join operation
- PR #1985 Implement `GDF_PYMOD`, a special modulo that follows python's sign rules
- PR #1991 Parquet reader: fix decoding of NULLs
- PR #1990 Fixes a rendering bug in the `apply_grouped` documentation
- PR #1978 Fix for values being filled in an empty dataframe
- PR #2001 Correctly create MultiColumn from Pandas MultiColumn
- PR #2006 Handle empty dataframe groupby construction for dask
- PR #1965 Parquet Reader: Fix duplicate index column when it's already in `use_cols`
- PR #2033 Add pip to conda environment files to fix warning
- PR #2028 CSV Reader: Fix reading of uncompressed files without a recognized file extension
- PR #2073 Fix an issue when gathering columns with NVCategory and nulls
- PR #2053 cudf::apply_boolean_mask return empty column for empty boolean mask
- PR #2066 exclude `IteratorTest.mean_var_output` test from debug build
- PR #2069 Fix JNI code to use read_csv and read_parquet APIs
- PR #2071 Fix bug with unfound transitive dependencies for GTests in Ubuntu 18.04
- PR #2089 Configure Sphinx to render params correctly
- PR #2091 Fix another bug with unfound transitive dependencies for `cudftestutils` in Ubuntu 18.04
- PR #2115 Just apply `--disable-new-dtags` instead of trying to define all the transitive dependencies
- PR #2106 Fix errors in JitCache tests caused by sharing of device memory between processes
- PR #2120 Fix errors in JitCache tests caused by running multiple threads on the same data
- PR #2102 Fix memory leak in groupby
- PR #2113 fixed typo in to_csv code example


# cudf 0.7.2 (16 May 2019)

## New Features

- PR #1735 Added overload for atomicAdd on int64. Streamlined implementation of custom atomic overloads.
- PR #1741 Add MultiIndex concatenation

## Bug Fixes

- PR #1718 Fix issue with SeriesGroupBy MultiIndex in dask-cudf
- PR #1734 Python: fix performance regression for groupby count() aggregations
- PR #1768 Cython: fix handling read only schema buffers in gpuarrow reader


# cudf 0.7.1 (11 May 2019)

## New Features

- PR #1702 Lazy load MultiIndex to return groupby performance to near optimal.

## Bug Fixes

- PR #1708 Fix handling of `datetime64[ms]` in `dataframe.select_dtypes`


# cuDF 0.7.0 (10 May 2019)

## New Features

- PR #982 Implement gdf_group_by_without_aggregations and gdf_unique_indices functions
- PR #1142 Add `GDF_BOOL` column type
- PR #1194 Implement overloads for CUDA atomic operations
- PR #1292 Implemented Bitwise binary ops AND, OR, XOR (&, |, ^)
- PR #1235 Add GPU-accelerated Parquet Reader
- PR #1335 Added local_dict arg in `DataFrame.query()`.
- PR #1282 Add Series and DataFrame.describe()
- PR #1356 Rolling windows
- PR #1381 Add DataFrame._get_numeric_data
- PR #1388 Add CODEOWNERS file to auto-request reviews based on where changes are made
- PR #1396 Add DataFrame.drop method
- PR #1413 Add DataFrame.melt method
- PR #1412 Add DataFrame.pop()
- PR #1419 Initial CSV writer function
- PR #1441 Add Series level cumulative ops (cumsum, cummin, cummax, cumprod)
- PR #1420 Add script to build and test on a local gpuCI image
- PR #1440 Add DatetimeColumn.min(), DatetimeColumn.max()
- PR #1455 Add Series.Shift via Numba kernel
- PR #1441 Add Series level cumulative ops (cumsum, cummin, cummax, cumprod)
- PR #1461 Add Python coverage test to gpu build
- PR #1445 Parquet Reader: Add selective reading of rows and row group
- PR #1532 Parquet Reader: Add support for INT96 timestamps
- PR #1516 Add Series and DataFrame.ndim
- PR #1556 Add libcudf C++ transition guide
- PR #1466 Add GPU-accelerated ORC Reader
- PR #1565 Add build script for nightly doc builds
- PR #1508 Add Series isna, isnull, and notna
- PR #1456 Add Series.diff() via Numba kernel
- PR #1588 Add Index `astype` typecasting
- PR #1301 MultiIndex support
- PR #1599 Level keyword supported in groupby
- PR #929 Add support operations to dataframe
- PR #1609 Groupby accept list of Series
- PR #1658 Support `group_keys=True` keyword in groupby method

## Improvements

- PR #1531 Refactor closures as private functions in gpuarrow
- PR #1404 Parquet reader page data decoding speedup
- PR #1076 Use `type_dispatcher` in join, quantiles, filter, segmented sort, radix sort and hash_groupby
- PR #1202 Simplify README.md
- PR #1149 CSV Reader: Change convertStrToValue() functions to `__device__` only
- PR #1238 Improve performance of the CUDA trie used in the CSV reader
- PR #1245 Use file cache for JIT kernels
- PR #1278 Update CONTRIBUTING for new conda environment yml naming conventions
- PR #1163 Refactored UnaryOps. Reduced API to two functions: `gdf_unary_math` and `gdf_cast`. Added `abs`, `-`, and `~` ops. Changed bindings to Cython
- PR #1284 Update docs version
- PR #1287 add exclude argument to cudf.select_dtype function
- PR #1286 Refactor some of the CSV Reader kernels into generic utility functions
- PR #1291 fillna in `Series.to_gpu_array()` and `Series.to_array()` can accept the scalar too now.
- PR #1005 generic `reduction` and `scan` support
- PR #1349 Replace modernGPU sort join with thrust.
- PR #1363 Add a dataframe.mean(...) that raises NotImplementedError to satisfy `dask.dataframe.utils.is_dataframe_like`
- PR #1319 CSV Reader: Use column wrapper for gdf_column output alloc/dealloc
- PR #1376 Change series quantile default to linear
- PR #1399 Replace CFFI bindings for NVTX functions with Cython bindings
- PR #1389 Refactored `set_null_count()`
- PR #1386 Added macros `GDF_TRY()`, `CUDF_TRY()` and `ASSERT_CUDF_SUCCEEDED()`
- PR #1435 Rework CMake and conda recipes to depend on installed libraries
- PR #1391 Tidy up bit-resolution-operation and bitmask class code
- PR #1439 Add cmake variable to enable compiling CUDA code with -lineinfo
- PR #1462 Add ability to read parquet files from arrow::io::RandomAccessFile
- PR #1453 Convert CSV Reader CFFI to Cython
- PR #1479 Convert Parquet Reader CFFI to Cython
- PR #1397 Add a utility function for producing an overflow-safe kernel launch grid configuration
- PR #1382 Add GPU parsing of nested brackets to cuIO parsing utilities
- PR #1481 Add cudf::table constructor to allocate a set of `gdf_column`s
- PR #1484 Convert GroupBy CFFI to Cython
- PR #1463 Allow and default melt keyword argument var_name to be None
- PR #1486 Parquet Reader: Use device_buffer rather than device_ptr
- PR #1525 Add cudatoolkit conda dependency
- PR #1520 Renamed `src/dataframe` to `src/table` and moved `table.hpp`. Made `types.hpp` to be type declarations only.
- PR #1492 Convert transpose CFFI to Cython
- PR #1495 Convert binary and unary ops CFFI to Cython
- PR #1503 Convert sorting and hashing ops CFFI to Cython
- PR #1522 Use latest release version in update-version CI script
- PR #1533 Remove stale join CFFI, fix memory leaks in join Cython
- PR #1521 Added `row_bitmask` to compute bitmask for rows of a table. Merged `valids_ops.cu` and `bitmask_ops.cu`
- PR #1553 Overload `hash_row` to avoid using intial hash values. Updated `gdf_hash` to select between overloads
- PR #1585 Updated `cudf::table` to maintain own copy of wrapped `gdf_column*`s
- PR #1559 Add `except +` to all Cython function definitions to catch C++ exceptions properly
- PR #1617 `has_nulls` and `column_dtypes` for `cudf::table`
- PR #1590 Remove CFFI from the build / install process entirely
- PR #1536 Convert gpuarrow CFFI to Cython
- PR #1655 Add `Column._pointer` as a way to access underlying `gdf_column*` of a `Column`
- PR #1655 Update readme conda install instructions for cudf version 0.6 and 0.7


## Bug Fixes

- PR #1233 Fix dtypes issue while adding the column to `str` dataframe.
- PR #1254 CSV Reader: fix data type detection for floating-point numbers in scientific notation
- PR #1289 Fix looping over each value instead of each category in concatenation
- PR #1293 Fix Inaccurate error message in join.pyx
- PR #1308 Add atomicCAS overload for `int8_t`, `int16_t`
- PR #1317 Fix catch polymorphic exception by reference in ipc.cu
- PR #1325 Fix dtype of null bitmasks to int8
- PR #1326 Update build documentation to use -DCMAKE_CXX11_ABI=ON
- PR #1334 Add "na_position" argument to CategoricalColumn sort_by_values
- PR #1321 Fix out of bounds warning when checking Bzip2 header
- PR #1359 Add atomicAnd/Or/Xor for integers
- PR #1354 Fix `fillna()` behaviour when replacing values with different dtypes
- PR #1347 Fixed core dump issue while passing dict_dtypes without column names in `cudf.read_csv()`
- PR #1379 Fixed build failure caused due to error: 'col_dtype' may be used uninitialized
- PR #1392 Update cudf Dockerfile and package_versions.sh
- PR #1385 Added INT8 type to `_schema_to_dtype` for use in GpuArrowReader
- PR #1393 Fixed a bug in `gdf_count_nonzero_mask()` for the case of 0 bits to count
- PR #1395 Update CONTRIBUTING to use the environment variable CUDF_HOME
- PR #1416 Fix bug at gdf_quantile_exact and gdf_quantile_appox
- PR #1421 Fix remove creation of series multiple times during `add_column()`
- PR #1405 CSV Reader: Fix memory leaks on read_csv() failure
- PR #1328 Fix CategoricalColumn to_arrow() null mask
- PR #1433 Fix NVStrings/categories includes
- PR #1432 Update NVStrings to 0.7.* to coincide with 0.7 development
- PR #1483 Modify CSV reader to avoid cropping blank quoted characters in non-string fields
- PR #1446 Merge 1275 hotfix from master into branch-0.7
- PR #1447 Fix legacy groupby apply docstring
- PR #1451 Fix hash join estimated result size is not correct
- PR #1454 Fix local build script improperly change directory permissions
- PR #1490 Require Dask 1.1.0+ for `is_dataframe_like` test or skip otherwise.
- PR #1491 Use more specific directories & groups in CODEOWNERS
- PR #1497 Fix Thrust issue on CentOS caused by missing default constructor of host_vector elements
- PR #1498 Add missing include guard to device_atomics.cuh and separated DEVICE_ATOMICS_TEST
- PR #1506 Fix csv-write call to updated NVStrings method
- PR #1510 Added nvstrings `fillna()` function
- PR #1507 Parquet Reader: Default string data to GDF_STRING
- PR #1535 Fix doc issue to ensure correct labelling of cudf.series
- PR #1537 Fix `undefined reference` link error in HashPartitionTest
- PR #1548 Fix ci/local/build.sh README from using an incorrect image example
- PR #1551 CSV Reader: Fix integer column name indexing
- PR #1586 Fix broken `scalar_wrapper::operator==`
- PR #1591 ORC/Parquet Reader: Fix missing import for FileNotFoundError exception
- PR #1573 Parquet Reader: Fix crash due to clash with ORC reader datasource
- PR #1607 Revert change of `column.to_dense_buffer` always return by copy for performance concerns
- PR #1618 ORC reader: fix assert & data output when nrows/skiprows isn't aligned to stripe boundaries
- PR #1631 Fix failure of TYPES_TEST on some gcc-7 based systems.
- PR #1641 CSV Reader: Fix skip_blank_lines behavior with Windows line terminators (\r\n)
- PR #1648 ORC reader: fix non-deterministic output when skiprows is non-zero
- PR #1676 Fix groupby `as_index` behaviour with `MultiIndex`
- PR #1659 Fix bug caused by empty groupbys and multiindex slicing throwing exceptions
- PR #1656 Correct Groupby failure in dask when un-aggregable columns are left in dataframe.
- PR #1689 Fix groupby performance regression
- PR #1694 Add Cython as a runtime dependency since it's required in `setup.py`


# cuDF 0.6.1 (25 Mar 2019)

## Bug Fixes

- PR #1275 Fix CentOS exception in DataFrame.hash_partition from using value "returned" by a void function


# cuDF 0.6.0 (22 Mar 2019)

## New Features

- PR #760 Raise `FileNotFoundError` instead of `GDF_FILE_ERROR` in `read_csv` if the file does not exist
- PR #539 Add Python bindings for replace function
- PR #823 Add Doxygen configuration to enable building HTML documentation for libcudf C/C++ API
- PR #807 CSV Reader: Add byte_range parameter to specify the range in the input file to be read
- PR #857 Add Tail method for Series/DataFrame and update Head method to use iloc
- PR #858 Add series feature hashing support
- PR #871 CSV Reader: Add support for NA values, including user specified strings
- PR #893 Adds PyArrow based parquet readers / writers to Python, fix category dtype handling, fix arrow ingest buffer size issues
- PR #867 CSV Reader: Add support for ignoring blank lines and comment lines
- PR #887 Add Series digitize method
- PR #895 Add Series groupby
- PR #898 Add DataFrame.groupby(level=0) support
- PR #920 Add feather, JSON, HDF5 readers / writers from PyArrow / Pandas
- PR #888 CSV Reader: Add prefix parameter for column names, used when parsing without a header
- PR #913 Add DLPack support: convert between cuDF DataFrame and DLTensor
- PR #939 Add ORC reader from PyArrow
- PR #918 Add Series.groupby(level=0) support
- PR #906 Add binary and comparison ops to DataFrame
- PR #958 Support unary and binary ops on indexes
- PR #964 Add `rename` method to `DataFrame`, `Series`, and `Index`
- PR #985 Add `Series.to_frame` method
- PR #985 Add `drop=` keyword to reset_index method
- PR #994 Remove references to pygdf
- PR #990 Add external series groupby support
- PR #988 Add top-level merge function to cuDF
- PR #992 Add comparison binaryops to DateTime columns
- PR #996 Replace relative path imports with absolute paths in tests
- PR #995 CSV Reader: Add index_col parameter to specify the column name or index to be used as row labels
- PR #1004 Add `from_gpu_matrix` method to DataFrame
- PR #997 Add property index setter
- PR #1007 Replace relative path imports with absolute paths in cudf
- PR #1013 select columns with df.columns
- PR #1016 Rename Series.unique_count() to nunique() to match pandas API
- PR #947 Prefixsum to handle nulls and float types
- PR #1029 Remove rest of relative path imports
- PR #1021 Add filtered selection with assignment for Dataframes
- PR #872 Adding NVCategory support to cudf apis
- PR #1052 Add left/right_index and left/right_on keywords to merge
- PR #1091 Add `indicator=` and `suffixes=` keywords to merge
- PR #1107 Add unsupported keywords to Series.fillna
- PR #1032 Add string support to cuDF python
- PR #1136 Removed `gdf_concat`
- PR #1153 Added function for getting the padded allocation size for valid bitmask
- PR #1148 Add cudf.sqrt for dataframes and Series
- PR #1159 Add Python bindings for libcudf dlpack functions
- PR #1155 Add __array_ufunc__ for DataFrame and Series for sqrt
- PR #1168 to_frame for series accepts a name argument


## Improvements

- PR #1218 Add dask-cudf page to API docs
- PR #892 Add support for heterogeneous types in binary ops with JIT
- PR #730 Improve performance of `gdf_table` constructor
- PR #561 Add Doxygen style comments to Join CUDA functions
- PR #813 unified libcudf API functions by replacing gpu_ with gdf_
- PR #822 Add support for `__cuda_array_interface__` for ingest
- PR #756 Consolidate common helper functions from unordered map and multimap
- PR #753 Improve performance of groupby sum and average, especially for cases with few groups.
- PR #836 Add ingest support for arrow chunked arrays in Column, Series, DataFrame creation
- PR #763 Format doxygen comments for csv_read_arg struct
- PR #532 CSV Reader: Use type dispatcher instead of switch block
- PR #694 Unit test utilities improvements
- PR #878 Add better indexing to Groupby
- PR #554 Add `empty` method and `is_monotonic` attribute to `Index`
- PR #1040 Fixed up Doxygen comment tags
- PR #909 CSV Reader: Avoid host->device->host copy for header row data
- PR #916 Improved unit testing and error checking for `gdf_column_concat`
- PR #941 Replace `numpy` call in `Series.hash_encode` with `numba`
- PR #942 Added increment/decrement operators for wrapper types
- PR #943 Updated `count_nonzero_mask` to return `num_rows` when the mask is null
- PR #952 Added trait to map C++ type to `gdf_dtype`
- PR #966 Updated RMM submodule.
- PR #998 Add IO reader/writer modules to API docs, fix for missing cudf.Series docs
- PR #1017 concatenate along columns for Series and DataFrames
- PR #1002 Support indexing a dataframe with another boolean dataframe
- PR #1018 Better concatenation for Series and Dataframes
- PR #1036 Use Numpydoc style docstrings
- PR #1047 Adding gdf_dtype_extra_info to gdf_column_view_augmented
- PR #1054 Added default ctor to SerialTrieNode to overcome Thrust issue in CentOS7 + CUDA10
- PR #1024 CSV Reader: Add support for hexadecimal integers in integral-type columns
- PR #1033 Update `fillna()` to use libcudf function `gdf_replace_nulls`
- PR #1066 Added inplace assignment for columns and select_dtypes for dataframes
- PR #1026 CSV Reader: Change the meaning and type of the quoting parameter to match Pandas
- PR #1100 Adds `CUDF_EXPECTS` error-checking macro
- PR #1092 Fix select_dtype docstring
- PR #1111 Added cudf::table
- PR #1108 Sorting for datetime columns
- PR #1120 Return a `Series` (not a `Column`) from `Series.cat.set_categories()`
- PR #1128 CSV Reader: The last data row does not need to be line terminated
- PR #1183 Bump Arrow version to 0.12.1
- PR #1208 Default to CXX11_ABI=ON
- PR #1252 Fix NVStrings dependencies for cuda 9.2 and 10.0
- PR #2037 Optimize the existing `gather` and `scatter` routines in `libcudf`

## Bug Fixes

- PR #821 Fix flake8 issues revealed by flake8 update
- PR #808 Resolved renamed `d_columns_valids` variable name
- PR #820 CSV Reader: fix the issue where reader adds additional rows when file uses \r\n as a line terminator
- PR #780 CSV Reader: Fix scientific notation parsing and null values for empty quotes
- PR #815 CSV Reader: Fix data parsing when tabs are present in the input CSV file
- PR #850 Fix bug where left joins where the left df has 0 rows causes a crash
- PR #861 Fix memory leak by preserving the boolean mask index
- PR #875 Handle unnamed indexes in to/from arrow functions
- PR #877 Fix ingest of 1 row arrow tables in from arrow function
- PR #876 Added missing `<type_traits>` include
- PR #889 Deleted test_rmm.py which has now moved to RMM repo
- PR #866 Merge v0.5.1 numpy ABI hotfix into 0.6
- PR #917 value_counts return int type on empty columns
- PR #611 Renamed `gdf_reduce_optimal_output_size()` -> `gdf_reduction_get_intermediate_output_size()`
- PR #923 fix index for negative slicing for cudf dataframe and series
- PR #927 CSV Reader: Fix category GDF_CATEGORY hashes not being computed properly
- PR #921 CSV Reader: Fix parsing errors with delim_whitespace, quotations in the header row, unnamed columns
- PR #933 Fix handling objects of all nulls in series creation
- PR #940 CSV Reader: Fix an issue where the last data row is missing when using byte_range
- PR #945 CSV Reader: Fix incorrect datetime64 when milliseconds or space separator are used
- PR #959 Groupby: Problem with column name lookup
- PR #950 Converting dataframe/recarry with non-contiguous arrays
- PR #963 CSV Reader: Fix another issue with missing data rows when using byte_range
- PR #999 Fix 0 sized kernel launches and empty sort_index exception
- PR #993 Fix dtype in selecting 0 rows from objects
- PR #1009 Fix performance regression in `to_pandas` method on DataFrame
- PR #1008 Remove custom dask communication approach
- PR #1001 CSV Reader: Fix a memory access error when reading a large (>2GB) file with date columns
- PR #1019 Binary Ops: Fix error when one input column has null mask but other doesn't
- PR #1014 CSV Reader: Fix false positives in bool value detection
- PR #1034 CSV Reader: Fix parsing floating point precision and leading zero exponents
- PR #1044 CSV Reader: Fix a segfault when byte range aligns with a page
- PR #1058 Added support for `DataFrame.loc[scalar]`
- PR #1060 Fix column creation with all valid nan values
- PR #1073 CSV Reader: Fix an issue where a column name includes the return character
- PR #1090 Updating Doxygen Comments
- PR #1080 Fix dtypes returned from loc / iloc because of lists
- PR #1102 CSV Reader: Minor fixes and memory usage improvements
- PR #1174: Fix release script typo
- PR #1137 Add prebuild script for CI
- PR #1118 Enhanced the `DataFrame.from_records()` feature
- PR #1129 Fix join performance with index parameter from using numpy array
- PR #1145 Issue with .agg call on multi-column dataframes
- PR #908 Some testing code cleanup
- PR #1167 Fix issue with null_count not being set after inplace fillna()
- PR #1184 Fix iloc performance regression
- PR #1185 Support left_on/right_on and also on=str in merge
- PR #1200 Fix allocating bitmasks with numba instead of rmm in allocate_mask function
- PR #1213 Fix bug with csv reader requesting subset of columns using wrong datatype
- PR #1223 gpuCI: Fix label on rapidsai channel on gpu build scripts
- PR #1242 Add explicit Thrust exec policy to fix NVCATEGORY_TEST segfault on some platforms
- PR #1246 Fix categorical tests that failed due to bad implicit type conversion
- PR #1255 Fix overwriting conda package main label uploads
- PR #1259 Add dlpack includes to pip build


# cuDF 0.5.1 (05 Feb 2019)

## Bug Fixes

- PR #842 Avoid using numpy via cimport to prevent ABI issues in Cython compilation


# cuDF 0.5.0 (28 Jan 2019)

## New Features

- PR #722 Add bzip2 decompression support to `read_csv()`
- PR #693 add ZLIB-based GZIP/ZIP support to `read_csv_strings()`
- PR #411 added null support to gdf_order_by (new API) and cudf_table::sort
- PR #525 Added GitHub Issue templates for bugs, documentation, new features, and questions
- PR #501 CSV Reader: Add support for user-specified decimal point and thousands separator to read_csv_strings()
- PR #455 CSV Reader: Add support for user-specified decimal point and thousands separator to read_csv()
- PR #439 add `DataFrame.drop` method similar to pandas
- PR #356 add `DataFrame.transpose` method and `DataFrame.T` property similar to pandas
- PR #505 CSV Reader: Add support for user-specified boolean values
- PR #350 Implemented Series replace function
- PR #490 Added print_env.sh script to gather relevant environment details when reporting cuDF issues
- PR #474 add ZLIB-based GZIP/ZIP support to `read_csv()`
- PR #547 Added melt similar to `pandas.melt()`
- PR #491 Add CI test script to check for updates to CHANGELOG.md in PRs
- PR #550 Add CI test script to check for style issues in PRs
- PR #558 Add CI scripts for cpu-based conda and gpu-based test builds
- PR #524 Add Boolean Indexing
- PR #564 Update python `sort_values` method to use updated libcudf `gdf_order_by` API
- PR #509 CSV Reader: Input CSV file can now be passed in as a text or a binary buffer
- PR #607 Add `__iter__` and iteritems to DataFrame class
- PR #643 added a new api gdf_replace_nulls that allows a user to replace nulls in a column

## Improvements

- PR #426 Removed sort-based groupby and refactored existing groupby APIs. Also improves C++/CUDA compile time.
- PR #461 Add `CUDF_HOME` variable in README.md to replace relative pathing.
- PR #472 RMM: Created centralized rmm::device_vector alias and rmm::exec_policy
- PR #500 Improved the concurrent hash map class to support partitioned (multi-pass) hash table building.
- PR #454 Improve CSV reader docs and examples
- PR #465 Added templated C++ API for RMM to avoid explicit cast to `void**`
- PR #513 `.gitignore` tweaks
- PR #521 Add `assert_eq` function for testing
- PR #502 Simplify Dockerfile for local dev, eliminate old conda/pip envs
- PR #549 Adds `-rdynamic` compiler flag to nvcc for Debug builds
- PR #472 RMM: Created centralized rmm::device_vector alias and rmm::exec_policy
- PR #577 Added external C++ API for scatter/gather functions
- PR #500 Improved the concurrent hash map class to support partitioned (multi-pass) hash table building
- PR #583 Updated `gdf_size_type` to `int`
- PR #500 Improved the concurrent hash map class to support partitioned (multi-pass) hash table building
- PR #617 Added .dockerignore file. Prevents adding stale cmake cache files to the docker container
- PR #658 Reduced `JOIN_TEST` time by isolating overflow test of hash table size computation
- PR #664 Added Debuging instructions to README
- PR #651 Remove noqa marks in `__init__.py` files
- PR #671 CSV Reader: uncompressed buffer input can be parsed without explicitly specifying compression as None
- PR #684 Make RMM a submodule
- PR #718 Ensure sum, product, min, max methods pandas compatibility on empty datasets
- PR #720 Refactored Index classes to make them more Pandas-like, added CategoricalIndex
- PR #749 Improve to_arrow and from_arrow Pandas compatibility
- PR #766 Remove TravisCI references, remove unused variables from CMake, fix ARROW_VERSION in Cmake
- PR #773 Add build-args back to Dockerfile and handle dependencies based on environment yml file
- PR #781 Move thirdparty submodules to root and symlink in /cpp
- PR #843 Fix broken cudf/python API examples, add new methods to the API index

## Bug Fixes

- PR #569 CSV Reader: Fix days being off-by-one when parsing some dates
- PR #531 CSV Reader: Fix incorrect parsing of quoted numbers
- PR #465 Added templated C++ API for RMM to avoid explicit cast to `void**`
- PR #473 Added missing <random> include
- PR #478 CSV Reader: Add api support for auto column detection, header, mangle_dupe_cols, usecols
- PR #495 Updated README to correct where cffi pytest should be executed
- PR #501 Fix the intermittent segfault caused by the `thousands` and `compression` parameters in the csv reader
- PR #502 Simplify Dockerfile for local dev, eliminate old conda/pip envs
- PR #512 fix bug for `on` parameter in `DataFrame.merge` to allow for None or single column name
- PR #511 Updated python/cudf/bindings/join.pyx to fix cudf merge printing out dtypes
- PR #513 `.gitignore` tweaks
- PR #521 Add `assert_eq` function for testing
- PR #537 Fix CMAKE_CUDA_STANDARD_REQURIED typo in CMakeLists.txt
- PR #447 Fix silent failure in initializing DataFrame from generator
- PR #545 Temporarily disable csv reader thousands test to prevent segfault (test re-enabled in PR #501)
- PR #559 Fix Assertion error while using `applymap` to change the output dtype
- PR #575 Update `print_env.sh` script to better handle missing commands
- PR #612 Prevent an exception from occuring with true division on integer series.
- PR #630 Fix deprecation warning for `pd.core.common.is_categorical_dtype`
- PR #622 Fix Series.append() behaviour when appending values with different numeric dtype
- PR #603 Fix error while creating an empty column using None.
- PR #673 Fix array of strings not being caught in from_pandas
- PR #644 Fix return type and column support of dataframe.quantile()
- PR #634 Fix create `DataFrame.from_pandas()` with numeric column names
- PR #654 Add resolution check for GDF_TIMESTAMP in Join
- PR #648 Enforce one-to-one copy required when using `numba>=0.42.0`
- PR #645 Fix cmake build type handling not setting debug options when CMAKE_BUILD_TYPE=="Debug"
- PR #669 Fix GIL deadlock when launching multiple python threads that make Cython calls
- PR #665 Reworked the hash map to add a way to report the destination partition for a key
- PR #670 CMAKE: Fix env include path taking precedence over libcudf source headers
- PR #674 Check for gdf supported column types
- PR #677 Fix 'gdf_csv_test_Dates' gtest failure due to missing nrows parameter
- PR #604 Fix the parsing errors while reading a csv file using `sep` instead of `delimiter`.
- PR #686 Fix converting nulls to NaT values when converting Series to Pandas/Numpy
- PR #689 CSV Reader: Fix behavior with skiprows+header to match pandas implementation
- PR #691 Fixes Join on empty input DFs
- PR #706 CSV Reader: Fix broken dtype inference when whitespace is in data
- PR #717 CSV reader: fix behavior when parsing a csv file with no data rows
- PR #724 CSV Reader: fix build issue due to parameter type mismatch in a std::max call
- PR #734 Prevents reading undefined memory in gpu_expand_mask_bits numba kernel
- PR #747 CSV Reader: fix an issue where CUDA allocations fail with some large input files
- PR #750 Fix race condition for handling NVStrings in CMake
- PR #719 Fix merge column ordering
- PR #770 Fix issue where RMM submodule pointed to wrong branch and pin other to correct branches
- PR #778 Fix hard coded ABI off setting
- PR #784 Update RMM submodule commit-ish and pip paths
- PR #794 Update `rmm::exec_policy` usage to fix segmentation faults when used as temprory allocator.
- PR #800 Point git submodules to branches of forks instead of exact commits


# cuDF 0.4.0 (05 Dec 2018)

## New Features

- PR #398 add pandas-compatible `DataFrame.shape()` and `Series.shape()`
- PR #394 New documentation feature "10 Minutes to cuDF"
- PR #361 CSV Reader: Add support for strings with delimiters

## Improvements

 - PR #436 Improvements for type_dispatcher and wrapper structs
 - PR #429 Add CHANGELOG.md (this file)
 - PR #266 use faster CUDA-accelerated DataFrame column/Series concatenation.
 - PR #379 new C++ `type_dispatcher` reduces code complexity in supporting many data types.
 - PR #349 Improve performance for creating columns from memoryview objects
 - PR #445 Update reductions to use type_dispatcher. Adds integer types support to sum_of_squares.
 - PR #448 Improve installation instructions in README.md
 - PR #456 Change default CMake build to Release, and added option for disabling compilation of tests

## Bug Fixes

 - PR #444 Fix csv_test CUDA too many resources requested fail.
 - PR #396 added missing output buffer in validity tests for groupbys.
 - PR #408 Dockerfile updates for source reorganization
 - PR #437 Add cffi to Dockerfile conda env, fixes "cannot import name 'librmm'"
 - PR #417 Fix `map_test` failure with CUDA 10
 - PR #414 Fix CMake installation include file paths
 - PR #418 Properly cast string dtypes to programmatic dtypes when instantiating columns
 - PR #427 Fix and tests for Concatenation illegal memory access with nulls


# cuDF 0.3.0 (23 Nov 2018)

## New Features

 - PR #336 CSV Reader string support

## Improvements

 - PR #354 source code refactored for better organization. CMake build system overhaul. Beginning of transition to Cython bindings.
 - PR #290 Add support for typecasting to/from datetime dtype
 - PR #323 Add handling pyarrow boolean arrays in input/out, add tests
 - PR #325 GDF_VALIDITY_UNSUPPORTED now returned for algorithms that don't support non-empty valid bitmasks
 - PR #381 Faster InputTooLarge Join test completes in ms rather than minutes.
 - PR #373 .gitignore improvements
 - PR #367 Doc cleanup & examples for DataFrame methods
 - PR #333 Add Rapids Memory Manager documentation
 - PR #321 Rapids Memory Manager adds file/line location logging and convenience macros
 - PR #334 Implement DataFrame `__copy__` and `__deepcopy__`
 - PR #271 Add NVTX ranges to pygdf
 - PR #311 Document system requirements for conda install

## Bug Fixes

 - PR #337 Retain index on `scale()` function
 - PR #344 Fix test failure due to PyArrow 0.11 Boolean handling
 - PR #364 Remove noexcept from managed_allocator;  CMakeLists fix for NVstrings
 - PR #357 Fix bug that made all series be considered booleans for indexing
 - PR #351 replace conda env configuration for developers
 - PRs #346 #360 Fix CSV reading of negative numbers
 - PR #342 Fix CMake to use conda-installed nvstrings
 - PR #341 Preserve categorical dtype after groupby aggregations
 - PR #315 ReadTheDocs build update to fix missing libcuda.so
 - PR #320 FIX out-of-bounds access error in reductions.cu
 - PR #319 Fix out-of-bounds memory access in libcudf count_valid_bits
 - PR #303 Fix printing empty dataframe


# cuDF 0.2.0 and cuDF 0.1.0

These were initial releases of cuDF based on previously separate pyGDF and libGDF libraries.<|MERGE_RESOLUTION|>--- conflicted
+++ resolved
@@ -161,11 +161,8 @@
 - PR #4214 Alter ValueError exception for GPU accelerated Parquet writer to properly report `categorical` columns are not supported.
 - PR #4232 Fix handling empty tuples of children in string columns
 - PR #4222 Fix no-return compile error in binop-null-test
-<<<<<<< HEAD
 - PR #4242 Fix for rolling tests CI failure
-=======
 - PR #4245 Fix race condition in parquet reader
->>>>>>> e7f3e546
 
 
 # cuDF 0.12.0 (04 Feb 2020)
