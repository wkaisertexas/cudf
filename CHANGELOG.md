--- conflicted
+++ resolved
@@ -147,11 +147,8 @@
 - PR #4339 Port libcudf strings `wrap` api to cython/python
 - PR #4311 Port nvstrings String Manipulations functions to cuDF Python/Cython
 - PR #4373 Port nvstrings Regular Expressions functions to cuDF Python/Cython
-<<<<<<< HEAD
 - PR #4407 Enable `.str.slice` & `.str.get` and `.str.zfill` unit-tests
-=======
 - PR #4377 Support loading avro files that contain nested arrays
->>>>>>> 46ef3dda
 
 ## Bug Fixes
 
