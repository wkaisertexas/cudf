# cuDF 0.13.0 (Date TBD)

## New Features

- PR #3577 Add initial dictionary support to column classes
- PR #3917 Add dictionary add_keys function
- PR #3777 Add support for dictionary column in gather
- PR #3693 add string support, skipna to scan operation
- PR #3662 Define and implement `shift`.
- PR #3842 ORC writer: add support for column statistics
- PR #3861 Added Series.sum feature for String
- PR #4069 Added cast of numeric columns from/to String
- PR #3681 Add cudf::experimental::boolean_mask_scatter
- PR #4088 Added asString() on ColumnVector in Java that takes a format string
- PR #4040 Add support for n-way merge of sorted tables
- PR #4053 Multi-column quantiles.
- PR #4100 Add set_keys function for dictionary columns
- PR #3894 Add remove_keys functions for dictionary columns
- PR #4107 Add groupby nunique aggregation
- PR #4153 Support Dask serialization protocol on cuDF objects
- PR #4127 Add python API for n-way sorted merge (merge_sorted)
- PR #4164 Add Buffer "constructor-kwargs" header
- PR #4172 Add groupby nth aggregation
- PR #4159 Add COUNT aggregation that includes null values
- PR #4190 Add libcudf++ transpose Cython implementation
- PR #4063 Define and implement string capitalize and title API
- PR #4217 Add libcudf++ quantiles Cython implementation
- PR #4216 Add cudf.Scalar Python type
- PR #4272 Add stable sorted order
- PR #4129 Add libcudf++ interleave_columns and tile Cython implementation
- PR #4262 Port unaryops.pyx to use libcudf++ APIs
- PR #4276 Port avro.pyx to libcudf++
- PR #4259 Ability to create Java host buffers from memory-mapped files
- PR #4240 Add groupby::groups()
- PR #4319 Add repartition_by_hash API to dask_cudf
- PR #4315 ShiftLeft, ShiftRight, ShiftRightUnsigned binops
- PR #4321 Expose Python Semi and Anti Joins
- PR #4291 Add Java callback support for RMM events
- PR #4298 Port orc.pyx to libcudf++
- PR #4381 Add Java support for copying buffers with asynchronous streams
- PR #4288 Add libcudf++ shift Cython implementation
- PR #4338 Add cudf::sequence() for generating an incrementing list of numeric values

## Improvements

- PR #4187 exposed getNativeView method in Java bindings
- PR #3525 build.sh option to disable nvtx
- PR #3748 Optimize hash_partition using shared memory
- PR #3808 Optimize hash_partition using shared memory and cub block scan
- PR #3698 Add count_(un)set_bits functions taking multiple ranges and updated slice to compute null counts at once.
- PR #3909 Move java backend to libcudf++
- PR #3971 Adding `as_table` to convert Column to Table in python
- PR #3910 Adding sinh, cosh, tanh, asinh, acosh, atanh cube root and rint unary support.
- PR #3972 Add Java bindings for left_semi_join and left_anti_join
- PR #3975 Simplify and generalize data handling in `Buffer`
- PR #3985 Update RMM include files and remove extraneously included header files.
- PR #3601 Port UDF functionality for rolling windows to libcudf++
- PR #3911 Adding null boolean handling for copy_if_else
- PR #4003 Drop old `to_device` utility wrapper function
- PR #4002 Adding to_frame and fix for categorical column issue
- PR #4035 Port NVText tokenize function to libcudf++
- PR #4009 build script update to enable cudf build without installing
- PR #3897 Port cuIO JSON reader to cudf::column types
- PR #4008 Eliminate extra copy in column constructor
- PR #4013 Add cython definition for io readers cudf/io/io_types.hpp
- PR #4028 Port json.pyx to use new libcudf APIs
- PR #4014 ORC/Parquet: add count parameter to stripe/rowgroup-based reader API
- PR #4042 Port cudf/io/functions.hpp to Cython for use in IO bindings
- PR #3880 Add aggregation infrastructure support for reduction
- PR #3880 Add aggregation infrastructure support for cudf::reduce
- PR #4059 Add aggregation infrastructure support for cudf::scan
- PR #4021 Change quantiles signature for clarity.
- PR #4058 Port hash.pyx to use libcudf++ APIs
- PR #4057 Handle offsets in cython Column class
- PR #4045 Reorganize `libxx` directory
- PR #4029 Port stream_compaction.pyx to use libcudf++ APIs
- PR #4031 Docs build scripts and instructions update
- PR #4062 Improve how java classifiers are produced
- PR #4038 JNI and Java support for is_nan and is_not_nan
- PR #3786 Adding string support to rolling_windows
- PR #4067 Removed unused `CATEGORY` type ID.
- PR #3891 Port NVStrings (r)split_record to contiguous_(r)split_record
- PR #4070 Port NVText normalize_spaces to use libcudf strings column
- PR #4072 Allow round_robin_partition to single partition
- PR #4064 Add cudaGetDeviceCount to JNI layer
- PR #4075 Port nvtext ngrams-tokenize to libcudf++
- PR #4087 Add support for writing large Parquet files in a chunked manner.
- PR #3716 Update cudf.to_parquet to use new GPU accelerated Parquet writer
- PR #4083 Use two partitions in test_groupby_multiindex_reset_index
- PR #4071 Add Java bindings for round robin partition
- PR #4079 Simply use `mask.size` to create the array view
- PR #4092 Keep mask on GPU for bit unpacking
- PR #4081 Copy from `Buffer`'s pointer directly to host
- PR #4105 Change threshold of using optimized hash partition code
- PR #4101 Redux serialize `Buffer` directly with `__cuda_array_interface__`
- PR #4098 Remove legacy calls from libcudf strings column code
- PR #4044 Port join.pyx to use libcudf++ APIs
- PR #4111 Use `Buffer`'s to serialize `StringColumn`
- PR #4133 Mask cleanup and fixes: use `int32` dtype, ensure 64 byte padding, handle offsets
- PR #4113 Get `len` of `StringColumn`s without `nvstrings`
- PR #4147 Remove workaround for UNKNOWN_NULL_COUNT in contiguous_split.
- PR #4130 Renames in-place `cudf::experimental::fill` to `cudf::experimental::fill_in_place`
- PR #4136 Add `Index.names` property
- PR #4139 Port rolling.pyx to new libcudf APIs
- PR #4143 Renames in-place `cudf::experimental::copy_range` to `cudf::experimental::copy_range_in_place`
- PR #4144 Release GIL when calling libcudf++ functions
- PR #4082 Rework MultiColumns in cuDF
- PR #4149 Use "type-serialized" for pickled types like Dask
- PR #4174 Port hash groupby to libcudf++
- PR #4171 Split java host and device vectors to make a vector truly immutable
- PR #4167 Port `search` to libcudf++ (support multi-column searchsorted)
- PR #4163 Assert Dask CUDA serializers have `Buffer` frames
- PR #4165 List serializable classes once
- PR #4168 IO readers: do not create null mask for non-nullable columns
- PR #4177 Use `uint8` type for host array copy of `Buffer`
- PR #4183 Update Google Test Execution
- PR #4182 Rename cuDF serialize functions to be more generic
- PR #4176 Add option to parallelize setup.py's cythonize
- PR #4191 Porting sort.pyx to use new libcudf APIs
- PR #4196 reduce CHANGELOG.md merge conflicts
- PR #4197 Added notebook testing to gpuCI gpu build
- PR #4220 Port strings wrap functionality.
- PR #4204 Port nvtext create-ngrams function
- PR #4219 Port dlpack.pyx to use new libcudf APIs
- PR #4225 Remove stale notebooks
- PR #4233 Porting replace.pyx to use new libcudf APIs
- PR #4223 Fix a few of the Cython warnings
- PR #4234 Add BUILD_LEGACY_TESTS cmake option
- PR #4251 Add class to docs in `dask-cudf` `derived_from`
- PR #4261 libxx Cython reorganization
- PR #4274 Support negative position values in slice_strings
- PR #4282 Porting nvstrings conversion functions from new libcudf++ to Python/Cython
- PR #4299 Convert cudf::shift to column-based api
- PR #4301 Add support for writing large ORC files in a chunked manner
- PR #4306 Use libcudf++ `unary.pyx` cast instead of legacy cast
- PR #4295 Port reduce.pyx to libcudf++ API
- PR #4305 Move gpuarrow.pyx and related libarrow_cuda files into `_libxx`
- PR #4244 Port nvstrings Substring Gather/Scatter functions to cuDF Python/Cython
- PR #4280 Port nvstrings Numeric Handling functions to cuDF Python/Cython
- PR #4328 Add memory threshold callbacks for Java RMM event handler
- PR #4336 Move a bunch of internal nvstrings code to use native StringColumns
- PR #4166 Port `is_sorted.pyx` to use libcudf++ APIs
- PR #4333 nvstrings case/capitalization cython bindings
- PR #4345 Removed an undesirable backwards include from /include to /src in cuIO writers.hpp
- PR #4362 Move pq_chunked_state struct into it's own header to match how orc writer is doing it.
- PR #4339 Port libcudf strings `wrap` api to cython/python
- PR #4311 Port nvstrings String Manipulations functions to cuDF Python/Cython
- PR #4373 Port nvstrings Regular Expressions functions to cuDF Python/Cython
<<<<<<< HEAD
- PR #4405 Port nvstrings (Sub)string Comparisons functions to cuDF Python/Cython
=======
- PR #4377 Support loading avro files that contain nested arrays
>>>>>>> 3257d404

## Bug Fixes

- PR #3888 Drop `ptr=None` from `DeviceBuffer` call
- PR #3976 Fix string serialization and memory_usage method to be consistent
- PR #3902 Fix conversion of large size GPU array to dataframe
- PR #3953 Fix overflow in column_buffer when computing the device buffer size
- PR #3959 Add missing hash-dispatch function for cudf.Series
- PR #3970 Fix for Series Pickle
- PR #3964 Restore legacy NVStrings and NVCategory dependencies in Java jar
- PR #3982 Fix java unary op enum and add missing ops
- PR #3999 Fix issue serializing empty string columns (java)
- PR #3979 Add `name` to Series serialize and deserialize
- PR #4005 Fix null mask allocation bug in gather_bitmask
- PR #4000 Fix dask_cudf sort_values performance for single partitions
- PR #4007 Fix for copy_bitmask issue with uninitialized device_buffer
- PR #4037 Fix JNI quantile compile issue
- PR #4054 Fixed JNI to deal with reduction API changes
- PR #4052 Fix for round-robin when num_partitions divides nrows.
- PR #4061 Add NDEBUG guard on `constexpr_assert`.
- PR #4049 Fix `cudf::split` issue returning one less than expected column vectors
- PR #4065 Parquet writer: fix for out-of-range dictionary indices
- PR #4066 Fixed mismatch with dtype enums
- PR #4078 Fix joins for when column_in_common input parameter is empty
- PR #4080 Fix multi-index dask test with sort issue
- PR #4084 Update Java for removal of CATEGORY type
- PR #4086 ORC reader: fix potentially incorrect timestamp decoding in the last rowgroup
- PR #4089 Fix dask groupby mutliindex test case issues in join
- PR #4097 Fix strings concatenate logic with column offsets
- PR #4076 All null string entries should have null data buffer
- PR #4145 Support empty index case in DataFrame._from_table
- PR #4109 Use rmm::device_vector instead of thrust::device_vector
- PR #4113 Use `.nvstrings` in `StringColumn.sum(...)`
- PR #4116 Fix a bug in contiguous_split() where tables with mixed column types could corrupt string output
- PR #4108 Fix dtype bugs in dask_cudf metadata (metadata_nonempty overhaul)
- PR #4138 Really fix strings concatenate logic with column offsets
- PR #4119 Fix binary ops slowdown using jitify -remove-unused-globals
- PR #4125 Fix type enum to account for added Dictionary type in `types.hpp`
- PR #4132 Fix `hash_partition` null mask allocation
- PR #4137 Update Java for mutating fill and rolling window changes
- PR #4184 Add missing except+ to Cython bindings
- PR #4141 Fix NVStrings test_convert failure in 10.2 build
- PR #4158 Fix merge issue with empty table return if one of the two tables are empty
- PR #4162 Properly handle no index metadata generation for to_parquet
- PR #4175 Fix `__sizeof__` calculation in `StringColumn`
- PR #4155 Update groupby group_offsets size and fix unnecessary device dispatch.
- PR #4186 Fix from_timestamps 12-hour specifiers support
- PR #4198 Fix constructing `RangeIndex` from `range`
- PR #4192 Parquet writer: fix OOB read when computing string hash
- PR #4201 Fix java window tests
- PR #4199 Fix potential race condition in memcpy_block
- PR #4221 Fix series dict alignment to not drop index name
- PR #4218 Fix `get_aggregation` definition with `except *`
- PR #4215 Fix performance regression in strings::detail::concatenate
- PR #4214 Alter ValueError exception for GPU accelerated Parquet writer to properly report `categorical` columns are not supported.
- PR #4232 Fix handling empty tuples of children in string columns
- PR #4222 Fix no-return compile error in binop-null-test
- PR #4242 Fix for rolling tests CI failure
- PR #4245 Fix race condition in parquet reader
- PR #4253 Fix dictionary decode and set_keys with column offset
- PR #4258 Fix dask-cudf losing index name in `reset_index`
- PR #4268 Fix java build for hash aggregate
- PR #4275 Fix bug in searching nullable values in non-nullable search space in `upper_bound`
- PR #4273 Fix losing `StringIndex` name in dask `_meta_nonempty`
- PR #4279 Fix converting `np.float64` to Scalar
- PR #4285 Add init files for cython pkgs and fix `setup.py`
- PR #4287 Parquet reader: fix empty string potentially read as null
- PR #4310 Fix empty values case in groupby 
- PR #4297 Fix specification of package_data in setup.py
- PR #4302 Fix `_is_local_filesystem` check
- PR #4303 Parquet reader: fix empty columns missing from table
- PR #4324 Fix slice_strings for out-of-range start position value
- PR #4115 Serialize an empty column table with non zero rows
- PR #4327 Preemptive dispatch fix for changes in dask#5973
- PR #4364 Fix libcudf zfill strings to ignore '+/-' chars
- PR #4358 Fix strings::concat where narep is an empty string
- PR #4369 Fix race condition in gpuinflate
- PR #4390 Disable ScatterValid and ScatterNull legacy tests


# cuDF 0.12.0 (04 Feb 2020)

## New Features

- PR #3759 Updated 10 Minutes with clarification on how `dask_cudf` uses `cudf` API
- PR #3224 Define and implement new join APIs.
- PR #3284 Add gpu-accelerated parquet writer
- PR #3254 Python redesign for libcudf++
- PR #3336 Add `from_dlpack` and `to_dlpack`
- PR #3555 Add column names support to libcudf++ io readers and writers
- PR #3527 Add string functionality for merge API
- PR #3610 Add memory_usage to DataFrame and Series APIs
- PR #3557 Add contiguous_split() function. 
- PR #3619 Support CuPy 7
- PR #3604 Add nvtext ngrams-tokenize function
- PR #3403 Define and implement new stack + tile APIs
- PR #3627 Adding cudf::sort and cudf::sort_by_key
- PR #3597 Implement new sort based groupby
- PR #3776 Add column equivalence comparator (using epsilon for float equality)
- PR #3667 Define and implement round-robin partition API.
- PR #3690 Add bools_to_mask
- PR #3761 Introduce a Frame class and make Index, DataFrame and Series subclasses
- PR #3538 Define and implement left semi join and left anti join
- PR #3683 Added support for multiple delimiters in `nvtext.token_count()`
- PR #3792 Adding is_nan and is_notnan
- PR #3594 Adding clamp support to libcudf++

## Improvements

- PR #3124 Add support for grand-children in cudf column classes
- PR #3292 Port NVStrings regex contains function
- PR #3409 Port NVStrings regex replace function
- PR #3417 Port NVStrings regex findall function
- PR #3351 Add warning when filepath resolves to multiple files in cudf readers
- PR #3370 Port NVStrings strip functions
- PR #3453 Port NVStrings IPv4 convert functions to cudf strings column
- PR #3441 Port NVStrings url encode/decode to cudf strings column
- PR #3364 Port NVStrings split functions
- PR #3463 Port NVStrings partition/rpartition to cudf strings column
- PR #3502 ORC reader: add option to read DECIMALs as INT64
- PR #3461 Add a new overload to allocate_like() that takes explicit type and size params.
- PR #3590 Specialize hash functions for floating point
- PR #3569 Use `np.asarray` in `StringColumn.deserialize`
- PR #3553 Support Python NoneType in numeric binops
- PR #3511 Support DataFrame / Series mixed arithmetic
- PR #3567 Include `strides` in `__cuda_array_interface__`
- PR #3608 Update OPS codeowner group name
- PR #3431 Port NVStrings translate to cudf strings column
- PR #3507 Define and implement new binary operation APIs
- PR #3620 Add stream parameter to unary ops detail API
- PR #3593 Adding begin/end for mutable_column_device_view
- PR #3587 Merge CHECK_STREAM & CUDA_CHECK_LAST to CHECK_CUDA
- PR #3733 Rework `hash_partition` API
- PR #3655 Use move with make_pair to avoid copy construction
- PR #3402 Define and implement new quantiles APIs
- PR #3612 Add ability to customize the JIT kernel cache path
- PR #3647 Remove PatchedNumbaDeviceArray with CuPy 6.6.0
- PR #3641 Remove duplicate definitions of CUDA_DEVICE_CALLABLE
- PR #3640 Enable memory_usage in dask_cudf (also adds pd.Index from_pandas)
- PR #3654 Update Jitify submodule ref to include gcc-8 fix
- PR #3639 Define and implement `nans_to_nulls`
- PR #3561 Rework contains implementation in search
- PR #3616 Add aggregation infrastructure for argmax/argmin.
- PR #3673 Parquet reader: improve rounding of timestamp conversion to seconds
- PR #3699 Stringify libcudacxx headers for binary op JIT
- PR #3697 Improve column insert performance for wide frames
- PR #3653 Make `gather_bitmask_kernel` more reusable.
- PR #3710 Remove multiple CMake configuration steps from root build script
- PR #3657 Define and implement compiled binops for string column comparisons
- PR #3520 Change read_parquet defaults and add warnings
- PR #3780 Java APIs for selecting a GPU
- PR #3796 Improve on round-robin with the case when number partitions greater than number of rows.
- PR #3805 Avoid CuPy 7.1.0 for now
- PR #3758 detail::scatter variant with map iterator support
- PR #3882 Fail loudly when creating a StringColumn from nvstrings with > MAX_VAL(int32) bytes
- PR #3823 Add header file for detail search functions
- PR #2438 Build GBench Benchmarks in CI
- PR #3713 Adding aggregation support to rolling_window
- PR #3875 Add abstract sink for IO writers, used by ORC and Parquet writers for now
- PR #3916 Refactor gather bindings

## Bug Fixes

- PR #3618 Update 10 minutes to cudf and cupy to hide warning that were being shown in the docs
- PR #3550 Update Java package to 0.12
- PR #3549 Fix index name issue with iloc with RangeIndex
- PR #3562 Fix 4GB limit for gzipped-compressed csv files
- PR #2981 enable build.sh to build all targets without installation
- PR #3563 Use `__cuda_array_interface__` for serialization
- PR #3564 Fix cuda memory access error in gather_bitmask_kernel
- PR #3548 Replaced CUDA_RT_CALL with CUDA_TRY
- PR #3486 Pandas > 0.25 compatability
- PR #3622 Fix new warnings and errors when building with gcc-8
- PR #3588 Remove avro reader column order reversal
- PR #3629 Fix hash map test failure
- PR #3637 Fix sorted set_index operations in dask_cudf
- PR #3663 Fix libcudf++ ORC reader microseconds and milliseconds conversion
- PR #3668 Fixing CHECK_CUDA debug build issue
- PR #3684 Fix ends_with logic for matching string case
- PR #3691 Fix create_offsets to handle offset correctly
- PR #3687 Fixed bug while passing input GPU memory pointer in `nvtext.scatter_count()`
- PR #3701 Fix hash_partition hashing all columns instead of columns_to_hash
- PR #3694 Allow for null columns parameter in `csv_writer`
- PR #3706 Removed extra type-dispatcher call from merge
- PR #3704 Changed the default delimiter to `whitespace` for nvtext methods.
- PR #3741 Construct DataFrame from dict-of-Series with alignment
- PR #3724 Update rmm version to match release
- PR #3743 Fix for `None` data in `__array_interface__`
- PR #3731 Fix performance of zero sized dataframe slice
- PR #3709 Fix inner_join incorrect result issue
- PR #3734 Update numba to 0.46 in conda files
- PR #3738 Update libxx cython types.hpp path
- PR #3672 Fix to_host issue with column_view having offset
- PR #3730 CSV reader: Set invalid float values to NaN/null
- PR #3670 Floor when casting between timestamps of different precisions
- PR #3728 Fix apply_boolean_mask issue with non-null string column
- PR #3769 Don't look for a `name` attribute in column
- PR #3783 Bind cuDF operators to Dask Dataframe
- PR #3775 Fix segfault when reading compressed CSV files larger than 4GB
- PR #3799 Align indices of Series inputs when adding as columns to DataFrame
- PR #3803 Keep name when unpickling Index objects
- PR #3804 Fix cuda crash in AVRO reader
- PR #3766 Remove references to cudf::type_id::CATEGORY from IO code
- PR #3817 Don't always deepcopy an index
- PR #3821 Fix OOB read in gpuinflate prefetcher
- PR #3829 Parquet writer: fix empty dataframe causing cuda launch errors
- PR #3835 Fix memory leak in Cython when dealing with nulls in string columns
- PR #3866 Remove unnecessary if check in NVStrings.create_offsets
- PR #3858 Fixes the broken debug build after #3728
- PR #3850 Fix merge typecast scope issue and resulting memory leak
- PR #3855 Fix MultiColumn recreation with reset_index
- PR #3869 Fixed size calculation in NVStrings::byte_count()
- PR #3868 Fix apply_grouped moving average example
- PR #3900 Properly link `NVStrings` and `NVCategory` into tests
- PR #3868 Fix apply_grouped moving average example
- PR #3871 Fix `split_out` error
- PR #3886 Fix string column materialization from column view
- PR #3893 Parquet reader: fix segfault reading empty parquet file
- PR #3931 Dask-cudf groupby `.agg` multicolumn handling fix
- PR #4017 Fix memory leaks in `GDF_STRING` cython handling and `nans_to_nulls` cython


# cuDF 0.11.0 (11 Dec 2019)

## New Features

- PR #2905 Added `Series.median()` and null support for `Series.quantile()`
- PR #2930 JSON Reader: Support ARROW_RANDOM_FILE input
- PR #2956 Add `cudf::stack` and `cudf::tile`
- PR #2980 Added nvtext is_vowel/is_consonant functions
- PR #2987 Add `inplace` arg to `DataFrame.reset_index` and `Series`
- PR #3011 Added libcudf++ transition guide
- PR #3129 Add strings column factory from `std::vector`s
- PR #3054 Add parquet reader support for decimal data types
- PR #3022 adds DataFrame.astype for cuDF dataframes
- PR #2962 Add isnull(), notnull() and related functions
- PR #3025 Move search files to legacy
- PR #3068 Add `scalar` class
- PR #3094 Adding `any` and `all` support from libcudf
- PR #3130 Define and implement new `column_wrapper`
- PR #3143 Define and implement new copying APIs `slice` and `split`
- PR #3161 Move merge files to legacy
- PR #3079 Added support to write ORC files given a local path
- PR #3192 Add dtype param to cast `DataFrame` on init
- PR #3213 Port cuIO to libcudf++
- PR #3222 Add nvtext character tokenizer
- PR #3223 Java expose underlying buffers
- PR #3300 Add `DataFrame.insert`
- PR #3263 Define and implement new `valid_if`
- PR #3278 Add `to_host` utility to copy `column_view` to host
- PR #3087 Add new cudf::experimental bool8 wrapper
- PR #3219 Construct column from column_view
- PR #3250 Define and implement new merge APIs
- PR #3144 Define and implement new hashing APIs `hash` and `hash_partition`
- PR #3229 Define and implement new search APIs
- PR #3308 java add API for memory usage callbacks
- PR #2691 Row-wise reduction and scan operations via CuPy
- PR #3291 Add normalize_nans_and_zeros
- PR #3187 Define and implement new replace APIs
- PR #3356 Add vertical concatenation for table/columns
- PR #3344 java split API
- PR #2791 Add `groupby.std()`
- PR #3368 Enable dropna argument in dask_cudf groupby
- PR #3298 add null replacement iterator for column_device_view
- PR #3297 Define and implement new groupby API.
- PR #3396 Update device_atomics with new bool8 and timestamp specializations
- PR #3411 Java host memory management API
- PR #3393 Implement df.cov and enable covariance/correlation in dask_cudf
- PR #3401 Add dask_cudf ORC writer (to_orc)
- PR #3331 Add copy_if_else
- PR #3427 Define and Implement new multi-search API
- PR #3442 Add Bool-index + Multi column + DataFrame support for set-item
- PR #3172 Define and implement new fill/repeat/copy_range APIs
- PR #3490 Add pair iterators for columns
- PR #3497 Add DataFrame.drop(..., inplace=False) argument
- PR #3469 Add string functionality for replace API
- PR #3273 Define and implement new reduction APIs

## Improvements

- PR #2904 Move gpu decompressors to cudf::io namespace
- PR #2977 Moved old C++ test utilities to legacy directory.
- PR #2965 Fix slow orc reader perf with large uncompressed blocks
- PR #2995 Move JIT type utilities to legacy directory
- PR #2927 Add ``Table`` and ``TableView`` extension classes that wrap legacy cudf::table
- PR #3005 Renames `cudf::exp` namespace to `cudf::experimental`
- PR #3008 Make safe versions of `is_null` and `is_valid` in `column_device_view`
- PR #3026 Move fill and repeat files to legacy
- PR #3027 Move copying.hpp and related source to legacy folder
- PR #3014 Snappy decompression optimizations
- PR #3032 Use `asarray` to coerce indices to a NumPy array
- PR #2996 IO Readers: Replace `cuio::device_buffer` with `rmm::device_buffer`
- PR #3051 Specialized hash function for strings column
- PR #3065 Select and Concat for cudf::experimental::table
- PR #3080 Move `valid_if.cuh` to `legacy/`
- PR #3052 Moved replace.hpp functionality to legacy
- PR #3091 Move join files to legacy
- PR #3092 Implicitly init RMM if Java allocates before init
- PR #3029 Update gdf_ numeric types with stdint and move to cudf namespace
- PR #3052 Moved replace.hpp functionality to legacy
- PR #2955 Add cmake option to only build for present GPU architecture
- PR #3070 Move functions.h and related source to legacy
- PR #2951 Allow set_index to handle a list of column names
- PR #3093 Move groupby files to legacy
- PR #2988 Removing GIS functionality (now part of cuSpatial library)
- PR #3067 Java method to return size of device memory buffer
- PR #3083 Improved some binary operation tests to include null testing.
- PR #3084 Update to arrow-cpp and pyarrow 0.15.0
- PR #3071 Move cuIO to legacy
- PR #3126 Round 2 of snappy decompression optimizations
- PR #3046 Define and implement new copying APIs `empty_like` and `allocate_like`
- PR #3128 Support MultiIndex in DataFrame.join
- PR #2971 Added initial gather and scatter methods for strings_column_view
- PR #3133 Port NVStrings to cudf column: count_characters and count_bytes
- PR #2991 Added strings column functions concatenate and join_strings
- PR #3028 Define and implement new `gather` APIs.
- PR #3135 Add nvtx utilities to cudf::nvtx namespace
- PR #3021 Java host side concat of serialized buffers
- PR #3138 Move unary files to legacy
- PR #3170 Port NVStrings substring functions to cudf strings column
- PR #3159 Port NVStrings is-chars-types function to cudf strings column
- PR #3154 Make `table_view_base.column()` const and add `mutable_table_view.column()`
- PR #3175 Set cmake cuda version variables
- PR #3171 Move deprecated error macros to legacy
- PR #3191 Port NVStrings integer convert ops to cudf column
- PR #3189 Port NVStrings find ops to cudf column
- PR #3352 Port NVStrings convert float functions to cudf strings column
- PR #3193 Add cuPy as a formal dependency
- PR #3195 Support for zero columned `table_view`
- PR #3165 Java device memory size for string category
- PR #3205 Move transform files to legacy
- PR #3202 Rename and move error.hpp to public headers
- PR #2878 Use upstream merge code in dask_cudf
- PR #3217 Port NVStrings upper and lower case conversion functions
- PR #3350 Port NVStrings booleans convert functions
- PR #3231 Add `column::release()` to give up ownership of contents.
- PR #3157 Use enum class rather than enum for mask_allocation_policy
- PR #3232 Port NVStrings datetime conversion to cudf strings column
- PR #3136 Define and implement new transpose API
- PR #3237 Define and implement new transform APIs
- PR #3245 Move binaryop files to legacy
- PR #3241 Move stream_compaction files to legacy
- PR #3166 Move reductions to legacy
- PR #3261 Small cleanup: remove `== true`
- PR #3271 Update rmm API based on `rmm.reinitialize(...)` change
- PR #3266 Remove optional checks for CuPy
- PR #3268 Adding null ordering per column feature when sorting
- PR #3239 Adding floating point specialization to comparators for NaNs
- PR #3270 Move predicates files to legacy
- PR #3281 Add to_host specialization for strings in column test utilities
- PR #3282 Add `num_bitmask_words`
- PR #3252 Add new factory methods to include passing an existing null mask
- PR #3288 Make `bit.cuh` utilities usable from host code.
- PR #3287 Move rolling windows files to legacy
- PR #3182 Define and implement new unary APIs `is_null` and `is_not_null`
- PR #3314 Drop `cython` from run requirements
- PR #3301 Add tests for empty column wrapper.
- PR #3294 Update to arrow-cpp and pyarrow 0.15.1
- PR #3310 Add `row_hasher` and `element_hasher` utilities
- PR #3272 Support non-default streams when creating/destroying hash maps
- PR #3286 Clean up the starter code on README
- PR #3332 Port NVStrings replace to cudf strings column
- PR #3354 Define and implement new `scatter` APIs
- PR #3322 Port NVStrings pad operations to cudf strings column
- PR #3345 Add cache member for number of characters in string_view class
- PR #3299 Define and implement new `is_sorted` APIs
- PR #3328 Partition by stripes in dask_cudf ORC reader
- PR #3243 Use upstream join code in dask_cudf
- PR #3371 Add `select` method to `table_view`
- PR #3309 Add java and JNI bindings for search bounds
- PR #3305 Define and implement new rolling window APIs
- PR #3380 Concatenate columns of strings
- PR #3382 Add fill function for strings column
- PR #3391 Move device_atomics_tests.cu files to legacy
- PR #3303 Define and implement new stream compaction APIs `copy_if`, `drop_nulls`,
           `apply_boolean_mask`, `drop_duplicate` and `unique_count`.
- PR #3387 Strings column gather function
- PR #3440 Strings column scatter function
- PR #3389 Move quantiles.hpp + group_quantiles.hpp files to legacy
- PR #3397 Port unary cast to libcudf++
- PR #3398 Move reshape.hpp files to legacy
- PR #3395 Port NVStrings regex extract to cudf strings column
- PR #3423 Port NVStrings htoi to cudf strings column
- PR #3425 Strings column copy_if_else implementation
- PR #3422 Move utilities to legacy
- PR #3201 Define and implement new datetime_ops APIs
- PR #3421 Port NVStrings find_multiple to cudf strings column
- PR #3448 Port scatter_to_tables to libcudf++
- PR #3458 Update strings sections in the transition guide
- PR #3462 Add `make_empty_column` and update `empty_like`.
- PR #3465 Port `aggregation` traits and utilities.
- PR #3214 Define and implement new unary operations APIs
- PR #3475 Add `bitmask_to_host` column utility
- PR #3487 Add is_boolean trait and random timestamp generator for testing
- PR #3492 Small cleanup (remove std::abs) and comment
- PR #3407 Allow multiple row-groups per task in dask_cudf read_parquet
- PR #3512 Remove unused CUDA conda labels
- PR #3500 cudf::fill()/cudf::repeat() support for strings columns.
- PR #3438 Update scalar and scalar_device_view to better support strings
- PR #3414 Add copy_range function for strings column
- PR #3685 Add string support to contiguous_split.
- PR #3471 Add scalar/column, column/scalar and scalar/scalar overloads to copy_if_else.
- PR #3451 Add support for implicit typecasting of join columns

## Bug Fixes

- PR #2895 Fixed dask_cudf group_split behavior to handle upstream rearrange_by_divisions
- PR #3048 Support for zero columned tables
- PR #3030 Fix snappy decoding regression in PR #3014
- PR #3041 Fixed exp to experimental namespace name change issue
- PR #3056 Add additional cmake hint for finding local build of RMM files
- PR #3060 Move copying.hpp includes to legacy
- PR #3139 Fixed java RMM auto initalization
- PR #3141 Java fix for relocated IO headers
- PR #3149 Rename column_wrapper.cuh to column_wrapper.hpp
- PR #3168 Fix mutable_column_device_view head const_cast
- PR #3199 Update JNI includes for legacy moves
- PR #3204 ORC writer: Fix ByteRLE encoding of NULLs
- PR #2994 Fix split_out-support but with hash_object_dispatch
- PR #3212 Fix string to date casting when format is not specified
- PR #3218 Fixes `row_lexicographic_comparator` issue with handling two tables
- PR #3228 Default initialize RMM when Java native dependencies are loaded
- PR #3012 replacing instances of `to_gpu_array` with `mem`
- PR #3236 Fix Numba 0.46+/CuPy 6.3 interface compatibility
- PR #3276 Update JNI includes for legacy moves
- PR #3256 Fix orc writer crash with multiple string columns
- PR #3211 Fix breaking change caused by rapidsai/rmm#167
- PR #3265 Fix dangling pointer in `is_sorted`
- PR #3267 ORC writer: fix incorrect ByteRLE encoding of long literal runs
- PR #3277 Fix invalid reference to deleted temporary in `is_sorted`.
- PR #3274 ORC writer: fix integer RLEv2 mode2 unsigned base value encoding
- PR #3279 Fix shutdown hang issues with pinned memory pool init executor
- PR #3280 Invalid children check in mutable_column_device_view
- PR #3289 fix java memory usage API for empty columns
- PR #3293 Fix loading of csv files zipped on MacOS (disabled zip min version check)
- PR #3295 Fix storing storing invalid RMM exec policies.
- PR #3307 Add pd.RangeIndex to from_pandas to fix dask_cudf meta_nonempty bug
- PR #3313 Fix public headers including non-public headers
- PR #3318 Revert arrow to 0.15.0 temporarily to unblock downstream projects CI
- PR #3317 Fix index-argument bug in dask_cudf parquet reader
- PR #3323 Fix `insert` non-assert test case
- PR #3341 Fix `Series` constructor converting NoneType to "None"
- PR #3326 Fix and test for detail::gather map iterator type inference
- PR #3334 Remove zero-size exception check from make_strings_column factories
- PR #3333 Fix compilation issues with `constexpr` functions not marked `__device__`
- PR #3340 Make all benchmarks use cudf base fixture to initialize RMM pool
- PR #3337 Fix Java to pad validity buffers to 64-byte boundary
- PR #3362 Fix `find_and_replace` upcasting series for python scalars and lists
- PR #3357 Disabling `column_view` iterators for non fixed-width types
- PR #3383 Fix : properly compute null counts for rolling_window.
- PR #3386 Removing external includes from `column_view.hpp`
- PR #3369 Add write_partition to dask_cudf to fix to_parquet bug
- PR #3388 Support getitem with bools when DataFrame has a MultiIndex
- PR #3408 Fix String and Column (De-)Serialization
- PR #3372 Fix dask-distributed scatter_by_map bug
- PR #3419 Fix a bug in parse_into_parts (incomplete input causing walking past the end of string).
- PR #3413 Fix dask_cudf read_csv file-list bug
- PR #3416 Fix memory leak in ColumnVector when pulling strings off the GPU
- PR #3424 Fix benchmark build by adding libcudacxx to benchmark's CMakeLists.txt
- PR #3435 Fix diff and shift for empty series
- PR #3439 Fix index-name bug in StringColumn concat
- PR #3445 Fix ORC Writer default stripe size
- PR #3459 Fix printing of invalid entries
- PR #3466 Fix gather null mask allocation for invalid index
- PR #3468 Fix memory leak issue in `drop_duplicates`
- PR #3474 Fix small doc error in capitalize Docs
- PR #3491 Fix more doc errors in NVStrings
- PR #3478 Fix as_index deep copy via Index.rename inplace arg
- PR #3476 Fix ORC reader timezone conversion
- PR #3188 Repr slices up large DataFrames
- PR #3519 Fix strings column concatenate handling zero-sized columns
- PR #3530 Fix copy_if_else test case fail issue
- PR #3523 Fix lgenfe issue with debug build
- PR #3532 Fix potential use-after-free in cudf parquet reader
- PR #3540 Fix unary_op null_mask bug and add missing test cases
- PR #3559 Use HighLevelGraph api in DataFrame constructor (Fix upstream compatibility)
- PR #3572 Fix CI Issue with hypothesis tests that are flaky


# cuDF 0.10.0 (16 Oct 2019)

## New Features

- PR #2423 Added `groupby.quantile()`
- PR #2522 Add Java bindings for NVStrings backed upper and lower case mutators
- PR #2605 Added Sort based groupby in libcudf
- PR #2607 Add Java bindings for parsing JSON
- PR #2629 Add dropna= parameter to groupby
- PR #2585 ORC & Parquet Readers: Remove millisecond timestamp restriction
- PR #2507 Add GPU-accelerated ORC Writer
- PR #2559 Add Series.tolist()
- PR #2653 Add Java bindings for rolling window operations
- PR #2480 Merge `custreamz` codebase into `cudf` repo
- PR #2674 Add __contains__ for Index/Series/Column
- PR #2635 Add support to read from remote and cloud sources like s3, gcs, hdfs
- PR #2722 Add Java bindings for NVTX ranges
- PR #2702 Add make_bool to dataset generation functions
- PR #2394 Move `rapidsai/custrings` into `cudf`
- PR #2734 Final sync of custrings source into cudf
- PR #2724 Add libcudf support for __contains__
- PR #2777 Add python bindings for porter stemmer measure functionality
- PR #2781 Add issorted to is_monotonic
- PR #2685 Add cudf::scatter_to_tables and cython binding
- PR #2743 Add Java bindings for NVStrings timestamp2long as part of String ColumnVector casting
- PR #2785 Add nvstrings Python docs
- PR #2786 Add benchmarks option to root build.sh
- PR #2802 Add `cudf::repeat()` and `cudf.Series.repeat()`
- PR #2773 Add Fisher's unbiased kurtosis and skew for Series/DataFrame
- PR #2748 Parquet Reader: Add option to specify loading of PANDAS index
- PR #2807 Add scatter_by_map to DataFrame python API
- PR #2836 Add nvstrings.code_points method
- PR #2844 Add Series/DataFrame notnull
- PR #2858 Add GTest type list utilities
- PR #2870 Add support for grouping by Series of arbitrary length
- PR #2719 Series covariance and Pearson correlation
- PR #2207 Beginning of libcudf overhaul: introduce new column and table types
- PR #2869 Add `cudf.CategoricalDtype`
- PR #2838 CSV Reader: Support ARROW_RANDOM_FILE input
- PR #2655 CuPy-based Series and Dataframe .values property
- PR #2803 Added `edit_distance_matrix()` function to calculate pairwise edit distance for each string on a given nvstrings object.
- PR #2811 Start of cudf strings column work based on 2207
- PR #2872 Add Java pinned memory pool allocator
- PR #2969 Add findAndReplaceAll to ColumnVector
- PR #2814 Add Datetimeindex.weekday
- PR #2999 Add timestamp conversion support for string categories
- PR #2918 Add cudf::column timestamp wrapper types

## Improvements

- PR #2578 Update legacy_groupby to use libcudf group_by_without_aggregation
- PR #2581 Removed `managed` allocator from hash map classes.
- PR #2571 Remove unnecessary managed memory from gdf_column_concat
- PR #2648 Cython/Python reorg
- PR #2588 Update Series.append documentation
- PR #2632 Replace dask-cudf set_index code with upstream
- PR #2682 Add cudf.set_allocator() function for easier allocator init
- PR #2642 Improve null printing and testing
- PR #2747 Add missing Cython headers / cudftestutil lib to conda package for cuspatial build
- PR #2706 Compute CSV format in device code to speedup performance
- PR #2673 Add support for np.longlong type
- PR #2703 move dask serialization dispatch into cudf
- PR #2728 Add YYMMDD to version tag for nightly conda packages
- PR #2729 Handle file-handle input in to_csv
- PR #2741 CSV Reader: Move kernel functions into its own file
- PR #2766 Improve nvstrings python cmake flexibility
- PR #2756 Add out_time_unit option to csv reader, support timestamp resolutions
- PR #2771 Stopgap alias for to_gpu_matrix()
- PR #2783 Support mapping input columns to function arguments in apply kernels
- PR #2645 libcudf unique_count for Series.nunique
- PR #2817 Dask-cudf: `read_parquet` support for remote filesystems
- PR #2823 improve java data movement debugging
- PR #2806 CSV Reader: Clean-up row offset operations
- PR #2640 Add dask wait/persist exmaple to 10 minute guide
- PR #2828 Optimizations of kernel launch configuration for `DataFrame.apply_rows` and `DataFrame.apply_chunks`
- PR #2831 Add `column` argument to `DataFrame.drop`
- PR #2775 Various optimizations to improve __getitem__ and __setitem__ performance
- PR #2810 cudf::allocate_like can optionally always allocate a mask.
- PR #2833 Parquet reader: align page data allocation sizes to 4-bytes to satisfy cuda-memcheck
- PR #2832 Using the new Python bindings for UCX
- PR #2856 Update group_split_cudf to use scatter_by_map
- PR #2890 Optionally keep serialized table data on the host.
- PR #2778 Doc: Updated and fixed some docstrings that were formatted incorrectly.
- PR #2830 Use YYMMDD tag in custreamz nightly build
- PR #2875 Java: Remove synchronized from register methods in MemoryCleaner
- PR #2887 Minor snappy decompression optimization
- PR #2899 Use new RMM API based on Cython
- PR #2788 Guide to Python UDFs
- PR #2919 Change java API to use operators in groupby namespace
- PR #2909 CSV Reader: Avoid row offsets host vector default init
- PR #2834 DataFrame supports setting columns via attribute syntax `df.x = col`
- PR #3147 DataFrame can be initialized from rows via list of tuples
- PR #3539 Restrict CuPy to 6

## Bug Fixes

- PR #2584 ORC Reader: fix parsing of `DECIMAL` index positions
- PR #2619 Fix groupby serialization/deserialization
- PR #2614 Update Java version to match
- PR #2601 Fixes nlargest(1) issue in Series and Dataframe
- PR #2610 Fix a bug in index serialization (properly pass DeviceNDArray)
- PR #2621 Fixes the floordiv issue of not promoting float type when rhs is 0
- PR #2611 Types Test: fix static casting from negative int to string
- PR #2618 IO Readers: Fix datasource memory map failure for multiple reads
- PR #2628 groupby_without_aggregation non-nullable input table produces non-nullable output
- PR #2615 fix string category partitioning in java API
- PR #2641 fix string category and timeunit concat in the java API
- PR #2649 Fix groupby issue resulting from column_empty bug
- PR #2658 Fix astype() for null categorical columns
- PR #2660 fix column string category and timeunit concat in the java API
- PR #2664 ORC reader: fix `skip_rows` larger than first stripe
- PR #2654 Allow Java gdfOrderBy to work with string categories
- PR #2669 AVRO reader: fix non-deterministic output
- PR #2668 Update Java bindings to specify timestamp units for ORC and Parquet readers
- PR #2679 AVRO reader: fix cuda errors when decoding compressed streams
- PR #2692 Add concatenation for data-frame with different headers (empty and non-empty)
- PR #2651 Remove nvidia driver installation from ci/cpu/build.sh
- PR #2697 Ensure csv reader sets datetime column time units
- PR #2698 Return RangeIndex from contiguous slice of RangeIndex
- PR #2672 Fix null and integer handling in round
- PR #2704 Parquet Reader: Fix crash when loading string column with nulls
- PR #2725 Fix Jitify issue with running on Turing using CUDA version < 10
- PR #2731 Fix building of benchmarks
- PR #2738 Fix java to find new NVStrings locations
- PR #2736 Pin Jitify branch to v0.10 version
- PR #2742 IO Readers: Fix possible silent failures when creating `NvStrings` instance
- PR #2753 Fix java quantile API calls
- PR #2762 Fix validity processing for time in java
- PR #2796 Fix handling string slicing and other nvstrings delegated methods with dask
- PR #2769 Fix link to API docs in README.md
- PR #2772 Handle multiindex pandas Series #2772
- PR #2749 Fix apply_rows/apply_chunks pessimistic null mask to use in_cols null masks only
- PR #2752 CSV Reader: Fix exception when there's no rows to process
- PR #2716 Added Exception for `StringMethods` in string methods
- PR #2787 Fix Broadcasting `None` to `cudf-series`
- PR #2794 Fix async race in NVCategory::get_value and get_value_bounds
- PR #2795 Fix java build/cast error
- PR #2496 Fix improper merge of two dataframes when names differ
- PR #2824 Fix issue with incorrect result when Numeric Series replace is called several times
- PR #2751 Replace value with null
- PR #2765 Fix Java inequality comparisons for string category
- PR #2818 Fix java join API to use new C++ join API
- PR #2841 Fix nvstrings.slice and slice_from for range (0,0)
- PR #2837 Fix join benchmark
- PR #2809 Add hash_df and group_split dispatch functions for dask
- PR #2843 Parquet reader: fix skip_rows when not aligned with page or row_group boundaries
- PR #2851 Deleted existing dask-cudf/record.txt
- PR #2854 Fix column creation from ephemeral objects exposing __cuda_array_interface__
- PR #2860 Fix boolean indexing when the result is a single row
- PR #2859 Fix tail method issue for string columns
- PR #2852 Fixed `cumsum()` and `cumprod()` on boolean series.
- PR #2865 DaskIO: Fix `read_csv` and `read_orc` when input is list of files
- PR #2750 Fixed casting values to cudf::bool8 so non-zero values always cast to true
- PR #2873 Fixed dask_cudf read_partition bug by generating ParquetDatasetPiece
- PR #2850 Fixes dask_cudf.read_parquet on partitioned datasets
- PR #2896 Properly handle `axis` string keywords in `concat`
- PR #2926 Update rounding algorithm to avoid using fmod
- PR #2968 Fix Java dependency loading when using NVTX
- PR #2963 Fix ORC writer uncompressed block indexing
- PR #2928 CSV Reader: Fix using `byte_range` for large datasets
- PR #2983 Fix sm_70+ race condition in gpu_unsnap
- PR #2964 ORC Writer: Segfault when writing mixed numeric and string columns
- PR #3007 Java: Remove unit test that frees RMM invalid pointer
- PR #3009 Fix orc reader RLEv2 patch position regression from PR #2507
- PR #3002 Fix CUDA invalid configuration errors reported after loading an ORC file without data
- PR #3035 Update update-version.sh for new docs locations
- PR #3038 Fix uninitialized stream parameter in device_table deleter
- PR #3064 Fixes groupby performance issue
- PR #3061 Add rmmInitialize to nvstrings gtests
- PR #3058 Fix UDF doc markdown formatting
- PR #3059 Add nvstrings python build instructions to contributing.md


# cuDF 0.9.0 (21 Aug 2019)

## New Features

- PR #1993 Add CUDA-accelerated series aggregations: mean, var, std
- PR #2111 IO Readers: Support memory buffer, file-like object, and URL inputs
- PR #2012 Add `reindex()` to DataFrame and Series
- PR #2097 Add GPU-accelerated AVRO reader
- PR #2098 Support binary ops on DFs and Series with mismatched indices
- PR #2160 Merge `dask-cudf` codebase into `cudf` repo
- PR #2149 CSV Reader: Add `hex` dtype for explicit hexadecimal parsing
- PR #2156 Add `upper_bound()` and `lower_bound()` for libcudf tables and `searchsorted()` for cuDF Series
- PR #2158 CSV Reader: Support single, non-list/dict argument for `dtype`
- PR #2177 CSV Reader: Add `parse_dates` parameter for explicit date inference
- PR #1744 cudf::apply_boolean_mask and cudf::drop_nulls support for cudf::table inputs (multi-column)
- PR #2196 Add `DataFrame.dropna()`
- PR #2197 CSV Writer: add `chunksize` parameter for `to_csv`
- PR #2215 `type_dispatcher` benchmark
- PR #2179 Add Java quantiles
- PR #2157 Add __array_function__ to DataFrame and Series
- PR #2212 Java support for ORC reader
- PR #2224 Add DataFrame isna, isnull, notna functions
- PR #2236 Add Series.drop_duplicates
- PR #2105 Add hash-based join benchmark
- PR #2316 Add unique, nunique, and value_counts for datetime columns
- PR #2337 Add Java support for slicing a ColumnVector
- PR #2049 Add cudf::merge (sorted merge)
- PR #2368 Full cudf+dask Parquet Support
- PR #2380 New cudf::is_sorted checks whether cudf::table is sorted
- PR #2356 Java column vector standard deviation support
- PR #2221 MultiIndex full indexing - Support iloc and wildcards for loc
- PR #2429 Java support for getting length of strings in a ColumnVector
- PR #2415 Add `value_counts` for series of any type
- PR #2446 Add __array_function__ for index
- PR #2437 ORC reader: Add 'use_np_dtypes' option
- PR #2382 Add CategoricalAccessor add, remove, rename, and ordering methods
- PR #2464 Native implement `__cuda_array_interface__` for Series/Index/Column objects
- PR #2425 Rolling window now accepts array-based user-defined functions
- PR #2442 Add __setitem__
- PR #2449 Java support for getting byte count of strings in a ColumnVector
- PR #2492 Add groupby.size() method
- PR #2358 Add cudf::nans_to_nulls: convert floating point column into bitmask
- PR #2489 Add drop argument to set_index
- PR #2491 Add Java bindings for ORC reader 'use_np_dtypes' option
- PR #2213 Support s/ms/us/ns DatetimeColumn time unit resolutions
- PR #2536 Add _constructor properties to Series and DataFrame

## Improvements

- PR #2103 Move old `column` and `bitmask` files into `legacy/` directory
- PR #2109 added name to Python column classes
- PR #1947 Cleanup serialization code
- PR #2125 More aggregate in java API
- PR #2127 Add in java Scalar tests
- PR #2088 Refactor of Python groupby code
- PR #2130 Java serialization and deserialization of tables.
- PR #2131 Chunk rows logic added to csv_writer
- PR #2129 Add functions in the Java API to support nullable column filtering
- PR #2165 made changes to get_dummies api for it to be available in MethodCache
- PR #2171 Add CodeCov integration, fix doc version, make --skip-tests work when invoking with source
- PR #2184 handle remote orc files for dask-cudf
- PR #2186 Add `getitem` and `getattr` style access to Rolling objects
- PR #2168 Use cudf.Column for CategoricalColumn's categories instead of a tuple
- PR #2193 DOC: cudf::type_dispatcher documentation for specializing dispatched functors
- PR #2199 Better java support for appending strings
- PR #2176 Added column dtype support for datetime, int8, int16 to csv_writer
- PR #2209 Matching `get_dummies` & `select_dtypes` behavior to pandas
- PR #2217 Updated Java bindings to use the new groupby API
- PR #2214 DOC: Update doc instructions to build/install `cudf` and `dask-cudf`
- PR #2220 Update Java bindings for reduction rename
- PR #2232 Move CodeCov upload from build script to Jenkins
- PR #2225 refactor to use libcudf for gathering columns in dataframes
- PR #2293 Improve join performance (faster compute_join_output_size)
- PR #2300 Create separate dask codeowners for dask-cudf codebase
- PR #2304 gdf_group_by_without_aggregations returns gdf_column
- PR #2309 Java readers: remove redundant copy of result pointers
- PR #2307 Add `black` and `isort` to style checker script
- PR #2345 Restore removal of old groupby implementation
- PR #2342 Improve `astype()` to operate all ways
- PR #2329 using libcudf cudf::copy for column deep copy
- PR #2344 DOC: docs on code formatting for contributors
- PR #2376 Add inoperative axis= and win_type= arguments to Rolling()
- PR #2378 remove dask for (de-)serialization of cudf objects
- PR #2353 Bump Arrow and Dask versions
- PR #2377 Replace `standard_python_slice` with just `slice.indices()`
- PR #2373 cudf.DataFrame enchancements & Series.values support
- PR #2392 Remove dlpack submodule; make cuDF's Cython API externally accessible
- PR #2430 Updated Java bindings to use the new unary API
- PR #2406 Moved all existing `table` related files to a `legacy/` directory
- PR #2350 Performance related changes to get_dummies
- PR #2420 Remove `cudautils.astype` and replace with `typecast.apply_cast`
- PR #2456 Small improvement to typecast utility
- PR #2458 Fix handling of thirdparty packages in `isort` config
- PR #2459 IO Readers: Consolidate all readers to use `datasource` class
- PR #2475 Exposed type_dispatcher.hpp, nvcategory_util.hpp and wrapper_types.hpp in the include folder
- PR #2484 Enabled building libcudf as a static library
- PR #2453 Streamline CUDA_REL environment variable
- PR #2483 Bundle Boost filesystem dependency in the Java jar
- PR #2486 Java API hash functions
- PR #2481 Adds the ignore_null_keys option to the java api
- PR #2490 Java api: support multiple aggregates for the same column
- PR #2510 Java api: uses table based apply_boolean_mask
- PR #2432 Use pandas formatting for console, html, and latex output
- PR #2573 Bump numba version to 0.45.1
- PR #2606 Fix references to notebooks-contrib

## Bug Fixes

- PR #2086 Fixed quantile api behavior mismatch in series & dataframe
- PR #2128 Add offset param to host buffer readers in java API.
- PR #2145 Work around binops validity checks for java
- PR #2146 Work around unary_math validity checks for java
- PR #2151 Fixes bug in cudf::copy_range where null_count was invalid
- PR #2139 matching to pandas describe behavior & fixing nan values issue
- PR #2161 Implicitly convert unsigned to signed integer types in binops
- PR #2154 CSV Reader: Fix bools misdetected as strings dtype
- PR #2178 Fix bug in rolling bindings where a view of an ephemeral column was being taken
- PR #2180 Fix issue with isort reordering `importorskip` below imports depending on them
- PR #2187 fix to honor dtype when numpy arrays are passed to columnops.as_column
- PR #2190 Fix issue in astype conversion of string column to 'str'
- PR #2208 Fix issue with calling `head()` on one row dataframe
- PR #2229 Propagate exceptions from Cython cdef functions
- PR #2234 Fix issue with local build script not properly building
- PR #2223 Fix CUDA invalid configuration errors reported after loading small compressed ORC files
- PR #2162 Setting is_unique and is_monotonic-related attributes
- PR #2244 Fix ORC RLEv2 delta mode decoding with nonzero residual delta width
- PR #2297 Work around `var/std` unsupported only at debug build
- PR #2302 Fixed java serialization corner case
- PR #2355 Handle float16 in binary operations
- PR #2311 Fix copy behaviour for GenericIndex
- PR #2349 Fix issues with String filter in java API
- PR #2323 Fix groupby on categoricals
- PR #2328 Ensure order is preserved in CategoricalAccessor._set_categories
- PR #2202 Fix issue with unary ops mishandling empty input
- PR #2326 Fix for bug in DLPack when reading multiple columns
- PR #2324 Fix cudf Docker build
- PR #2325 Fix ORC RLEv2 patched base mode decoding with nonzero patch width
- PR #2235 Fix get_dummies to be compatible with dask
- PR #2332 Zero initialize gdf_dtype_extra_info
- PR #2355 Handle float16 in binary operations
- PR #2360 Fix missing dtype handling in cudf.Series & columnops.as_column
- PR #2364 Fix quantile api and other trivial issues around it
- PR #2361 Fixed issue with `codes` of CategoricalIndex
- PR #2357 Fixed inconsistent type of index created with from_pandas vs direct construction
- PR #2389 Fixed Rolling __getattr__ and __getitem__ for offset based windows
- PR #2402 Fixed bug in valid mask computation in cudf::copy_if (apply_boolean_mask)
- PR #2401 Fix to a scalar datetime(of type Days) issue
- PR #2386 Correctly allocate output valids in groupby
- PR #2411 Fixed failures on binary op on single element string column
- PR #2422 Fix Pandas logical binary operation incompatibilites
- PR #2447 Fix CodeCov posting build statuses temporarily
- PR #2450 Fix erroneous null handling in `cudf.DataFrame`'s `apply_rows`
- PR #2470 Fix issues with empty strings and string categories (Java)
- PR #2471 Fix String Column Validity.
- PR #2481 Fix java validity buffer serialization
- PR #2485 Updated bytes calculation to use size_t to avoid overflow in column concat
- PR #2461 Fix groupby multiple aggregations same column
- PR #2514 Fix cudf::drop_nulls threshold handling in Cython
- PR #2516 Fix utilities include paths and meta.yaml header paths
- PR #2517 Fix device memory leak in to_dlpack tensor deleter
- PR #2431 Fix local build generated file ownerships
- PR #2511 Added import of orc, refactored exception handlers to not squash fatal exceptions
- PR #2527 Fix index and column input handling in dask_cudf read_parquet
- PR #2466 Fix `dataframe.query` returning null rows erroneously
- PR #2548 Orc reader: fix non-deterministic data decoding at chunk boundaries
- PR #2557 fix cudautils import in string.py
- PR #2521 Fix casting datetimes from/to the same resolution
- PR #2545 Fix MultiIndexes with datetime levels
- PR #2560 Remove duplicate `dlpack` definition in conda recipe
- PR #2567 Fix ColumnVector.fromScalar issues while dealing with null scalars
- PR #2565 Orc reader: fix incorrect data decoding of int64 data types
- PR #2577 Fix search benchmark compilation error by adding necessary header
- PR #2604 Fix a bug in copying.pyx:_normalize_types that upcasted int32 to int64


# cuDF 0.8.0 (27 June 2019)

## New Features

- PR #1524 Add GPU-accelerated JSON Lines parser with limited feature set
- PR #1569 Add support for Json objects to the JSON Lines reader
- PR #1622 Add Series.loc
- PR #1654 Add cudf::apply_boolean_mask: faster replacement for gdf_apply_stencil
- PR #1487 cython gather/scatter
- PR #1310 Implemented the slice/split functionality.
- PR #1630 Add Python layer to the GPU-accelerated JSON reader
- PR #1745 Add rounding of numeric columns via Numba
- PR #1772 JSON reader: add support for BytesIO and StringIO input
- PR #1527 Support GDF_BOOL8 in readers and writers
- PR #1819 Logical operators (AND, OR, NOT) for libcudf and cuDF
- PR #1813 ORC Reader: Add support for stripe selection
- PR #1828 JSON Reader: add suport for bool8 columns
- PR #1833 Add column iterator with/without nulls
- PR #1665 Add the point-in-polygon GIS function
- PR #1863 Series and Dataframe methods for all and any
- PR #1908 cudf::copy_range and cudf::fill for copying/assigning an index or range to a constant
- PR #1921 Add additional formats for typecasting to/from strings
- PR #1807 Add Series.dropna()
- PR #1987 Allow user defined functions in the form of ptx code to be passed to binops
- PR #1948 Add operator functions like `Series.add()` to DataFrame and Series
- PR #1954 Add skip test argument to GPU build script
- PR #2018 Add bindings for new groupby C++ API
- PR #1984 Add rolling window operations Series.rolling() and DataFrame.rolling()
- PR #1542 Python method and bindings for to_csv
- PR #1995 Add Java API
- PR #1998 Add google benchmark to cudf
- PR #1845 Add cudf::drop_duplicates, DataFrame.drop_duplicates
- PR #1652 Added `Series.where()` feature
- PR #2074 Java Aggregates, logical ops, and better RMM support
- PR #2140 Add a `cudf::transform` function
- PR #2068 Concatenation of different typed columns

## Improvements

- PR #1538 Replacing LesserRTTI with inequality_comparator
- PR #1703 C++: Added non-aggregating `insert` to `concurrent_unordered_map` with specializations to store pairs with a single atomicCAS when possible.
- PR #1422 C++: Added a RAII wrapper for CUDA streams
- PR #1701 Added `unique` method for stringColumns
- PR #1713 Add documentation for Dask-XGBoost
- PR #1666 CSV Reader: Improve performance for files with large number of columns
- PR #1725 Enable the ability to use a single column groupby as its own index
- PR #1759 Add an example showing simultaneous rolling averages to `apply_grouped` documentation
- PR #1746 C++: Remove unused code: `windowed_ops.cu`, `sorting.cu`, `hash_ops.cu`
- PR #1748 C++: Add `bool` nullability flag to `device_table` row operators
- PR #1764 Improve Numerical column: `mean_var` and `mean`
- PR #1767 Speed up Python unit tests
- PR #1770 Added build.sh script, updated CI scripts and documentation
- PR #1739 ORC Reader: Add more pytest coverage
- PR #1696 Added null support in `Series.replace()`.
- PR #1390 Added some basic utility functions for `gdf_column`'s
- PR #1791 Added general column comparison code for testing
- PR #1795 Add printing of git submodule info to `print_env.sh`
- PR #1796 Removing old sort based group by code and gdf_filter
- PR #1811 Added funtions for copying/allocating `cudf::table`s
- PR #1838 Improve columnops.column_empty so that it returns typed columns instead of a generic Column
- PR #1890 Add utils.get_dummies- a pandas-like wrapper around one_hot-encoding
- PR #1823 CSV Reader: default the column type to string for empty dataframes
- PR #1827 Create bindings for scalar-vector binops, and update one_hot_encoding to use them
- PR #1817 Operators now support different sized dataframes as long as they don't share different sized columns
- PR #1855 Transition replace_nulls to new C++ API and update corresponding Cython/Python code
- PR #1858 Add `std::initializer_list` constructor to `column_wrapper`
- PR #1846 C++ type-erased gdf_equal_columns test util; fix gdf_equal_columns logic error
- PR #1390 Added some basic utility functions for `gdf_column`s
- PR #1391 Tidy up bit-resolution-operation and bitmask class code
- PR #1882 Add iloc functionality to MultiIndex dataframes
- PR #1884 Rolling windows: general enhancements and better coverage for unit tests
- PR #1886 support GDF_STRING_CATEGORY columns in apply_boolean_mask, drop_nulls and other libcudf functions
- PR #1896 Improve performance of groupby with levels specified in dask-cudf
- PR #1915 Improve iloc performance for non-contiguous row selection
- PR #1859 Convert read_json into a C++ API
- PR #1919 Rename libcudf namespace gdf to namespace cudf
- PR #1850 Support left_on and right_on for DataFrame merge operator
- PR #1930 Specialize constructor for `cudf::bool8` to cast argument to `bool`
- PR #1938 Add default constructor for `column_wrapper`
- PR #1930 Specialize constructor for `cudf::bool8` to cast argument to `bool`
- PR #1952 consolidate libcudf public API headers in include/cudf
- PR #1949 Improved selection with boolmask using libcudf `apply_boolean_mask`
- PR #1956 Add support for nulls in `query()`
- PR #1973 Update `std::tuple` to `std::pair` in top-most libcudf APIs and C++ transition guide
- PR #1981 Convert read_csv into a C++ API
- PR #1868 ORC Reader: Support row index for speed up on small/medium datasets
- PR #1964 Added support for list-like types in Series.str.cat
- PR #2005 Use HTML5 details tag in bug report issue template
- PR #2003 Removed few redundant unit-tests from test_string.py::test_string_cat
- PR #1944 Groupby design improvements
- PR #2017 Convert `read_orc()` into a C++ API
- PR #2011 Convert `read_parquet()` into a C++ API
- PR #1756 Add documentation "10 Minutes to cuDF and dask_cuDF"
- PR #2034 Adding support for string columns concatenation using "add" binary operator
- PR #2042 Replace old "10 Minutes" guide with new guide for docs build process
- PR #2036 Make library of common test utils to speed up tests compilation
- PR #2022 Facilitating get_dummies to be a high level api too
- PR #2050 Namespace IO readers and add back free-form `read_xxx` functions
- PR #2104 Add a functional ``sort=`` keyword argument to groupby
- PR #2108 Add `find_and_replace` for StringColumn for replacing single values
- PR #1803 cuDF/CuPy interoperability documentation

## Bug Fixes

- PR #1465 Fix for test_orc.py and test_sparse_df.py test failures
- PR #1583 Fix underlying issue in `as_index()` that was causing `Series.quantile()` to fail
- PR #1680 Add errors= keyword to drop() to fix cudf-dask bug
- PR #1651 Fix `query` function on empty dataframe
- PR #1616 Fix CategoricalColumn to access categories by index instead of iteration
- PR #1660 Fix bug in `loc` when indexing with a column name (a string)
- PR #1683 ORC reader: fix timestamp conversion to UTC
- PR #1613 Improve CategoricalColumn.fillna(-1) performance
- PR #1642 Fix failure of CSV_TEST gdf_csv_test.SkiprowsNrows on multiuser systems
- PR #1709 Fix handling of `datetime64[ms]` in `dataframe.select_dtypes`
- PR #1704 CSV Reader: Add support for the plus sign in number fields
- PR #1687 CSV reader: return an empty dataframe for zero size input
- PR #1757 Concatenating columns with null columns
- PR #1755 Add col_level keyword argument to melt
- PR #1758 Fix df.set_index() when setting index from an empty column
- PR #1749 ORC reader: fix long strings of NULL values resulting in incorrect data
- PR #1742 Parquet Reader: Fix index column name to match PANDAS compat
- PR #1782 Update libcudf doc version
- PR #1783 Update conda dependencies
- PR #1786 Maintain the original series name in series.unique output
- PR #1760 CSV Reader: fix segfault when dtype list only includes columns from usecols list
- PR #1831 build.sh: Assuming python is in PATH instead of using PYTHON env var
- PR #1839 Raise an error instead of segfaulting when transposing a DataFrame with StringColumns
- PR #1840 Retain index correctly during merge left_on right_on
- PR #1825 cuDF: Multiaggregation Groupby Failures
- PR #1789 CSV Reader: Fix missing support for specifying `int8` and `int16` dtypes
- PR #1857 Cython Bindings: Handle `bool` columns while calling `column_view_from_NDArrays`
- PR #1849 Allow DataFrame support methods to pass arguments to the methods
- PR #1847 Fixed #1375 by moving the nvstring check into the wrapper function
- PR #1864 Fixing cudf reduction for POWER platform
- PR #1869 Parquet reader: fix Dask timestamps not matching with Pandas (convert to milliseconds)
- PR #1876 add dtype=bool for `any`, `all` to treat integer column correctly
- PR #1875 CSV reader: take NaN values into account in dtype detection
- PR #1873 Add column dtype checking for the all/any methods
- PR #1902 Bug with string iteration in _apply_basic_agg
- PR #1887 Fix for initialization issue in pq_read_arg,orc_read_arg
- PR #1867 JSON reader: add support for null/empty fields, including the 'null' literal
- PR #1891 Fix bug #1750 in string column comparison
- PR #1909 Support of `to_pandas()` of boolean series with null values
- PR #1923 Use prefix removal when two aggs are called on a SeriesGroupBy
- PR #1914 Zero initialize gdf_column local variables
- PR #1959 Add support for comparing boolean Series to scalar
- PR #1966 Ignore index fix in series append
- PR #1967 Compute index __sizeof__ only once for DataFrame __sizeof__
- PR #1977 Support CUDA installation in default system directories
- PR #1982 Fixes incorrect index name after join operation
- PR #1985 Implement `GDF_PYMOD`, a special modulo that follows python's sign rules
- PR #1991 Parquet reader: fix decoding of NULLs
- PR #1990 Fixes a rendering bug in the `apply_grouped` documentation
- PR #1978 Fix for values being filled in an empty dataframe
- PR #2001 Correctly create MultiColumn from Pandas MultiColumn
- PR #2006 Handle empty dataframe groupby construction for dask
- PR #1965 Parquet Reader: Fix duplicate index column when it's already in `use_cols`
- PR #2033 Add pip to conda environment files to fix warning
- PR #2028 CSV Reader: Fix reading of uncompressed files without a recognized file extension
- PR #2073 Fix an issue when gathering columns with NVCategory and nulls
- PR #2053 cudf::apply_boolean_mask return empty column for empty boolean mask
- PR #2066 exclude `IteratorTest.mean_var_output` test from debug build
- PR #2069 Fix JNI code to use read_csv and read_parquet APIs
- PR #2071 Fix bug with unfound transitive dependencies for GTests in Ubuntu 18.04
- PR #2089 Configure Sphinx to render params correctly
- PR #2091 Fix another bug with unfound transitive dependencies for `cudftestutils` in Ubuntu 18.04
- PR #2115 Just apply `--disable-new-dtags` instead of trying to define all the transitive dependencies
- PR #2106 Fix errors in JitCache tests caused by sharing of device memory between processes
- PR #2120 Fix errors in JitCache tests caused by running multiple threads on the same data
- PR #2102 Fix memory leak in groupby
- PR #2113 fixed typo in to_csv code example


# cudf 0.7.2 (16 May 2019)

## New Features

- PR #1735 Added overload for atomicAdd on int64. Streamlined implementation of custom atomic overloads.
- PR #1741 Add MultiIndex concatenation

## Bug Fixes

- PR #1718 Fix issue with SeriesGroupBy MultiIndex in dask-cudf
- PR #1734 Python: fix performance regression for groupby count() aggregations
- PR #1768 Cython: fix handling read only schema buffers in gpuarrow reader


# cudf 0.7.1 (11 May 2019)

## New Features

- PR #1702 Lazy load MultiIndex to return groupby performance to near optimal.

## Bug Fixes

- PR #1708 Fix handling of `datetime64[ms]` in `dataframe.select_dtypes`


# cuDF 0.7.0 (10 May 2019)

## New Features

- PR #982 Implement gdf_group_by_without_aggregations and gdf_unique_indices functions
- PR #1142 Add `GDF_BOOL` column type
- PR #1194 Implement overloads for CUDA atomic operations
- PR #1292 Implemented Bitwise binary ops AND, OR, XOR (&, |, ^)
- PR #1235 Add GPU-accelerated Parquet Reader
- PR #1335 Added local_dict arg in `DataFrame.query()`.
- PR #1282 Add Series and DataFrame.describe()
- PR #1356 Rolling windows
- PR #1381 Add DataFrame._get_numeric_data
- PR #1388 Add CODEOWNERS file to auto-request reviews based on where changes are made
- PR #1396 Add DataFrame.drop method
- PR #1413 Add DataFrame.melt method
- PR #1412 Add DataFrame.pop()
- PR #1419 Initial CSV writer function
- PR #1441 Add Series level cumulative ops (cumsum, cummin, cummax, cumprod)
- PR #1420 Add script to build and test on a local gpuCI image
- PR #1440 Add DatetimeColumn.min(), DatetimeColumn.max()
- PR #1455 Add Series.Shift via Numba kernel
- PR #1441 Add Series level cumulative ops (cumsum, cummin, cummax, cumprod)
- PR #1461 Add Python coverage test to gpu build
- PR #1445 Parquet Reader: Add selective reading of rows and row group
- PR #1532 Parquet Reader: Add support for INT96 timestamps
- PR #1516 Add Series and DataFrame.ndim
- PR #1556 Add libcudf C++ transition guide
- PR #1466 Add GPU-accelerated ORC Reader
- PR #1565 Add build script for nightly doc builds
- PR #1508 Add Series isna, isnull, and notna
- PR #1456 Add Series.diff() via Numba kernel
- PR #1588 Add Index `astype` typecasting
- PR #1301 MultiIndex support
- PR #1599 Level keyword supported in groupby
- PR #929 Add support operations to dataframe
- PR #1609 Groupby accept list of Series
- PR #1658 Support `group_keys=True` keyword in groupby method

## Improvements

- PR #1531 Refactor closures as private functions in gpuarrow
- PR #1404 Parquet reader page data decoding speedup
- PR #1076 Use `type_dispatcher` in join, quantiles, filter, segmented sort, radix sort and hash_groupby
- PR #1202 Simplify README.md
- PR #1149 CSV Reader: Change convertStrToValue() functions to `__device__` only
- PR #1238 Improve performance of the CUDA trie used in the CSV reader
- PR #1245 Use file cache for JIT kernels
- PR #1278 Update CONTRIBUTING for new conda environment yml naming conventions
- PR #1163 Refactored UnaryOps. Reduced API to two functions: `gdf_unary_math` and `gdf_cast`. Added `abs`, `-`, and `~` ops. Changed bindings to Cython
- PR #1284 Update docs version
- PR #1287 add exclude argument to cudf.select_dtype function
- PR #1286 Refactor some of the CSV Reader kernels into generic utility functions
- PR #1291 fillna in `Series.to_gpu_array()` and `Series.to_array()` can accept the scalar too now.
- PR #1005 generic `reduction` and `scan` support
- PR #1349 Replace modernGPU sort join with thrust.
- PR #1363 Add a dataframe.mean(...) that raises NotImplementedError to satisfy `dask.dataframe.utils.is_dataframe_like`
- PR #1319 CSV Reader: Use column wrapper for gdf_column output alloc/dealloc
- PR #1376 Change series quantile default to linear
- PR #1399 Replace CFFI bindings for NVTX functions with Cython bindings
- PR #1389 Refactored `set_null_count()`
- PR #1386 Added macros `GDF_TRY()`, `CUDF_TRY()` and `ASSERT_CUDF_SUCCEEDED()`
- PR #1435 Rework CMake and conda recipes to depend on installed libraries
- PR #1391 Tidy up bit-resolution-operation and bitmask class code
- PR #1439 Add cmake variable to enable compiling CUDA code with -lineinfo
- PR #1462 Add ability to read parquet files from arrow::io::RandomAccessFile
- PR #1453 Convert CSV Reader CFFI to Cython
- PR #1479 Convert Parquet Reader CFFI to Cython
- PR #1397 Add a utility function for producing an overflow-safe kernel launch grid configuration
- PR #1382 Add GPU parsing of nested brackets to cuIO parsing utilities
- PR #1481 Add cudf::table constructor to allocate a set of `gdf_column`s
- PR #1484 Convert GroupBy CFFI to Cython
- PR #1463 Allow and default melt keyword argument var_name to be None
- PR #1486 Parquet Reader: Use device_buffer rather than device_ptr
- PR #1525 Add cudatoolkit conda dependency
- PR #1520 Renamed `src/dataframe` to `src/table` and moved `table.hpp`. Made `types.hpp` to be type declarations only.
- PR #1492 Convert transpose CFFI to Cython
- PR #1495 Convert binary and unary ops CFFI to Cython
- PR #1503 Convert sorting and hashing ops CFFI to Cython
- PR #1522 Use latest release version in update-version CI script
- PR #1533 Remove stale join CFFI, fix memory leaks in join Cython
- PR #1521 Added `row_bitmask` to compute bitmask for rows of a table. Merged `valids_ops.cu` and `bitmask_ops.cu`
- PR #1553 Overload `hash_row` to avoid using intial hash values. Updated `gdf_hash` to select between overloads
- PR #1585 Updated `cudf::table` to maintain own copy of wrapped `gdf_column*`s
- PR #1559 Add `except +` to all Cython function definitions to catch C++ exceptions properly
- PR #1617 `has_nulls` and `column_dtypes` for `cudf::table`
- PR #1590 Remove CFFI from the build / install process entirely
- PR #1536 Convert gpuarrow CFFI to Cython
- PR #1655 Add `Column._pointer` as a way to access underlying `gdf_column*` of a `Column`
- PR #1655 Update readme conda install instructions for cudf version 0.6 and 0.7


## Bug Fixes

- PR #1233 Fix dtypes issue while adding the column to `str` dataframe.
- PR #1254 CSV Reader: fix data type detection for floating-point numbers in scientific notation
- PR #1289 Fix looping over each value instead of each category in concatenation
- PR #1293 Fix Inaccurate error message in join.pyx
- PR #1308 Add atomicCAS overload for `int8_t`, `int16_t`
- PR #1317 Fix catch polymorphic exception by reference in ipc.cu
- PR #1325 Fix dtype of null bitmasks to int8
- PR #1326 Update build documentation to use -DCMAKE_CXX11_ABI=ON
- PR #1334 Add "na_position" argument to CategoricalColumn sort_by_values
- PR #1321 Fix out of bounds warning when checking Bzip2 header
- PR #1359 Add atomicAnd/Or/Xor for integers
- PR #1354 Fix `fillna()` behaviour when replacing values with different dtypes
- PR #1347 Fixed core dump issue while passing dict_dtypes without column names in `cudf.read_csv()`
- PR #1379 Fixed build failure caused due to error: 'col_dtype' may be used uninitialized
- PR #1392 Update cudf Dockerfile and package_versions.sh
- PR #1385 Added INT8 type to `_schema_to_dtype` for use in GpuArrowReader
- PR #1393 Fixed a bug in `gdf_count_nonzero_mask()` for the case of 0 bits to count
- PR #1395 Update CONTRIBUTING to use the environment variable CUDF_HOME
- PR #1416 Fix bug at gdf_quantile_exact and gdf_quantile_appox
- PR #1421 Fix remove creation of series multiple times during `add_column()`
- PR #1405 CSV Reader: Fix memory leaks on read_csv() failure
- PR #1328 Fix CategoricalColumn to_arrow() null mask
- PR #1433 Fix NVStrings/categories includes
- PR #1432 Update NVStrings to 0.7.* to coincide with 0.7 development
- PR #1483 Modify CSV reader to avoid cropping blank quoted characters in non-string fields
- PR #1446 Merge 1275 hotfix from master into branch-0.7
- PR #1447 Fix legacy groupby apply docstring
- PR #1451 Fix hash join estimated result size is not correct
- PR #1454 Fix local build script improperly change directory permissions
- PR #1490 Require Dask 1.1.0+ for `is_dataframe_like` test or skip otherwise.
- PR #1491 Use more specific directories & groups in CODEOWNERS
- PR #1497 Fix Thrust issue on CentOS caused by missing default constructor of host_vector elements
- PR #1498 Add missing include guard to device_atomics.cuh and separated DEVICE_ATOMICS_TEST
- PR #1506 Fix csv-write call to updated NVStrings method
- PR #1510 Added nvstrings `fillna()` function
- PR #1507 Parquet Reader: Default string data to GDF_STRING
- PR #1535 Fix doc issue to ensure correct labelling of cudf.series
- PR #1537 Fix `undefined reference` link error in HashPartitionTest
- PR #1548 Fix ci/local/build.sh README from using an incorrect image example
- PR #1551 CSV Reader: Fix integer column name indexing
- PR #1586 Fix broken `scalar_wrapper::operator==`
- PR #1591 ORC/Parquet Reader: Fix missing import for FileNotFoundError exception
- PR #1573 Parquet Reader: Fix crash due to clash with ORC reader datasource
- PR #1607 Revert change of `column.to_dense_buffer` always return by copy for performance concerns
- PR #1618 ORC reader: fix assert & data output when nrows/skiprows isn't aligned to stripe boundaries
- PR #1631 Fix failure of TYPES_TEST on some gcc-7 based systems.
- PR #1641 CSV Reader: Fix skip_blank_lines behavior with Windows line terminators (\r\n)
- PR #1648 ORC reader: fix non-deterministic output when skiprows is non-zero
- PR #1676 Fix groupby `as_index` behaviour with `MultiIndex`
- PR #1659 Fix bug caused by empty groupbys and multiindex slicing throwing exceptions
- PR #1656 Correct Groupby failure in dask when un-aggregable columns are left in dataframe.
- PR #1689 Fix groupby performance regression
- PR #1694 Add Cython as a runtime dependency since it's required in `setup.py`


# cuDF 0.6.1 (25 Mar 2019)

## Bug Fixes

- PR #1275 Fix CentOS exception in DataFrame.hash_partition from using value "returned" by a void function


# cuDF 0.6.0 (22 Mar 2019)

## New Features

- PR #760 Raise `FileNotFoundError` instead of `GDF_FILE_ERROR` in `read_csv` if the file does not exist
- PR #539 Add Python bindings for replace function
- PR #823 Add Doxygen configuration to enable building HTML documentation for libcudf C/C++ API
- PR #807 CSV Reader: Add byte_range parameter to specify the range in the input file to be read
- PR #857 Add Tail method for Series/DataFrame and update Head method to use iloc
- PR #858 Add series feature hashing support
- PR #871 CSV Reader: Add support for NA values, including user specified strings
- PR #893 Adds PyArrow based parquet readers / writers to Python, fix category dtype handling, fix arrow ingest buffer size issues
- PR #867 CSV Reader: Add support for ignoring blank lines and comment lines
- PR #887 Add Series digitize method
- PR #895 Add Series groupby
- PR #898 Add DataFrame.groupby(level=0) support
- PR #920 Add feather, JSON, HDF5 readers / writers from PyArrow / Pandas
- PR #888 CSV Reader: Add prefix parameter for column names, used when parsing without a header
- PR #913 Add DLPack support: convert between cuDF DataFrame and DLTensor
- PR #939 Add ORC reader from PyArrow
- PR #918 Add Series.groupby(level=0) support
- PR #906 Add binary and comparison ops to DataFrame
- PR #958 Support unary and binary ops on indexes
- PR #964 Add `rename` method to `DataFrame`, `Series`, and `Index`
- PR #985 Add `Series.to_frame` method
- PR #985 Add `drop=` keyword to reset_index method
- PR #994 Remove references to pygdf
- PR #990 Add external series groupby support
- PR #988 Add top-level merge function to cuDF
- PR #992 Add comparison binaryops to DateTime columns
- PR #996 Replace relative path imports with absolute paths in tests
- PR #995 CSV Reader: Add index_col parameter to specify the column name or index to be used as row labels
- PR #1004 Add `from_gpu_matrix` method to DataFrame
- PR #997 Add property index setter
- PR #1007 Replace relative path imports with absolute paths in cudf
- PR #1013 select columns with df.columns
- PR #1016 Rename Series.unique_count() to nunique() to match pandas API
- PR #947 Prefixsum to handle nulls and float types
- PR #1029 Remove rest of relative path imports
- PR #1021 Add filtered selection with assignment for Dataframes
- PR #872 Adding NVCategory support to cudf apis
- PR #1052 Add left/right_index and left/right_on keywords to merge
- PR #1091 Add `indicator=` and `suffixes=` keywords to merge
- PR #1107 Add unsupported keywords to Series.fillna
- PR #1032 Add string support to cuDF python
- PR #1136 Removed `gdf_concat`
- PR #1153 Added function for getting the padded allocation size for valid bitmask
- PR #1148 Add cudf.sqrt for dataframes and Series
- PR #1159 Add Python bindings for libcudf dlpack functions
- PR #1155 Add __array_ufunc__ for DataFrame and Series for sqrt
- PR #1168 to_frame for series accepts a name argument


## Improvements

- PR #1218 Add dask-cudf page to API docs
- PR #892 Add support for heterogeneous types in binary ops with JIT
- PR #730 Improve performance of `gdf_table` constructor
- PR #561 Add Doxygen style comments to Join CUDA functions
- PR #813 unified libcudf API functions by replacing gpu_ with gdf_
- PR #822 Add support for `__cuda_array_interface__` for ingest
- PR #756 Consolidate common helper functions from unordered map and multimap
- PR #753 Improve performance of groupby sum and average, especially for cases with few groups.
- PR #836 Add ingest support for arrow chunked arrays in Column, Series, DataFrame creation
- PR #763 Format doxygen comments for csv_read_arg struct
- PR #532 CSV Reader: Use type dispatcher instead of switch block
- PR #694 Unit test utilities improvements
- PR #878 Add better indexing to Groupby
- PR #554 Add `empty` method and `is_monotonic` attribute to `Index`
- PR #1040 Fixed up Doxygen comment tags
- PR #909 CSV Reader: Avoid host->device->host copy for header row data
- PR #916 Improved unit testing and error checking for `gdf_column_concat`
- PR #941 Replace `numpy` call in `Series.hash_encode` with `numba`
- PR #942 Added increment/decrement operators for wrapper types
- PR #943 Updated `count_nonzero_mask` to return `num_rows` when the mask is null
- PR #952 Added trait to map C++ type to `gdf_dtype`
- PR #966 Updated RMM submodule.
- PR #998 Add IO reader/writer modules to API docs, fix for missing cudf.Series docs
- PR #1017 concatenate along columns for Series and DataFrames
- PR #1002 Support indexing a dataframe with another boolean dataframe
- PR #1018 Better concatenation for Series and Dataframes
- PR #1036 Use Numpydoc style docstrings
- PR #1047 Adding gdf_dtype_extra_info to gdf_column_view_augmented
- PR #1054 Added default ctor to SerialTrieNode to overcome Thrust issue in CentOS7 + CUDA10
- PR #1024 CSV Reader: Add support for hexadecimal integers in integral-type columns
- PR #1033 Update `fillna()` to use libcudf function `gdf_replace_nulls`
- PR #1066 Added inplace assignment for columns and select_dtypes for dataframes
- PR #1026 CSV Reader: Change the meaning and type of the quoting parameter to match Pandas
- PR #1100 Adds `CUDF_EXPECTS` error-checking macro
- PR #1092 Fix select_dtype docstring
- PR #1111 Added cudf::table
- PR #1108 Sorting for datetime columns
- PR #1120 Return a `Series` (not a `Column`) from `Series.cat.set_categories()`
- PR #1128 CSV Reader: The last data row does not need to be line terminated
- PR #1183 Bump Arrow version to 0.12.1
- PR #1208 Default to CXX11_ABI=ON
- PR #1252 Fix NVStrings dependencies for cuda 9.2 and 10.0
- PR #2037 Optimize the existing `gather` and `scatter` routines in `libcudf`

## Bug Fixes

- PR #821 Fix flake8 issues revealed by flake8 update
- PR #808 Resolved renamed `d_columns_valids` variable name
- PR #820 CSV Reader: fix the issue where reader adds additional rows when file uses \r\n as a line terminator
- PR #780 CSV Reader: Fix scientific notation parsing and null values for empty quotes
- PR #815 CSV Reader: Fix data parsing when tabs are present in the input CSV file
- PR #850 Fix bug where left joins where the left df has 0 rows causes a crash
- PR #861 Fix memory leak by preserving the boolean mask index
- PR #875 Handle unnamed indexes in to/from arrow functions
- PR #877 Fix ingest of 1 row arrow tables in from arrow function
- PR #876 Added missing `<type_traits>` include
- PR #889 Deleted test_rmm.py which has now moved to RMM repo
- PR #866 Merge v0.5.1 numpy ABI hotfix into 0.6
- PR #917 value_counts return int type on empty columns
- PR #611 Renamed `gdf_reduce_optimal_output_size()` -> `gdf_reduction_get_intermediate_output_size()`
- PR #923 fix index for negative slicing for cudf dataframe and series
- PR #927 CSV Reader: Fix category GDF_CATEGORY hashes not being computed properly
- PR #921 CSV Reader: Fix parsing errors with delim_whitespace, quotations in the header row, unnamed columns
- PR #933 Fix handling objects of all nulls in series creation
- PR #940 CSV Reader: Fix an issue where the last data row is missing when using byte_range
- PR #945 CSV Reader: Fix incorrect datetime64 when milliseconds or space separator are used
- PR #959 Groupby: Problem with column name lookup
- PR #950 Converting dataframe/recarry with non-contiguous arrays
- PR #963 CSV Reader: Fix another issue with missing data rows when using byte_range
- PR #999 Fix 0 sized kernel launches and empty sort_index exception
- PR #993 Fix dtype in selecting 0 rows from objects
- PR #1009 Fix performance regression in `to_pandas` method on DataFrame
- PR #1008 Remove custom dask communication approach
- PR #1001 CSV Reader: Fix a memory access error when reading a large (>2GB) file with date columns
- PR #1019 Binary Ops: Fix error when one input column has null mask but other doesn't
- PR #1014 CSV Reader: Fix false positives in bool value detection
- PR #1034 CSV Reader: Fix parsing floating point precision and leading zero exponents
- PR #1044 CSV Reader: Fix a segfault when byte range aligns with a page
- PR #1058 Added support for `DataFrame.loc[scalar]`
- PR #1060 Fix column creation with all valid nan values
- PR #1073 CSV Reader: Fix an issue where a column name includes the return character
- PR #1090 Updating Doxygen Comments
- PR #1080 Fix dtypes returned from loc / iloc because of lists
- PR #1102 CSV Reader: Minor fixes and memory usage improvements
- PR #1174: Fix release script typo
- PR #1137 Add prebuild script for CI
- PR #1118 Enhanced the `DataFrame.from_records()` feature
- PR #1129 Fix join performance with index parameter from using numpy array
- PR #1145 Issue with .agg call on multi-column dataframes
- PR #908 Some testing code cleanup
- PR #1167 Fix issue with null_count not being set after inplace fillna()
- PR #1184 Fix iloc performance regression
- PR #1185 Support left_on/right_on and also on=str in merge
- PR #1200 Fix allocating bitmasks with numba instead of rmm in allocate_mask function
- PR #1213 Fix bug with csv reader requesting subset of columns using wrong datatype
- PR #1223 gpuCI: Fix label on rapidsai channel on gpu build scripts
- PR #1242 Add explicit Thrust exec policy to fix NVCATEGORY_TEST segfault on some platforms
- PR #1246 Fix categorical tests that failed due to bad implicit type conversion
- PR #1255 Fix overwriting conda package main label uploads
- PR #1259 Add dlpack includes to pip build


# cuDF 0.5.1 (05 Feb 2019)

## Bug Fixes

- PR #842 Avoid using numpy via cimport to prevent ABI issues in Cython compilation


# cuDF 0.5.0 (28 Jan 2019)

## New Features

- PR #722 Add bzip2 decompression support to `read_csv()`
- PR #693 add ZLIB-based GZIP/ZIP support to `read_csv_strings()`
- PR #411 added null support to gdf_order_by (new API) and cudf_table::sort
- PR #525 Added GitHub Issue templates for bugs, documentation, new features, and questions
- PR #501 CSV Reader: Add support for user-specified decimal point and thousands separator to read_csv_strings()
- PR #455 CSV Reader: Add support for user-specified decimal point and thousands separator to read_csv()
- PR #439 add `DataFrame.drop` method similar to pandas
- PR #356 add `DataFrame.transpose` method and `DataFrame.T` property similar to pandas
- PR #505 CSV Reader: Add support for user-specified boolean values
- PR #350 Implemented Series replace function
- PR #490 Added print_env.sh script to gather relevant environment details when reporting cuDF issues
- PR #474 add ZLIB-based GZIP/ZIP support to `read_csv()`
- PR #547 Added melt similar to `pandas.melt()`
- PR #491 Add CI test script to check for updates to CHANGELOG.md in PRs
- PR #550 Add CI test script to check for style issues in PRs
- PR #558 Add CI scripts for cpu-based conda and gpu-based test builds
- PR #524 Add Boolean Indexing
- PR #564 Update python `sort_values` method to use updated libcudf `gdf_order_by` API
- PR #509 CSV Reader: Input CSV file can now be passed in as a text or a binary buffer
- PR #607 Add `__iter__` and iteritems to DataFrame class
- PR #643 added a new api gdf_replace_nulls that allows a user to replace nulls in a column

## Improvements

- PR #426 Removed sort-based groupby and refactored existing groupby APIs. Also improves C++/CUDA compile time.
- PR #461 Add `CUDF_HOME` variable in README.md to replace relative pathing.
- PR #472 RMM: Created centralized rmm::device_vector alias and rmm::exec_policy
- PR #500 Improved the concurrent hash map class to support partitioned (multi-pass) hash table building.
- PR #454 Improve CSV reader docs and examples
- PR #465 Added templated C++ API for RMM to avoid explicit cast to `void**`
- PR #513 `.gitignore` tweaks
- PR #521 Add `assert_eq` function for testing
- PR #502 Simplify Dockerfile for local dev, eliminate old conda/pip envs
- PR #549 Adds `-rdynamic` compiler flag to nvcc for Debug builds
- PR #472 RMM: Created centralized rmm::device_vector alias and rmm::exec_policy
- PR #577 Added external C++ API for scatter/gather functions
- PR #500 Improved the concurrent hash map class to support partitioned (multi-pass) hash table building
- PR #583 Updated `gdf_size_type` to `int`
- PR #500 Improved the concurrent hash map class to support partitioned (multi-pass) hash table building
- PR #617 Added .dockerignore file. Prevents adding stale cmake cache files to the docker container
- PR #658 Reduced `JOIN_TEST` time by isolating overflow test of hash table size computation
- PR #664 Added Debuging instructions to README
- PR #651 Remove noqa marks in `__init__.py` files
- PR #671 CSV Reader: uncompressed buffer input can be parsed without explicitly specifying compression as None
- PR #684 Make RMM a submodule
- PR #718 Ensure sum, product, min, max methods pandas compatibility on empty datasets
- PR #720 Refactored Index classes to make them more Pandas-like, added CategoricalIndex
- PR #749 Improve to_arrow and from_arrow Pandas compatibility
- PR #766 Remove TravisCI references, remove unused variables from CMake, fix ARROW_VERSION in Cmake
- PR #773 Add build-args back to Dockerfile and handle dependencies based on environment yml file
- PR #781 Move thirdparty submodules to root and symlink in /cpp
- PR #843 Fix broken cudf/python API examples, add new methods to the API index

## Bug Fixes

- PR #569 CSV Reader: Fix days being off-by-one when parsing some dates
- PR #531 CSV Reader: Fix incorrect parsing of quoted numbers
- PR #465 Added templated C++ API for RMM to avoid explicit cast to `void**`
- PR #473 Added missing <random> include
- PR #478 CSV Reader: Add api support for auto column detection, header, mangle_dupe_cols, usecols
- PR #495 Updated README to correct where cffi pytest should be executed
- PR #501 Fix the intermittent segfault caused by the `thousands` and `compression` parameters in the csv reader
- PR #502 Simplify Dockerfile for local dev, eliminate old conda/pip envs
- PR #512 fix bug for `on` parameter in `DataFrame.merge` to allow for None or single column name
- PR #511 Updated python/cudf/bindings/join.pyx to fix cudf merge printing out dtypes
- PR #513 `.gitignore` tweaks
- PR #521 Add `assert_eq` function for testing
- PR #537 Fix CMAKE_CUDA_STANDARD_REQURIED typo in CMakeLists.txt
- PR #447 Fix silent failure in initializing DataFrame from generator
- PR #545 Temporarily disable csv reader thousands test to prevent segfault (test re-enabled in PR #501)
- PR #559 Fix Assertion error while using `applymap` to change the output dtype
- PR #575 Update `print_env.sh` script to better handle missing commands
- PR #612 Prevent an exception from occuring with true division on integer series.
- PR #630 Fix deprecation warning for `pd.core.common.is_categorical_dtype`
- PR #622 Fix Series.append() behaviour when appending values with different numeric dtype
- PR #603 Fix error while creating an empty column using None.
- PR #673 Fix array of strings not being caught in from_pandas
- PR #644 Fix return type and column support of dataframe.quantile()
- PR #634 Fix create `DataFrame.from_pandas()` with numeric column names
- PR #654 Add resolution check for GDF_TIMESTAMP in Join
- PR #648 Enforce one-to-one copy required when using `numba>=0.42.0`
- PR #645 Fix cmake build type handling not setting debug options when CMAKE_BUILD_TYPE=="Debug"
- PR #669 Fix GIL deadlock when launching multiple python threads that make Cython calls
- PR #665 Reworked the hash map to add a way to report the destination partition for a key
- PR #670 CMAKE: Fix env include path taking precedence over libcudf source headers
- PR #674 Check for gdf supported column types
- PR #677 Fix 'gdf_csv_test_Dates' gtest failure due to missing nrows parameter
- PR #604 Fix the parsing errors while reading a csv file using `sep` instead of `delimiter`.
- PR #686 Fix converting nulls to NaT values when converting Series to Pandas/Numpy
- PR #689 CSV Reader: Fix behavior with skiprows+header to match pandas implementation
- PR #691 Fixes Join on empty input DFs
- PR #706 CSV Reader: Fix broken dtype inference when whitespace is in data
- PR #717 CSV reader: fix behavior when parsing a csv file with no data rows
- PR #724 CSV Reader: fix build issue due to parameter type mismatch in a std::max call
- PR #734 Prevents reading undefined memory in gpu_expand_mask_bits numba kernel
- PR #747 CSV Reader: fix an issue where CUDA allocations fail with some large input files
- PR #750 Fix race condition for handling NVStrings in CMake
- PR #719 Fix merge column ordering
- PR #770 Fix issue where RMM submodule pointed to wrong branch and pin other to correct branches
- PR #778 Fix hard coded ABI off setting
- PR #784 Update RMM submodule commit-ish and pip paths
- PR #794 Update `rmm::exec_policy` usage to fix segmentation faults when used as temprory allocator.
- PR #800 Point git submodules to branches of forks instead of exact commits


# cuDF 0.4.0 (05 Dec 2018)

## New Features

- PR #398 add pandas-compatible `DataFrame.shape()` and `Series.shape()`
- PR #394 New documentation feature "10 Minutes to cuDF"
- PR #361 CSV Reader: Add support for strings with delimiters

## Improvements

 - PR #436 Improvements for type_dispatcher and wrapper structs
 - PR #429 Add CHANGELOG.md (this file)
 - PR #266 use faster CUDA-accelerated DataFrame column/Series concatenation.
 - PR #379 new C++ `type_dispatcher` reduces code complexity in supporting many data types.
 - PR #349 Improve performance for creating columns from memoryview objects
 - PR #445 Update reductions to use type_dispatcher. Adds integer types support to sum_of_squares.
 - PR #448 Improve installation instructions in README.md
 - PR #456 Change default CMake build to Release, and added option for disabling compilation of tests

## Bug Fixes

 - PR #444 Fix csv_test CUDA too many resources requested fail.
 - PR #396 added missing output buffer in validity tests for groupbys.
 - PR #408 Dockerfile updates for source reorganization
 - PR #437 Add cffi to Dockerfile conda env, fixes "cannot import name 'librmm'"
 - PR #417 Fix `map_test` failure with CUDA 10
 - PR #414 Fix CMake installation include file paths
 - PR #418 Properly cast string dtypes to programmatic dtypes when instantiating columns
 - PR #427 Fix and tests for Concatenation illegal memory access with nulls


# cuDF 0.3.0 (23 Nov 2018)

## New Features

 - PR #336 CSV Reader string support

## Improvements

 - PR #354 source code refactored for better organization. CMake build system overhaul. Beginning of transition to Cython bindings.
 - PR #290 Add support for typecasting to/from datetime dtype
 - PR #323 Add handling pyarrow boolean arrays in input/out, add tests
 - PR #325 GDF_VALIDITY_UNSUPPORTED now returned for algorithms that don't support non-empty valid bitmasks
 - PR #381 Faster InputTooLarge Join test completes in ms rather than minutes.
 - PR #373 .gitignore improvements
 - PR #367 Doc cleanup & examples for DataFrame methods
 - PR #333 Add Rapids Memory Manager documentation
 - PR #321 Rapids Memory Manager adds file/line location logging and convenience macros
 - PR #334 Implement DataFrame `__copy__` and `__deepcopy__`
 - PR #271 Add NVTX ranges to pygdf
 - PR #311 Document system requirements for conda install

## Bug Fixes

 - PR #337 Retain index on `scale()` function
 - PR #344 Fix test failure due to PyArrow 0.11 Boolean handling
 - PR #364 Remove noexcept from managed_allocator;  CMakeLists fix for NVstrings
 - PR #357 Fix bug that made all series be considered booleans for indexing
 - PR #351 replace conda env configuration for developers
 - PRs #346 #360 Fix CSV reading of negative numbers
 - PR #342 Fix CMake to use conda-installed nvstrings
 - PR #341 Preserve categorical dtype after groupby aggregations
 - PR #315 ReadTheDocs build update to fix missing libcuda.so
 - PR #320 FIX out-of-bounds access error in reductions.cu
 - PR #319 Fix out-of-bounds memory access in libcudf count_valid_bits
 - PR #303 Fix printing empty dataframe


# cuDF 0.2.0 and cuDF 0.1.0

These were initial releases of cuDF based on previously separate pyGDF and libGDF libraries.<|MERGE_RESOLUTION|>--- conflicted
+++ resolved
@@ -146,11 +146,8 @@
 - PR #4339 Port libcudf strings `wrap` api to cython/python
 - PR #4311 Port nvstrings String Manipulations functions to cuDF Python/Cython
 - PR #4373 Port nvstrings Regular Expressions functions to cuDF Python/Cython
-<<<<<<< HEAD
+- PR #4377 Support loading avro files that contain nested arrays
 - PR #4405 Port nvstrings (Sub)string Comparisons functions to cuDF Python/Cython
-=======
-- PR #4377 Support loading avro files that contain nested arrays
->>>>>>> 3257d404
 
 ## Bug Fixes
 
