--- conflicted
+++ resolved
@@ -44,12 +44,9 @@
 - PR #1390 Added some basic utility functions for `gdf_column`s
 - PR #1882 Add iloc functionality to MultiIndex dataframes
 - PR #1896 Improve performance of groupby with levels specified in dask-cudf
-<<<<<<< HEAD
 - PR #1859 Convert read_json into a C++ API
-=======
 - PR #1919 Rename libcudf namespace gdf to namespace cudf.
 - PR #1850 Support left_on and right_on for DataFrame merge operator  
->>>>>>> d2833e14
 
 ## Bug Fixes
 
