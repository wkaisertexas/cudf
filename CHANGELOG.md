--- conflicted
+++ resolved
@@ -2,10 +2,7 @@
 
 ## New Features
 
-<<<<<<< HEAD
 - PR #982 Implement gdf_group_by_without_aggregations and gdf_unique_indices functions
-=======
->>>>>>> b936b527
 - PR #1142 Add `GDF_BOOL` column type
 - PR #1194 Implement overloads for CUDA atomic operations
 - PR #1292 Implemented Bitwise binary ops AND, OR, XOR (&, |, ^)
