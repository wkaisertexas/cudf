--- conflicted
+++ resolved
@@ -27,8 +27,6 @@
 
 #include "rmm.h"
 
-
-
 using namespace mgpu;
 
 // Size limit due to use of int32 as join output.
@@ -36,53 +34,6 @@
 using output_index_type = int;
 constexpr output_index_type MAX_JOIN_SIZE{std::numeric_limits<output_index_type>::max()};
 
-<<<<<<< HEAD
-// TODO This macro stuff will go away once Outer join is implemented
-#define DEF_JOIN(Fn, T, Joiner)                                             \
-gdf_error gdf_##Fn(gdf_column *leftcol, gdf_column *rightcol,               \
-                   gdf_column *left_result, gdf_column *right_result) {     \
-    using namespace mgpu;                                                   \
-    if ( leftcol->dtype != rightcol->dtype) return GDF_UNSUPPORTED_DTYPE;   \
-    if ( leftcol->size >= MAX_JOIN_SIZE ) return GDF_COLUMN_SIZE_TOO_BIG;   \
-    if ( rightcol->size >= MAX_JOIN_SIZE ) return GDF_COLUMN_SIZE_TOO_BIG;  \
-    rmm_mgpu_context_t context;                                             \
-    auto output = Joiner((T*)leftcol->data, leftcol->size,                  \
-                                (T*)rightcol->data, rightcol->size,         \
-                                less_t<T>(), context);                      \
-    *left_result = output.first;                                            \
-    *right_result = output.second;                                          \
-    CUDA_CHECK_LAST();                                                      \
-    return GDF_SUCCESS;                                                     \
-}
-
-#define DEF_JOIN_GENERIC(Fn)                                                            \
-gdf_error gdf_##Fn##_generic(gdf_column *leftcol, gdf_column * rightcol,                \
-                             gdf_column *l_result, gdf_column *r_result) {              \
-    switch ( leftcol->dtype ){                                                          \
-    case GDF_INT8:      return gdf_##Fn##_i8 (leftcol, rightcol, l_result, r_result);   \
-    case GDF_INT16:     return gdf_##Fn##_i16(leftcol, rightcol, l_result, r_result);   \
-    case GDF_INT32:     return gdf_##Fn##_i32(leftcol, rightcol, l_result, r_result);   \
-    case GDF_INT64:     return gdf_##Fn##_i64(leftcol, rightcol, l_result, r_result);   \
-    case GDF_FLOAT32:   return gdf_##Fn##_f32(leftcol, rightcol, l_result, r_result);   \
-    case GDF_FLOAT64:   return gdf_##Fn##_f64(leftcol, rightcol, l_result, r_result);   \
-    case GDF_DATE32:    return gdf_##Fn##_i32(leftcol, rightcol, l_result, r_result);   \
-    case GDF_DATE64:    return gdf_##Fn##_i64(leftcol, rightcol, l_result, r_result);   \
-    case GDF_TIMESTAMP: return gdf_##Fn##_i64(leftcol, rightcol, l_result, r_result);   \
-    default: return GDF_UNSUPPORTED_DTYPE;                                              \
-    }                                                                                   \
-}
-
-#define DEF_OUTER_JOIN(Fn, T) DEF_JOIN(outer_join_ ## Fn, T, outer_join)
-DEF_JOIN_GENERIC(outer_join)
-DEF_OUTER_JOIN(i8,  int8_t)
-DEF_OUTER_JOIN(i16, int16_t)
-DEF_OUTER_JOIN(i32, int32_t)
-DEF_OUTER_JOIN(i64, int64_t)
-DEF_OUTER_JOIN(f32, int32_t)
-DEF_OUTER_JOIN(f64, int64_t)
-
-=======
->>>>>>> 707f0587
 /* --------------------------------------------------------------------------*/
 /** 
  * @Synopsis Computes the Join result between two tables using the hash-based implementation. 
