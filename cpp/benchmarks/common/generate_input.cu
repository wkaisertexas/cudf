/*
 * Copyright (c) 2020-2024, NVIDIA CORPORATION.
 *
 * Licensed under the Apache License, Version 2.0 (the "License");
 * you may not use this file except in compliance with the License.
 * You may obtain a copy of the License at
 *
 *     http://www.apache.org/licenses/LICENSE-2.0
 *
 * Unless required by applicable law or agreed to in writing, software
 * distributed under the License is distributed on an "AS IS" BASIS,
 * WITHOUT WARRANTIES OR CONDITIONS OF ANY KIND, either express or implied.
 * See the License for the specific language governing permissions and
 * limitations under the License.
 */

#include "generate_input.hpp"
#include "random_distribution_factory.cuh"

#include <cudf/column/column.hpp>
#include <cudf/column/column_factories.hpp>
#include <cudf/detail/gather.hpp>
#include <cudf/detail/valid_if.cuh>
#include <cudf/filling.hpp>
#include <cudf/null_mask.hpp>
#include <cudf/scalar/scalar_factories.hpp>
#include <cudf/table/table.hpp>
#include <cudf/types.hpp>
#include <cudf/utilities/default_stream.hpp>
#include <cudf/utilities/error.hpp>

#include <rmm/device_buffer.hpp>
#include <rmm/device_uvector.hpp>
#include <rmm/mr/device/per_device_resource.hpp>

#include <cuda/functional>
#include <thrust/binary_search.h>
#include <thrust/copy.h>
#include <thrust/device_ptr.h>
#include <thrust/execution_policy.h>
#include <thrust/fill.h>
#include <thrust/for_each.h>
#include <thrust/functional.h>
#include <thrust/gather.h>
#include <thrust/iterator/counting_iterator.h>
#include <thrust/iterator/transform_iterator.h>
#include <thrust/iterator/transform_output_iterator.h>
#include <thrust/iterator/zip_iterator.h>
#include <thrust/random/linear_congruential_engine.h>
#include <thrust/random/uniform_int_distribution.h>
#include <thrust/random/uniform_real_distribution.h>
#include <thrust/scan.h>
#include <thrust/tabulate.h>
#include <thrust/transform.h>
#include <thrust/tuple.h>

#include <algorithm>
#include <cstdint>
#include <memory>
#include <optional>
#include <random>
#include <utility>
#include <vector>

/**
 * @brief Mersenne Twister pseudo-random engine.
 */
auto deterministic_engine(unsigned seed) { return thrust::minstd_rand{seed}; }

/**
 *  Computes the mean value for a distribution of given type and value bounds.
 */
template <typename T>
double get_distribution_mean(distribution_params<T> const& dist)
{
  switch (dist.id) {
    case distribution_id::NORMAL:
    case distribution_id::UNIFORM: return (dist.lower_bound / 2.) + (dist.upper_bound / 2.);
    case distribution_id::GEOMETRIC: {
      auto const range_size = dist.lower_bound < dist.upper_bound
                                ? dist.upper_bound - dist.lower_bound
                                : dist.lower_bound - dist.upper_bound;
      auto const p          = geometric_dist_p(range_size);
      if (dist.lower_bound < dist.upper_bound)
        return dist.lower_bound + (1. / p);
      else
        return dist.lower_bound - (1. / p);
    }
    default: CUDF_FAIL("Unsupported distribution type.");
  }
}

/**
 * @brief Calculates the number of direct parents needed to generate a struct column hierarchy with
 * lowest maximum number of children in any nested column.
 *
 * Used to generate an "evenly distributed" struct column hierarchy with the given number of leaf
 * columns and nesting levels. The column tree is considered evenly distributed if all columns have
 * nearly the same number of child columns (difference not larger than one).
 */
int num_direct_parents(int num_lvls, int num_leaf_columns)
{
  // Estimated average number of children in the hierarchy;
  auto const num_children_avg = std::pow(num_leaf_columns, 1. / num_lvls);
  // Minimum number of children columns for any column in the hierarchy
  int const num_children_min = std::floor(num_children_avg);
  // Maximum number of children columns for any column in the hierarchy
  int const num_children_max = num_children_min + 1;

  // Minimum number of columns needed so that their number of children does not exceed the maximum
  int const min_for_current_nesting =
    std::ceil(static_cast<double>(num_leaf_columns) / num_children_max);
  // Minimum number of columns needed so that columns at the higher levels have at least the minimum
  // number of children
  int const min_for_upper_nesting = std::pow(num_children_min, num_lvls - 1);
  // Both conditions need to be satisfied
  return std::max(min_for_current_nesting, min_for_upper_nesting);
}

// Size of the null mask for each row, in bytes
[[nodiscard]] double row_null_mask_size(data_profile const& profile)
{
  return profile.get_null_probability().has_value() ? 1. / 8 : 0.;
}

/**
 * @brief Computes the average element size in a column, given the data profile.
 *
 * Random distribution parameters like average string length and maximum list nesting level affect
 * the element size of non-fixed-width columns. For lists and structs, `avg_element_size` is called
 * recursively to determine the size of nested columns.
 */
double avg_element_size(data_profile const& profile, cudf::data_type dtype);

// Utilities to determine the mean size of an element, given the data profile
template <typename T, CUDF_ENABLE_IF(cudf::is_fixed_width<T>())>
double non_fixed_width_size(data_profile const& profile)
{
  CUDF_FAIL("Should not be called, use `size_of` for this type instead");
}

template <typename T, CUDF_ENABLE_IF(!cudf::is_fixed_width<T>())>
double non_fixed_width_size(data_profile const& profile)
{
  CUDF_FAIL("not implemented!");
}

template <>
double non_fixed_width_size<cudf::string_view>(data_profile const& profile)
{
  auto const dist = profile.get_distribution_params<cudf::string_view>().length_params;
  return get_distribution_mean(dist) * profile.get_valid_probability() + sizeof(cudf::size_type) +
         row_null_mask_size(profile);
}

double geometric_sum(size_t n, double p)
{
  if (p == 1) { return n; }
  return (1 - std::pow(p, n)) / (1 - p);
}

template <>
double non_fixed_width_size<cudf::list_view>(data_profile const& profile)
{
  auto const dist_params = profile.get_distribution_params<cudf::list_view>();
  auto const single_level_mean =
    get_distribution_mean(dist_params.length_params) * profile.get_valid_probability();

  // Leaf column size
  auto const element_size  = avg_element_size(profile, cudf::data_type{dist_params.element_type});
  auto const element_count = std::pow(single_level_mean, dist_params.max_depth);

  auto const offset_size = avg_element_size(profile, cudf::data_type{cudf::type_id::INT32});
  // Each nesting level includes offsets, this is the sum of all levels
  auto const total_offset_count = geometric_sum(dist_params.max_depth, single_level_mean);

  return element_size * element_count + offset_size * total_offset_count;
}

[[nodiscard]] cudf::size_type num_struct_columns(data_profile const& profile)
{
  auto const dist_params = profile.get_distribution_params<cudf::struct_view>();

  cudf::size_type children_count     = dist_params.leaf_types.size();
  cudf::size_type total_parent_count = 0;
  for (cudf::size_type lvl = dist_params.max_depth; lvl > 0; --lvl) {
    children_count = num_direct_parents(lvl, children_count);
    total_parent_count += children_count;
  }
  return total_parent_count;
}

template <>
double non_fixed_width_size<cudf::struct_view>(data_profile const& profile)
{
  auto const dist_params = profile.get_distribution_params<cudf::struct_view>();
  auto const total_children_size =
    std::accumulate(dist_params.leaf_types.cbegin(),
                    dist_params.leaf_types.cend(),
                    0ul,
                    [&](auto& sum, auto type_id) {
                      return sum + avg_element_size(profile, cudf::data_type{type_id});
                    });

  // struct columns have a null mask for each row
  auto const structs_null_mask_size = num_struct_columns(profile) * row_null_mask_size(profile);

  return total_children_size + structs_null_mask_size;
}

struct non_fixed_width_size_fn {
  template <typename T>
  double operator()(data_profile const& profile)
  {
    return non_fixed_width_size<T>(profile);
  }
};

double avg_element_size(data_profile const& profile, cudf::data_type dtype)
{
  if (cudf::is_fixed_width(dtype)) { return cudf::size_of(dtype) + row_null_mask_size(profile); }
  return cudf::type_dispatcher(dtype, non_fixed_width_size_fn{}, profile);
}

/**
 * @brief bool generator with given probability [0.0 - 1.0] of returning true.
 */
struct bool_generator {
  thrust::minstd_rand engine;
  thrust::uniform_real_distribution<float> dist;
  double probability_true;
  bool_generator(thrust::minstd_rand engine, double probability_true)
    : engine(engine), dist{0, 1}, probability_true{probability_true}
  {
  }
  bool_generator(unsigned seed, double probability_true)
    : engine(seed), dist{0, 1}, probability_true{probability_true}
  {
  }

  __device__ bool operator()(size_t n)
  {
    engine.discard(n);
    return dist(engine) < probability_true;
  }
};

/**
 * @brief Functor that computes a random column element with the given data profile.
 *
 * The implementation is SFINAEd for different type groups. Currently only used for fixed-width
 * types.
 */
template <typename T, typename Enable = void>
struct random_value_fn;

/**
 * @brief Creates an random timestamp/duration value
 */
template <typename T>
struct random_value_fn<T, std::enable_if_t<cudf::is_chrono<T>()>> {
  distribution_fn<int64_t> seconds_gen;
  distribution_fn<int64_t> nanoseconds_gen;

  random_value_fn(distribution_params<T> params)
  {
    using cuda::std::chrono::duration_cast;

    std::pair<cudf::duration_s, cudf::duration_s> const range_s = {
      duration_cast<cuda::std::chrono::seconds>(typename T::duration{params.lower_bound}),
      duration_cast<cuda::std::chrono::seconds>(typename T::duration{params.upper_bound})};
    if (range_s.first != range_s.second) {
      seconds_gen =
        make_distribution<int64_t>(params.id, range_s.first.count(), range_s.second.count());

      nanoseconds_gen = make_distribution<int64_t>(distribution_id::UNIFORM, 0l, 1000000000l);
    } else {
      // Don't need a random seconds generator for sub-second intervals
      seconds_gen = [range_s](thrust::minstd_rand&, size_t size) {
        rmm::device_uvector<int64_t> result(size, cudf::get_default_stream());
        thrust::fill(thrust::device, result.begin(), result.end(), range_s.second.count());
        return result;
      };

      std::pair<cudf::duration_ns, cudf::duration_ns> const range_ns = {
        duration_cast<cudf::duration_ns>(typename T::duration{params.lower_bound}),
        duration_cast<cudf::duration_ns>(typename T::duration{params.upper_bound})};
      nanoseconds_gen = make_distribution<int64_t>(distribution_id::UNIFORM,
                                                   std::min(range_ns.first.count(), 0l),
                                                   std::max(range_ns.second.count(), 0l));
    }
  }

  rmm::device_uvector<T> operator()(thrust::minstd_rand& engine, unsigned size)
  {
    auto const sec = seconds_gen(engine, size);
    auto const ns  = nanoseconds_gen(engine, size);
    rmm::device_uvector<T> result(size, cudf::get_default_stream());
    thrust::transform(
      thrust::device,
      sec.begin(),
      sec.end(),
      ns.begin(),
      result.begin(),
      cuda::proclaim_return_type<T>([] __device__(int64_t sec_value, int64_t nanoseconds_value) {
        auto const timestamp_ns =
          cudf::duration_s{sec_value} + cudf::duration_ns{nanoseconds_value};
        // Return value in the type's precision
        return T(cuda::std::chrono::duration_cast<typename T::duration>(timestamp_ns));
      }));
    return result;
  }
};

/**
 * @brief Creates an random fixed_point value.
 */
template <typename T>
struct random_value_fn<T, std::enable_if_t<cudf::is_fixed_point<T>()>> {
  using DeviceType = cudf::device_storage_type_t<T>;
  DeviceType const lower_bound;
  DeviceType const upper_bound;
  distribution_fn<DeviceType> dist;
  std::optional<numeric::scale_type> scale;

  random_value_fn(distribution_params<DeviceType> const& desc)
    : lower_bound{desc.lower_bound},
      upper_bound{desc.upper_bound},
      dist{make_distribution<DeviceType>(desc.id, desc.lower_bound, desc.upper_bound)}
  {
  }

  [[nodiscard]] numeric::scale_type get_scale(thrust::minstd_rand& engine)
  {
    if (not scale.has_value()) {
      constexpr int max_scale = std::numeric_limits<DeviceType>::digits10;
      std::uniform_int_distribution<int> scale_dist{-max_scale, max_scale};
      std::mt19937 engine_scale(engine());
      scale = numeric::scale_type{scale_dist(engine_scale)};
    }
    return scale.value_or(numeric::scale_type{0});
  }

  rmm::device_uvector<DeviceType> operator()(thrust::minstd_rand& engine, unsigned size)
  {
    return dist(engine, size);
  }
};

/**
 * @brief Creates an random numeric value with the given distribution.
 */
template <typename T>
struct random_value_fn<T, std::enable_if_t<!std::is_same_v<T, bool> && cudf::is_numeric<T>()>> {
  T const lower_bound;
  T const upper_bound;
  distribution_fn<T> dist;

  random_value_fn(distribution_params<T> const& desc)
    : lower_bound{desc.lower_bound},
      upper_bound{desc.upper_bound},
      dist{make_distribution<T>(desc.id, desc.lower_bound, desc.upper_bound)}
  {
  }

  auto operator()(thrust::minstd_rand& engine, unsigned size) { return dist(engine, size); }
};

/**
 * @brief Creates an boolean value with given probability of returning `true`.
 */
template <typename T>
struct random_value_fn<T, typename std::enable_if_t<std::is_same_v<T, bool>>> {
  // Bernoulli distribution
  distribution_fn<bool> dist;

  random_value_fn(distribution_params<bool> const& desc)
    : dist{[valid_prob = desc.probability_true](thrust::minstd_rand& engine,
                                                size_t size) -> rmm::device_uvector<bool> {
        rmm::device_uvector<bool> result(size, cudf::get_default_stream());
        thrust::tabulate(
          thrust::device, result.begin(), result.end(), bool_generator(engine, valid_prob));
        return result;
      }}
  {
  }
  auto operator()(thrust::minstd_rand& engine, unsigned size) { return dist(engine, size); }
};

auto create_run_length_dist(cudf::size_type avg_run_len)
{
  // Distribution with low probability of generating 0-1 even with a low `avg_run_len` value
  static constexpr float alpha = 4.f;
  return std::gamma_distribution<float>{alpha, avg_run_len / alpha};
}

/**
 * @brief Generate indices within range [0 , cardinality) repeating with average run length
 * `avg_run_len`
 *
 * @param avg_run_len  Average run length of the generated indices
 * @param cardinality  Number of unique values in the output vector
 * @param num_rows     Number of indices to generate
 * @param engine       Random engine
 * @return Generated indices of type `cudf::size_type`
 */
rmm::device_uvector<cudf::size_type> sample_indices_with_run_length(cudf::size_type avg_run_len,
                                                                    cudf::size_type cardinality,
                                                                    cudf::size_type num_rows,
                                                                    thrust::minstd_rand& engine)
{
  auto sample_dist = random_value_fn<cudf::size_type>{
    distribution_params<cudf::size_type>{distribution_id::UNIFORM, 0, cardinality - 1}};
  if (avg_run_len > 1) {
    auto avglen_dist =
      random_value_fn<int>{distribution_params<int>{distribution_id::UNIFORM, 1, 2 * avg_run_len}};
    auto const approx_run_len = num_rows / avg_run_len + 1;
    auto run_lens             = avglen_dist(engine, approx_run_len);
    thrust::inclusive_scan(
      thrust::device, run_lens.begin(), run_lens.end(), run_lens.begin(), std::plus<int>{});
    auto const samples_indices = sample_dist(engine, approx_run_len + 1);
    // This is gather.
    auto avg_repeated_sample_indices_iterator = thrust::make_transform_iterator(
      thrust::make_counting_iterator(0),
      cuda::proclaim_return_type<cudf::size_type>(
        [rb              = run_lens.begin(),
         re              = run_lens.end(),
         samples_indices = samples_indices.begin()] __device__(cudf::size_type i) {
          auto sample_idx = thrust::upper_bound(thrust::seq, rb, re, i) - rb;
          return samples_indices[sample_idx];
        }));
    rmm::device_uvector<cudf::size_type> repeated_sample_indices(num_rows,
                                                                 cudf::get_default_stream());
    thrust::copy(thrust::device,
                 avg_repeated_sample_indices_iterator,
                 avg_repeated_sample_indices_iterator + num_rows,
                 repeated_sample_indices.begin());
    return repeated_sample_indices;
  } else {
    // generate n samples.
    return sample_dist(engine, num_rows);
  }
}

/**
 * @brief Creates a column with random content of type @ref T.
 *
 * @param profile Parameters for the random generator
 * @param engine Pseudo-random engine
 * @param num_rows Size of the output column
 *
 * @tparam T Data type of the output column
 * @return Column filled with random data
 */
template <typename T>
std::unique_ptr<cudf::column> create_random_column(data_profile const& profile,
                                                   thrust::minstd_rand& engine,
                                                   cudf::size_type num_rows)
{
  // Bernoulli distribution
  auto valid_dist = random_value_fn<bool>(
    distribution_params<bool>{1. - profile.get_null_probability().value_or(0)});
  auto value_dist = random_value_fn<T>{profile.get_distribution_params<T>()};

  using DeviceType            = cudf::device_storage_type_t<T>;
  cudf::data_type const dtype = [&]() {
    if constexpr (cudf::is_fixed_point<T>())
      return cudf::data_type{cudf::type_to_id<T>(), value_dist.get_scale(engine)};
    else
      return cudf::data_type{cudf::type_to_id<T>()};
  }();

  // Distribution for picking elements from the array of samples
  auto const avg_run_len = profile.get_avg_run_length();
  rmm::device_uvector<DeviceType> data(0, cudf::get_default_stream());
  rmm::device_uvector<bool> null_mask(0, cudf::get_default_stream());

  if (profile.get_cardinality() == 0 and avg_run_len == 1) {
    data      = value_dist(engine, num_rows);
    null_mask = valid_dist(engine, num_rows);
  } else {
    auto const cardinality = [profile_cardinality = profile.get_cardinality(), num_rows] {
      return (profile_cardinality == 0 or profile_cardinality > num_rows) ? num_rows
                                                                          : profile_cardinality;
    }();
    rmm::device_uvector<bool> samples_null_mask = valid_dist(engine, cardinality);
    rmm::device_uvector<DeviceType> samples     = value_dist(engine, cardinality);

    // generate n samples and gather.
    auto const sample_indices =
      sample_indices_with_run_length(avg_run_len, cardinality, num_rows, engine);
    data      = rmm::device_uvector<DeviceType>(num_rows, cudf::get_default_stream());
    null_mask = rmm::device_uvector<bool>(num_rows, cudf::get_default_stream());
    thrust::gather(
      thrust::device, sample_indices.begin(), sample_indices.end(), samples.begin(), data.begin());
    thrust::gather(thrust::device,
                   sample_indices.begin(),
                   sample_indices.end(),
                   samples_null_mask.begin(),
                   null_mask.begin());
  }

  auto [result_bitmask, null_count] =
    cudf::detail::valid_if(null_mask.begin(),
                           null_mask.end(),
                           thrust::identity<bool>{},
                           cudf::get_default_stream(),
                           rmm::mr::get_current_device_resource());

  return std::make_unique<cudf::column>(
    dtype,
    num_rows,
    data.release(),
    profile.get_null_probability().has_value() ? std::move(result_bitmask) : rmm::device_buffer{},
    profile.get_null_probability().has_value() ? null_count : 0);
}

struct valid_or_zero {
  template <typename T>
  __device__ T operator()(thrust::tuple<T, bool> len_valid) const
  {
    return thrust::get<1>(len_valid) ? thrust::get<0>(len_valid) : T{0};
  }
};

struct string_generator {
  char* chars;
  thrust::minstd_rand engine;
  thrust::uniform_int_distribution<unsigned char> char_dist;
  string_generator(char* c, thrust::minstd_rand& engine)
    : chars(c), engine(engine), char_dist(32, 137)
  // ~90% ASCII, ~10% UTF-8.
  // ~80% not-space, ~20% space.
  // range 32-127 is ASCII; 127-136 will be multi-byte UTF-8
  {
  }
  __device__ void operator()(thrust::tuple<cudf::size_type, cudf::size_type> str_begin_end)
  {
    auto begin = thrust::get<0>(str_begin_end);
    auto end   = thrust::get<1>(str_begin_end);
    engine.discard(begin);
    for (auto i = begin; i < end; ++i) {
      auto ch = char_dist(engine);
      if (i == end - 1 && ch >= '\x7F') ch = ' ';  // last element ASCII only.
      if (ch >= '\x7F')                            // x7F is at the top edge of ASCII
        chars[i++] = '\xC4';                       // these characters are assigned two bytes
      chars[i] = static_cast<char>(ch + (ch >= '\x7F'));
    }
  }
};

/**
 * @brief Create a UTF-8 string column with the average length.
 *
 */
std::unique_ptr<cudf::column> create_random_utf8_string_column(data_profile const& profile,
                                                               thrust::minstd_rand& engine,
                                                               cudf::size_type num_rows)
{
  auto len_dist =
    random_value_fn<uint32_t>{profile.get_distribution_params<cudf::string_view>().length_params};
  auto valid_dist = random_value_fn<bool>(
    distribution_params<bool>{1. - profile.get_null_probability().value_or(0)});
  auto lengths   = len_dist(engine, num_rows + 1);
  auto null_mask = valid_dist(engine, num_rows + 1);
  thrust::transform_if(
    thrust::device,
    lengths.begin(),
    lengths.end(),
    null_mask.begin(),
    lengths.begin(),
    cuda::proclaim_return_type<cudf::size_type>([] __device__(auto) { return 0; }),
    thrust::logical_not<bool>{});
  auto valid_lengths = thrust::make_transform_iterator(
    thrust::make_zip_iterator(thrust::make_tuple(lengths.begin(), null_mask.begin())),
    valid_or_zero{});
  rmm::device_uvector<cudf::size_type> offsets(num_rows + 1, cudf::get_default_stream());
  thrust::exclusive_scan(
    thrust::device, valid_lengths, valid_lengths + lengths.size(), offsets.begin());
  // offsets are ready.
  auto chars_length = *thrust::device_pointer_cast(offsets.end() - 1);
  rmm::device_uvector<char> chars(chars_length, cudf::get_default_stream());
  thrust::for_each_n(thrust::device,
                     thrust::make_zip_iterator(offsets.begin(), offsets.begin() + 1),
                     num_rows,
                     string_generator{chars.data(), engine});
  auto [result_bitmask, null_count] =
    cudf::detail::valid_if(null_mask.begin(),
                           null_mask.end() - 1,
                           thrust::identity<bool>{},
                           cudf::get_default_stream(),
                           rmm::mr::get_current_device_resource());
  return cudf::make_strings_column(
    num_rows,
    std::make_unique<cudf::column>(std::move(offsets), rmm::device_buffer{}, 0),
    chars.release(),
    null_count,
    profile.get_null_probability().has_value() ? std::move(result_bitmask) : rmm::device_buffer{});
}

/**
 * @brief Creates a string column with random content.
 *
 * @param profile Parameters for the random generator
 * @param engine Pseudo-random engine
 * @param num_rows Size of the output column
 *
 * @return Column filled with random strings
 */
template <>
std::unique_ptr<cudf::column> create_random_column<cudf::string_view>(data_profile const& profile,
                                                                      thrust::minstd_rand& engine,
                                                                      cudf::size_type num_rows)
{
  auto const cardinality = std::min(profile.get_cardinality(), num_rows);
  auto const avg_run_len = profile.get_avg_run_length();

  auto sample_strings =
    create_random_utf8_string_column(profile, engine, cardinality == 0 ? num_rows : cardinality);
  if (cardinality == 0) { return sample_strings; }
  auto sample_indices = sample_indices_with_run_length(avg_run_len, cardinality, num_rows, engine);
  auto str_table      = cudf::detail::gather(cudf::table_view{{sample_strings->view()}},
                                        sample_indices,
                                        cudf::out_of_bounds_policy::DONT_CHECK,
                                        cudf::detail::negative_index_policy::NOT_ALLOWED,
                                        cudf::get_default_stream(),
                                        rmm::mr::get_current_device_resource());
  return std::move(str_table->release()[0]);
}

template <>
std::unique_ptr<cudf::column> create_random_column<cudf::dictionary32>(data_profile const& profile,
                                                                       thrust::minstd_rand& engine,
                                                                       cudf::size_type num_rows)
{
  CUDF_FAIL("not implemented yet");
}

/**
 * @brief Functor to dispatch create_random_column calls.
 */
struct create_rand_col_fn {
 public:
  template <typename T>
  std::unique_ptr<cudf::column> operator()(data_profile const& profile,
                                           thrust::minstd_rand& engine,
                                           cudf::size_type num_rows)
  {
    return create_random_column<T>(profile, engine, num_rows);
  }
};

template <>
std::unique_ptr<cudf::column> create_random_column<cudf::struct_view>(data_profile const& profile,
                                                                      thrust::minstd_rand& engine,
                                                                      cudf::size_type num_rows)
{
  auto const dist_params = profile.get_distribution_params<cudf::struct_view>();

  // Generate leaf columns
  std::vector<std::unique_ptr<cudf::column>> children;
  children.reserve(dist_params.leaf_types.size());
  std::transform(dist_params.leaf_types.cbegin(),
                 dist_params.leaf_types.cend(),
                 std::back_inserter(children),
                 [&](auto& type_id) {
                   return cudf::type_dispatcher(
                     cudf::data_type(type_id), create_rand_col_fn{}, profile, engine, num_rows);
                 });

  auto valid_dist = random_value_fn<bool>(
    distribution_params<bool>{1. - profile.get_null_probability().value_or(0)});

  // Generate the column bottom-up
  for (int lvl = dist_params.max_depth; lvl > 0; --lvl) {
    // Generating the next level
    std::vector<std::unique_ptr<cudf::column>> parents;
    parents.resize(num_direct_parents(lvl, children.size()));

    auto current_child = children.begin();
    for (auto current_parent = parents.begin(); current_parent != parents.end(); ++current_parent) {
      auto [null_mask, null_count] = [&]() {
        if (profile.get_null_probability().has_value()) {
          auto valids = valid_dist(engine, num_rows);
          return cudf::detail::valid_if(valids.begin(),
                                        valids.end(),
                                        thrust::identity<bool>{},
                                        cudf::get_default_stream(),
                                        rmm::mr::get_current_device_resource());
        }
        return std::pair<rmm::device_buffer, cudf::size_type>{};
      }();

      // Adopt remaining children as evenly as possible
      auto const num_to_adopt = cudf::util::div_rounding_up_unsafe(
        std::distance(current_child, children.end()), std::distance(current_parent, parents.end()));
      CUDF_EXPECTS(num_to_adopt > 0, "No children columns left to adopt");

      std::vector<std::unique_ptr<cudf::column>> children_to_adopt;
      children_to_adopt.insert(children_to_adopt.end(),
                               std::make_move_iterator(current_child),
                               std::make_move_iterator(current_child + num_to_adopt));
      current_child += children_to_adopt.size();

      *current_parent = cudf::make_structs_column(
        num_rows, std::move(children_to_adopt), null_count, std::move(null_mask));
    }

    if (lvl == 1) {
      CUDF_EXPECTS(parents.size() == 1, "There should be one top-level column");
      return std::move(parents.front());
    }
    children = std::move(parents);
  }
  CUDF_FAIL("Reached unreachable code in struct column creation");
}

template <typename T>
struct clamp_down : public thrust::unary_function<T, T> {
  T max;
  clamp_down(T max) : max(max) {}
  __host__ __device__ T operator()(T x) const { return min(x, max); }
};
/**
 * @brief Creates a list column with random content.
 *
 * The data profile determines the list length distribution, number of nested level, and the data
 * type of the bottom level.
 *
 * @param profile Parameters for the random generator
 * @param engine Pseudo-random engine
 * @param num_rows Size of the output column
 *
 * @return Column filled with random lists
 */
template <>
std::unique_ptr<cudf::column> create_random_column<cudf::list_view>(data_profile const& profile,
                                                                    thrust::minstd_rand& engine,
                                                                    cudf::size_type num_rows)
{
  auto const dist_params       = profile.get_distribution_params<cudf::list_view>();
  auto const single_level_mean = get_distribution_mean(dist_params.length_params);
  cudf::size_type const num_elements =
<<<<<<< HEAD
    std::lround(num_rows * pow(single_level_mean, dist_params.max_depth));
=======
    std::lround(num_rows * std::pow(single_level_mean, dist_params.max_depth));
>>>>>>> c4f1a26c

  auto leaf_column = cudf::type_dispatcher(
    cudf::data_type(dist_params.element_type), create_rand_col_fn{}, profile, engine, num_elements);
  auto len_dist =
    random_value_fn<uint32_t>{profile.get_distribution_params<cudf::list_view>().length_params};
  auto valid_dist = random_value_fn<bool>(
    distribution_params<bool>{1. - profile.get_null_probability().value_or(0)});

  // Generate the list column bottom-up
  auto list_column = std::move(leaf_column);
  for (int lvl = dist_params.max_depth; lvl > 0; --lvl) {
    // Generating the next level - offsets point into the current list column
    auto current_child_column = std::move(list_column);
    // Because single_level_mean is not a whole number, rounding errors can lead to slightly
    // different row count; top-level column needs to have exactly num_rows rows, so enforce it here
    cudf::size_type const current_num_rows =
      (lvl == 1) ? num_rows : std::lround(current_child_column->size() / single_level_mean);
<<<<<<< HEAD
    cudf::size_type const num_rows = current_child_column->size() / single_level_mean;
=======
>>>>>>> c4f1a26c

    auto offsets = len_dist(engine, current_num_rows + 1);
    auto valids  = valid_dist(engine, current_num_rows);
    // to ensure these values <= current_child_column->size()
    auto output_offsets = thrust::make_transform_output_iterator(
      offsets.begin(), clamp_down{current_child_column->size()});

    thrust::exclusive_scan(thrust::device, offsets.begin(), offsets.end(), output_offsets);
    thrust::device_pointer_cast(offsets.end())[-1] =
      current_child_column->size();  // Always include all elements

    auto offsets_column = std::make_unique<cudf::column>(cudf::data_type{cudf::type_id::INT32},
                                                         current_num_rows + 1,
                                                         offsets.release(),
                                                         rmm::device_buffer{},
                                                         0);

    auto [null_mask, null_count] = cudf::detail::valid_if(valids.begin(),
                                                          valids.end(),
                                                          thrust::identity<bool>{},
                                                          cudf::get_default_stream(),
                                                          rmm::mr::get_current_device_resource());
    list_column                  = cudf::make_lists_column(
      current_num_rows,
      std::move(offsets_column),
      std::move(current_child_column),
      profile.get_null_probability().has_value() ? null_count : 0,
      profile.get_null_probability().has_value() ? std::move(null_mask) : rmm::device_buffer{});
  }
  return list_column;  // return the top-level column
}

using columns_vector = std::vector<std::unique_ptr<cudf::column>>;

/**
 * @brief Creates a vector of columns with random content.
 *
 * @param profile Parameters for the random generator
 * @param dtype_ids vector of data type ids, one for each output column
 * @param engine Pseudo-random engine
 * @param num_rows Size of the output columns
 *
 * @return Column filled with random lists
 */
columns_vector create_random_columns(data_profile const& profile,
                                     std::vector<cudf::type_id> dtype_ids,
                                     thrust::minstd_rand engine,
                                     cudf::size_type num_rows)
{
  columns_vector output_columns;
  std::transform(
    dtype_ids.begin(), dtype_ids.end(), std::back_inserter(output_columns), [&](auto tid) {
      engine.discard(num_rows);
      return cudf::type_dispatcher(
        cudf::data_type(tid), create_rand_col_fn{}, profile, engine, num_rows);
    });
  return output_columns;
}

/**
 * @brief Repeats the input data types cyclically order to fill a vector of @ref num_cols
 * elements.
 */
std::vector<cudf::type_id> cycle_dtypes(std::vector<cudf::type_id> const& dtype_ids,
                                        cudf::size_type num_cols)
{
  if (dtype_ids.size() == static_cast<std::size_t>(num_cols)) { return dtype_ids; }
  std::vector<cudf::type_id> out_dtypes;
  out_dtypes.reserve(num_cols);
  for (cudf::size_type col = 0; col < num_cols; ++col)
    out_dtypes.push_back(dtype_ids[col % dtype_ids.size()]);
  return out_dtypes;
}

/**
 * @brief Repeat the given two data types with a given ratio of a:b.
 *
 * The first dtype will have 'first_num' columns and the second will have 'num_cols - first_num'
 * columns.
 */
std::vector<cudf::type_id> mix_dtypes(std::pair<cudf::type_id, cudf::type_id> const& dtype_ids,
                                      cudf::size_type num_cols,
                                      int first_num)
{
  std::vector<cudf::type_id> out_dtypes;
  out_dtypes.reserve(num_cols);
  for (cudf::size_type col = 0; col < first_num; ++col)
    out_dtypes.push_back(dtype_ids.first);
  for (cudf::size_type col = first_num; col < num_cols; ++col)
    out_dtypes.push_back(dtype_ids.second);
  return out_dtypes;
}

std::unique_ptr<cudf::table> create_random_table(std::vector<cudf::type_id> const& dtype_ids,
                                                 table_size_bytes table_bytes,
                                                 data_profile const& profile,
                                                 unsigned seed)
{
  auto const avg_row_bytes =
    std::accumulate(dtype_ids.begin(), dtype_ids.end(), 0., [&](size_t sum, auto tid) {
      return sum + avg_element_size(profile, cudf::data_type(tid));
    });
  std::size_t const num_rows = std::lround(table_bytes.size / avg_row_bytes);
  CUDF_EXPECTS(num_rows > 0, "Table size is too small for the given data types");
  CUDF_EXPECTS(num_rows < std::numeric_limits<cudf::size_type>::max(),
               "Table size is too large for the given data types");

  return create_random_table(
    dtype_ids, row_count{static_cast<cudf::size_type>(num_rows)}, profile, seed);
}

std::unique_ptr<cudf::table> create_random_table(std::vector<cudf::type_id> const& dtype_ids,
                                                 row_count num_rows,
                                                 data_profile const& profile,
                                                 unsigned seed)
{
  auto seed_engine = deterministic_engine(seed);
  thrust::uniform_int_distribution<unsigned> seed_dist;

  columns_vector output_columns;
  std::transform(
    dtype_ids.begin(), dtype_ids.end(), std::back_inserter(output_columns), [&](auto tid) mutable {
      return create_random_column(tid, num_rows, profile, seed_dist(seed_engine));
    });
  return std::make_unique<cudf::table>(std::move(output_columns));
}

std::unique_ptr<cudf::column> create_random_column(cudf::type_id dtype_id,
                                                   row_count num_rows,
                                                   data_profile const& profile,
                                                   unsigned seed)
{
  auto engine = deterministic_engine(seed);
  return cudf::type_dispatcher(
    cudf::data_type(dtype_id), create_rand_col_fn{}, profile, engine, num_rows.count);
}

std::unique_ptr<cudf::table> create_sequence_table(std::vector<cudf::type_id> const& dtype_ids,
                                                   row_count num_rows,
                                                   std::optional<double> null_probability,
                                                   unsigned seed)
{
  auto seed_engine = deterministic_engine(seed);
  thrust::uniform_int_distribution<unsigned> seed_dist;

  auto columns = std::vector<std::unique_ptr<cudf::column>>(dtype_ids.size());
  std::transform(dtype_ids.begin(), dtype_ids.end(), columns.begin(), [&](auto dtype) mutable {
    auto init = cudf::make_default_constructed_scalar(cudf::data_type{dtype});
    auto col  = cudf::sequence(num_rows.count, *init);
    auto [mask, count] =
      create_random_null_mask(num_rows.count, null_probability, seed_dist(seed_engine));
    col->set_null_mask(std::move(mask), count);
    return col;
  });
  return std::make_unique<cudf::table>(std::move(columns));
}

std::pair<rmm::device_buffer, cudf::size_type> create_random_null_mask(
  cudf::size_type size, std::optional<double> null_probability, unsigned seed)
{
  if (not null_probability.has_value()) { return {rmm::device_buffer{}, 0}; }
  CUDF_EXPECTS(*null_probability >= 0.0 and *null_probability <= 1.0,
               "Null probability must be within the range [0.0, 1.0]");
  if (*null_probability == 0.0f) {
    return {cudf::create_null_mask(size, cudf::mask_state::ALL_VALID), 0};
  } else if (*null_probability == 1.0) {
    return {cudf::create_null_mask(size, cudf::mask_state::ALL_NULL), size};
  } else {
    return cudf::detail::valid_if(thrust::make_counting_iterator<cudf::size_type>(0),
                                  thrust::make_counting_iterator<cudf::size_type>(size),
                                  bool_generator{seed, 1.0 - *null_probability},
                                  cudf::get_default_stream(),
                                  rmm::mr::get_current_device_resource());
  }
}

std::vector<cudf::type_id> get_type_or_group(int32_t id)
{
  // identity transformation when passing a concrete type_id
  if (id < static_cast<int32_t>(cudf::type_id::NUM_TYPE_IDS))
    return {static_cast<cudf::type_id>(id)};

  // if the value is larger that type_id::NUM_TYPE_IDS, it's a group id
  type_group_id const group_id = static_cast<type_group_id>(id);

  using trait_fn       = bool (*)(cudf::data_type);
  trait_fn is_integral = [](cudf::data_type type) {
    return cudf::is_numeric(type) && !cudf::is_floating_point(type);
  };
  trait_fn is_integral_signed = [](cudf::data_type type) {
    return cudf::is_numeric(type) && !cudf::is_floating_point(type) && !cudf::is_unsigned(type);
  };
  auto fn = [&]() -> trait_fn {
    switch (group_id) {
      case type_group_id::FLOATING_POINT: return cudf::is_floating_point;
      case type_group_id::INTEGRAL: return is_integral;
      case type_group_id::INTEGRAL_SIGNED: return is_integral_signed;
      case type_group_id::NUMERIC: return cudf::is_numeric;
      case type_group_id::TIMESTAMP: return cudf::is_timestamp;
      case type_group_id::DURATION: return cudf::is_duration;
      case type_group_id::FIXED_POINT: return cudf::is_fixed_point;
      case type_group_id::COMPOUND: return cudf::is_compound;
      case type_group_id::NESTED: return cudf::is_nested;
      default: CUDF_FAIL("Invalid data type group");
    }
  }();
  std::vector<cudf::type_id> types;
  for (int type_int = 0; type_int < static_cast<int32_t>(cudf::type_id::NUM_TYPE_IDS); ++type_int) {
    auto const type = static_cast<cudf::type_id>(type_int);
    if (type != cudf::type_id::EMPTY && fn(cudf::data_type(type))) types.push_back(type);
  }
  return types;
}

std::vector<cudf::type_id> get_type_or_group(std::vector<int32_t> const& ids)
{
  std::vector<cudf::type_id> all_type_ids;
  for (auto& id : ids) {
    auto const type_ids = get_type_or_group(id);
    all_type_ids.insert(std::end(all_type_ids), std::cbegin(type_ids), std::cend(type_ids));
  }
  return all_type_ids;
}<|MERGE_RESOLUTION|>--- conflicted
+++ resolved
@@ -741,11 +741,7 @@
   auto const dist_params       = profile.get_distribution_params<cudf::list_view>();
   auto const single_level_mean = get_distribution_mean(dist_params.length_params);
   cudf::size_type const num_elements =
-<<<<<<< HEAD
-    std::lround(num_rows * pow(single_level_mean, dist_params.max_depth));
-=======
     std::lround(num_rows * std::pow(single_level_mean, dist_params.max_depth));
->>>>>>> c4f1a26c
 
   auto leaf_column = cudf::type_dispatcher(
     cudf::data_type(dist_params.element_type), create_rand_col_fn{}, profile, engine, num_elements);
@@ -763,10 +759,6 @@
     // different row count; top-level column needs to have exactly num_rows rows, so enforce it here
     cudf::size_type const current_num_rows =
       (lvl == 1) ? num_rows : std::lround(current_child_column->size() / single_level_mean);
-<<<<<<< HEAD
-    cudf::size_type const num_rows = current_child_column->size() / single_level_mean;
-=======
->>>>>>> c4f1a26c
 
     auto offsets = len_dist(engine, current_num_rows + 1);
     auto valids  = valid_dist(engine, current_num_rows);
