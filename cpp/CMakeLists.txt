#=============================================================================
# Copyright (c) 2018-2020, NVIDIA CORPORATION.
#
# Licensed under the Apache License, Version 2.0 (the "License");
# you may not use this file except in compliance with the License.
# You may obtain a copy of the License at
#
#     http://www.apache.org/licenses/LICENSE-2.0
#
# Unless required by applicable law or agreed to in writing, software
# distributed under the License is distributed on an "AS IS" BASIS,
# WITHOUT WARRANTIES OR CONDITIONS OF ANY KIND, either express or implied.
# See the License for the specific language governing permissions and
# limitations under the License.
#=============================================================================
cmake_minimum_required(VERSION 3.12 FATAL_ERROR)

project(CUDA_DATAFRAME VERSION 0.13.0 LANGUAGES C CXX CUDA)

if(NOT CMAKE_CUDA_COMPILER)
  message(SEND_ERROR "CMake cannot locate a CUDA compiler")
endif(NOT CMAKE_CUDA_COMPILER)

###################################################################################################
# - build type ------------------------------------------------------------------------------------

# Set a default build type if none was specified
set(DEFAULT_BUILD_TYPE "Release")

if(NOT CMAKE_BUILD_TYPE AND NOT CMAKE_CONFIGURATION_TYPES)
  message(STATUS "Setting build type to '${DEFAULT_BUILD_TYPE}' since none specified.")
  set(CMAKE_BUILD_TYPE "${DEFAULT_BUILD_TYPE}" CACHE
      STRING "Choose the type of build." FORCE)
  # Set the possible values of build type for cmake-gui
  set_property(CACHE CMAKE_BUILD_TYPE PROPERTY STRINGS
    "Debug" "Release" "MinSizeRel" "RelWithDebInfo")
endif(NOT CMAKE_BUILD_TYPE AND NOT CMAKE_CONFIGURATION_TYPES)

###################################################################################################
# - compiler options ------------------------------------------------------------------------------

set(CMAKE_CXX_STANDARD 14)
set(CMAKE_C_COMPILER $ENV{CC})
set(CMAKE_CXX_COMPILER $ENV{CXX})
set(CMAKE_CXX_STANDARD_REQUIRED ON)

set(CMAKE_CUDA_STANDARD 14)
set(CMAKE_CUDA_STANDARD_REQUIRED ON)

if(CMAKE_COMPILER_IS_GNUCXX)
    set(CMAKE_CXX_FLAGS "${CMAKE_CXX_FLAGS} -Werror")

    # Suppress parentheses warning which causes gmock to fail
    set(CMAKE_CUDA_FLAGS "${CMAKE_CUDA_FLAGS} -Xcompiler -Wno-parentheses")

    option(CMAKE_CXX11_ABI "Enable the GLIBCXX11 ABI" ON)
    if(CMAKE_CXX11_ABI)
        message(STATUS "CUDF: Enabling the GLIBCXX11 ABI")
    else()
        message(STATUS "CUDF: Disabling the GLIBCXX11 ABI")
        set(CMAKE_C_FLAGS "${CMAKE_C_FLAGS} -D_GLIBCXX_USE_CXX11_ABI=0")
        set(CMAKE_CXX_FLAGS "${CMAKE_CXX_FLAGS} -D_GLIBCXX_USE_CXX11_ABI=0")
        set(CMAKE_CUDA_FLAGS "${CMAKE_CUDA_FLAGS} -Xcompiler -D_GLIBCXX_USE_CXX11_ABI=0")
    endif(CMAKE_CXX11_ABI)
endif(CMAKE_COMPILER_IS_GNUCXX)

if(CMAKE_CUDA_COMPILER_VERSION)
  # Compute the version. from  CMAKE_CUDA_COMPILER_VERSION
  string(REGEX REPLACE "([0-9]+)\\.([0-9]+).*" "\\1" CUDA_VERSION_MAJOR ${CMAKE_CUDA_COMPILER_VERSION})
  string(REGEX REPLACE "([0-9]+)\\.([0-9]+).*" "\\2" CUDA_VERSION_MINOR ${CMAKE_CUDA_COMPILER_VERSION})
  set(CUDA_VERSION "${CUDA_VERSION_MAJOR}.${CUDA_VERSION_MINOR}" CACHE STRING "Version of CUDA as computed from nvcc.")
  mark_as_advanced(CUDA_VERSION)
endif()

message(STATUS "CUDA_VERSION_MAJOR: ${CUDA_VERSION_MAJOR}")
message(STATUS "CUDA_VERSION_MINOR: ${CUDA_VERSION_MINOR}")
message(STATUS "CUDA_VERSION: ${CUDA_VERSION}")

# Always set this convenience variable
set(CUDA_VERSION_STRING "${CUDA_VERSION}")

# Auto-detect available GPU compute architectures
set(GPU_ARCHS "ALL" CACHE STRING
  "List of GPU architectures (semicolon-separated) to be compiled for. Pass 'ALL' if you want to compile for all supported GPU architectures. Empty string means to auto-detect the GPUs on the current system")

if("${GPU_ARCHS}" STREQUAL "")
  include(cmake/EvalGpuArchs.cmake)
  evaluate_gpu_archs(GPU_ARCHS)
endif()

if("${GPU_ARCHS}" STREQUAL "ALL")
  set(GPU_ARCHS "60")
  if((CUDA_VERSION_MAJOR EQUAL 9) OR (CUDA_VERSION_MAJOR GREATER 9))
    set(GPU_ARCHS "${GPU_ARCHS};70")
  endif()
  if((CUDA_VERSION_MAJOR EQUAL 10) OR (CUDA_VERSION_MAJOR GREATER 10))
    set(GPU_ARCHS "${GPU_ARCHS};75")
  endif()
endif()
message("GPU_ARCHS = ${GPU_ARCHS}")

foreach(arch ${GPU_ARCHS})
  set(CMAKE_CUDA_FLAGS "${CMAKE_CUDA_FLAGS} -gencode arch=compute_${arch},code=sm_${arch}")
endforeach()

list(GET GPU_ARCHS -1 ptx)
set(CMAKE_CUDA_FLAGS "${CMAKE_CUDA_FLAGS} -gencode arch=compute_${ptx},code=compute_${ptx}")

set(CMAKE_CUDA_FLAGS "${CMAKE_CUDA_FLAGS} --expt-extended-lambda --expt-relaxed-constexpr")

# set warnings as errors
# TODO: remove `no-maybe-unitialized` used to suppress warnings in rmm::exec_policy
set(CMAKE_CUDA_FLAGS "${CMAKE_CUDA_FLAGS} -Werror cross-execution-space-call -Xcompiler -Wall,-Werror")

# Option to enable line info in CUDA device compilation to allow introspection when profiling / memchecking
option(CMAKE_CUDA_LINEINFO "Enable the -lineinfo option for nvcc (useful for cuda-memcheck / profiler" OFF)
if(CMAKE_CUDA_LINEINFO)
    set(CMAKE_CUDA_FLAGS "${CMAKE_CUDA_FLAGS} -lineinfo")
endif(CMAKE_CUDA_LINEINFO)

# Debug options
if(CMAKE_BUILD_TYPE MATCHES Debug)
    message(STATUS "Building with debugging flags")
    set(CMAKE_CUDA_FLAGS "${CMAKE_CUDA_FLAGS} -G -Xcompiler -rdynamic")
endif(CMAKE_BUILD_TYPE MATCHES Debug)

# To apply RUNPATH to transitive dependencies (this is a temporary solution)
set(CMAKE_SHARED_LINKER_FLAGS "-Wl,--disable-new-dtags")
set(CMAKE_EXE_LINKER_FLAGS "-Wl,--disable-new-dtags")

# Build options
option(BUILD_SHARED_LIBS "Build shared libraries" ON)
option(BUILD_TESTS "Configure CMake to build tests" ON)
option(BUILD_BENCHMARKS "Configure CMake to build (google) benchmarks" OFF)

###################################################################################################
# - cmake modules ---------------------------------------------------------------------------------

set(CMAKE_MODULE_PATH "${CMAKE_CURRENT_SOURCE_DIR}/cmake/Modules/" ${CMAKE_MODULE_PATH})

include(FeatureSummary)
include(CheckIncludeFiles)
include(CheckLibraryExists)

###################################################################################################
# - conda environment -----------------------------------------------------------------------------

if("$ENV{CONDA_BUILD}" STREQUAL "1")
    set(CMAKE_SYSTEM_PREFIX_PATH "$ENV{BUILD_PREFIX};$ENV{PREFIX};${CMAKE_SYSTEM_PREFIX_PATH}")
    set(CONDA_INCLUDE_DIRS "$ENV{BUILD_PREFIX}/include" "$ENV{PREFIX}/include")
    set(CONDA_LINK_DIRS "$ENV{BUILD_PREFIX}/lib" "$ENV{PREFIX}/lib")
    message(STATUS "Conda build detected, CMAKE_SYSTEM_PREFIX_PATH set to: ${CMAKE_SYSTEM_PREFIX_PATH}")
elseif(DEFINED ENV{CONDA_PREFIX})
    set(CMAKE_SYSTEM_PREFIX_PATH "$ENV{CONDA_PREFIX};${CMAKE_SYSTEM_PREFIX_PATH}")
    set(CONDA_INCLUDE_DIRS "$ENV{CONDA_PREFIX}/include")
    set(CONDA_LINK_DIRS "$ENV{CONDA_PREFIX}/lib")
    message(STATUS "Conda environment detected, CMAKE_SYSTEM_PREFIX_PATH set to: ${CMAKE_SYSTEM_PREFIX_PATH}")
endif("$ENV{CONDA_BUILD}" STREQUAL "1")

###################################################################################################
# - find arrow ------------------------------------------------------------------------------------

message(STATUS "BUILDING ARROW")
include(ConfigureArrow)

if(ARROW_FOUND)
    message(STATUS "Apache Arrow found in ${ARROW_INCLUDE_DIR}")
else()
    message(FATAL_ERROR "Apache Arrow not found, please check your settings.")
endif(ARROW_FOUND)

###################################################################################################
# - clone libcu++ ------------------------------------------------------------------------------------

message(STATUS "Installing libcu++")
execute_process(WORKING_DIRECTORY ${CMAKE_BINARY_DIR}
                COMMAND git clone --branch cudf --recurse-submodules
                        https://github.com/rapidsai/thirdparty-freestanding.git libcudacxx)

file(MAKE_DIRECTORY "${CMAKE_BINARY_DIR}/include/libcudacxx")
file(MAKE_DIRECTORY "${CMAKE_BINARY_DIR}/include/libcxx/include")

file(INSTALL ${CMAKE_BINARY_DIR}/libcudacxx/include/        DESTINATION include/libcudacxx)
file(INSTALL ${CMAKE_BINARY_DIR}/libcudacxx/libcxx/include/ DESTINATION include/libcxx/include)

###################################################################################################
# - find zlib -------------------------------------------------------------------------------------

find_package(ZLIB REQUIRED)

message(STATUS "ZLIB: ZLIB_LIBRARIES set to ${ZLIB_LIBRARIES}")
message(STATUS "ZLIB: ZLIB_INCLUDE_DIRS set to ${ZLIB_INCLUDE_DIRS}")

if(ZLIB_FOUND)
    message(STATUS "ZLib found in ${ZLIB_INCLUDE_DIRS}")
else()
    message(FATAL_ERROR "ZLib not found, please check your settings.")
endif(ZLIB_FOUND)

###################################################################################################
# - find boost ------------------------------------------------------------------------------------

# Don't look for a CMake configuration file
set(Boost_NO_BOOST_CMAKE ON)

find_package(
    Boost REQUIRED MODULE
    COMPONENTS filesystem
)

message(STATUS "BOOST: Boost_LIBRARIES set to ${Boost_LIBRARIES}")
message(STATUS "BOOST: Boost_INCLUDE_DIRS set to ${Boost_INCLUDE_DIRS}")

if(Boost_FOUND)
    message(STATUS "Boost found in ${Boost_INCLUDE_DIRS}")
    set(CMAKE_C_FLAGS "${CMAKE_C_FLAGS} -DBOOST_NO_CXX14_CONSTEXPR")
    set(CMAKE_CXX_FLAGS "${CMAKE_CXX_FLAGS} -DBOOST_NO_CXX14_CONSTEXPR")
    set(CMAKE_CUDA_FLAGS "${CMAKE_CUDA_FLAGS} -DBOOST_NO_CXX14_CONSTEXPR")
else()
    message(FATAL_ERROR "Boost not found, please check your settings.")
endif(Boost_FOUND)

###################################################################################################
# - RMM -------------------------------------------------------------------------------------------

find_path(RMM_INCLUDE "rmm"
          HINTS "$ENV{RMM_ROOT}/include")

find_library(RMM_LIBRARY "rmm"
             HINTS "$ENV{RMM_ROOT}/lib" "$ENV{RMM_ROOT}/build")

message(STATUS "RMM: RMM_LIBRARY set to ${RMM_LIBRARY}")
message(STATUS "RMM: RMM_INCLUDE set to ${RMM_INCLUDE}")

add_library(rmm SHARED IMPORTED ${RMM_LIBRARY})
if(RMM_INCLUDE AND RMM_LIBRARY)
    set_target_properties(rmm PROPERTIES IMPORTED_LOCATION ${RMM_LIBRARY})
endif(RMM_INCLUDE AND RMM_LIBRARY)

###################################################################################################
# - DLPACK -------------------------------------------------------------------------------------------

find_path(
    DLPACK_INCLUDE "dlpack"
    HINTS "$ENV{DLPACK_ROOT}/include"
)

message(STATUS "DLPACK: DLPACK_INCLUDE set to ${DLPACK_INCLUDE}")

###################################################################################################
# - jitify ----------------------------------------------------------------------------------------

option(JITIFY_USE_CACHE "Use a file cache for JIT compiled kernels" ON)
if(JITIFY_USE_CACHE)
    message(STATUS "Using file cache for JIT compiled kernels")
    add_definitions("-DJITIFY_USE_CACHE -DCUDF_VERSION=${CMAKE_PROJECT_VERSION}")
endif(JITIFY_USE_CACHE)

###################################################################################################
# - add gtest -------------------------------------------------------------------------------------

if(BUILD_TESTS)
    include(CTest)
    include(ConfigureGoogleTest)

    if(GTEST_FOUND)
        message(STATUS "Google C++ Testing Framework (Google Test) found in ${GTEST_ROOT}")
        include_directories(${GTEST_INCLUDE_DIR})
        add_subdirectory(${CMAKE_SOURCE_DIR}/tests)
        add_subdirectory(${CMAKE_SOURCE_DIR}/custrings/tests)
    else()
        message(AUTHOR_WARNING "Google C++ Testing Framework (Google Test) not found: automated tests are disabled.")
    endif(GTEST_FOUND)
endif(BUILD_TESTS)

message(STATUS "CUDF_TEST_LIST set to: ${CUDF_TEST_LIST}")
message(STATUS "NVSTRINGS_TEST_LIST set to: ${NVSTRINGS_TEST_LIST}")

###################################################################################################
# - add google benchmark --------------------------------------------------------------------------

if(BUILD_BENCHMARKS)

  include(ConfigureGoogleBenchmark)

  if(GBENCH_FOUND)
    message(STATUS "Google C++ Benchmarking Framework (Google Benchmark) found in ${GBENCH_ROOT}")
    include_directories(${GBENCH_INCLUDE_DIR})
    add_subdirectory(${CMAKE_SOURCE_DIR}/benchmarks)
  else()
    message(AUTHOR_WARNING "Google C++ Benchmarking Framework (Google Benchmark) not found: automated tests are disabled.")
  endif(GBENCH_FOUND)

endif(BUILD_BENCHMARKS)

###################################################################################################
# - include paths ---------------------------------------------------------------------------------

if(CMAKE_CUDA_TOOLKIT_INCLUDE_DIRECTORIES)
	include_directories("${CMAKE_CUDA_TOOLKIT_INCLUDE_DIRECTORIES}")
endif(CMAKE_CUDA_TOOLKIT_INCLUDE_DIRECTORIES)

include_directories("${CMAKE_BINARY_DIR}/include"
                    "${CMAKE_BINARY_DIR}/include/jit"
                    "${CMAKE_SOURCE_DIR}/include"
                    "${CMAKE_SOURCE_DIR}/src"
                    "${CMAKE_SOURCE_DIR}/thirdparty/cub"
                    "${CMAKE_SOURCE_DIR}/thirdparty/jitify"
                    "${CMAKE_SOURCE_DIR}/thirdparty/libcudacxx/include"
                    "${ARROW_INCLUDE_DIR}"
                    "${FLATBUFFERS_INCLUDE_DIR}"
                    "${ZLIB_INCLUDE_DIRS}"
                    "${Boost_INCLUDE_DIRS}"
                    "${RMM_INCLUDE}"
                    "${DLPACK_INCLUDE}")

if(CONDA_INCLUDE_DIRS)
    include_directories("${CONDA_INCLUDE_DIRS}")
endif(CONDA_INCLUDE_DIRS)

###################################################################################################
# - library paths ---------------------------------------------------------------------------------

link_directories("${CMAKE_CUDA_IMPLICIT_LINK_DIRECTORIES}" # CMAKE_CUDA_IMPLICIT_LINK_DIRECTORIES is an undocumented/unsupported variable containing the link directories for nvcc
                 "${CMAKE_BINARY_DIR}/lib"
                 "${CMAKE_BINARY_DIR}"
                 "${FLATBUFFERS_LIBRARY_DIR}"
                 "${GTEST_LIBRARY_DIR}"
                 "${RMM_LIBRARY}")

if(CONDA_LINK_DIRS)
    link_directories("${CONDA_LINK_DIRS}")
endif(CONDA_LINK_DIRS)

###################################################################################################
# - library targets -------------------------------------------------------------------------------

add_library(libNVStrings
            custrings/strings/NVStrings.cu
            custrings/strings/NVStringsImpl.cu
            custrings/strings/array.cu
            custrings/strings/attrs.cu
            custrings/strings/case.cu
            custrings/strings/combine.cu
            custrings/strings/convert.cu
            custrings/strings/count.cu
            custrings/strings/datetime.cu
            custrings/strings/extract.cu
            custrings/strings/extract_record.cu
            custrings/strings/find.cu
            custrings/strings/findall.cu
            custrings/strings/findall_record.cu
            custrings/strings/modify.cu
            custrings/strings/pad.cu
            custrings/strings/replace.cu
            custrings/strings/replace_backref.cu
            custrings/strings/replace_multi.cu
            custrings/strings/split.cu
            custrings/strings/strip.cu
            custrings/strings/substr.cu
            custrings/strings/urlencode.cu
            custrings/util.cu
            custrings/regex/regexec.cpp
            custrings/regex/regcomp.cpp)

add_library(libNVCategory
            custrings/category/NVCategory.cu
            custrings/category/numeric_category.cu
            custrings/category/numeric_category_int.cu
            custrings/category/numeric_category_long.cu
            custrings/category/numeric_category_float.cu
            custrings/category/numeric_category_double.cu)

add_library(libNVText
            custrings/text/NVText.cu
            custrings/text/edit_distance.cu
            custrings/text/ngram.cu
            custrings/text/stemmer.cu
            custrings/text/tokens.cu
            custrings/util.cu)

add_library(cudf
            src/comms/ipc/ipc.cpp
            src/column/legacy/column.cpp
            src/column/legacy/context.cpp
            src/table/legacy/table.cpp
            src/merge/merge.cu
            src/round_robin/round_robin.cu
            src/strings/nvcategory_util.cpp
            src/join/legacy/joining.cu
            src/join/join.cu
            src/join/semi_join.cu
            src/orderby/legacy/orderby.cu
            src/predicates/legacy/is_sorted.cu
            src/sort/is_sorted.cu
            src/sort/legacy/digitize.cu
            src/groupby/hash/legacy/groupby.cu
            src/groupby/sort/legacy/sort_helper.cu
            src/groupby/sort/legacy/groupby.cu
            src/groupby/legacy/groupby_without_aggregation.cu
            src/groupby/common/legacy/aggregation_requests.cpp
            src/rolling/legacy/rolling.cu
            src/rolling/legacy/jit/code/kernel.cpp
            src/rolling/legacy/jit/code/operation.cpp
            src/rolling/legacy/jit/util/type.cpp
            src/binaryop/legacy/binaryop.cpp
            src/binaryop/legacy/compiled/binary_ops.cu
            src/binaryop/legacy/jit/code/kernel.cpp
            src/binaryop/legacy/jit/code/operation.cpp
            src/binaryop/legacy/jit/code/traits.cpp
            src/binaryop/legacy/jit/util/operator.cpp
            src/binaryop/legacy/jit/util/type.cpp
            src/binaryop/binaryop.cpp
            src/binaryop/compiled/binary_ops.cu
            src/binaryop/jit/code/kernel.cpp
            src/binaryop/jit/code/operation.cpp
            src/binaryop/jit/code/traits.cpp
            src/jit/legacy/type.cpp
            src/jit/type.cpp
            src/jit/parser.cpp
            src/jit/cache.cpp
            src/jit/launcher.cpp
            src/transform/legacy/transform.cpp
            src/transform/jit/code/kernel.cpp
            src/transform/legacy/nans_to_nulls.cu
            src/transform/transform.cpp
            src/transform/nans_to_nulls.cu
            src/transform/bools_to_mask.cu
            src/bitmask/legacy/bitmask_ops.cu
            src/stream_compaction/apply_boolean_mask.cu
            src/stream_compaction/drop_nulls.cu
            src/stream_compaction/drop_duplicates.cu
            src/stream_compaction/legacy/apply_boolean_mask.cu
            src/stream_compaction/legacy/drop_nulls.cu
            src/stream_compaction/legacy/drop_duplicates.cu
            src/datetime/legacy/datetime_ops.cu
            src/datetime/datetime_ops.cu
            src/datetime/datetime_util.cpp
            src/hash/hashing.cu
            src/hash/legacy/hashing.cu
            src/quantiles/legacy/quantiles.cu
            src/quantiles/quantile.cu
            src/quantiles/quantiles.cu
            src/quantiles/legacy/group_quantiles.cu
            src/reductions/legacy/reductions.cu
            src/reductions/legacy/min.cu
            src/reductions/legacy/max.cu
            src/reductions/legacy/any.cu
            src/reductions/legacy/all.cu
            src/reductions/legacy/sum.cu
            src/reductions/legacy/product.cu
            src/reductions/legacy/sum_of_squares.cu
            src/reductions/legacy/mean.cu
            src/reductions/legacy/var.cu
            src/reductions/legacy/std.cu
            src/reductions/legacy/group_std.cu
            src/reductions/legacy/scan.cu
            src/reductions/reductions.cpp
            src/reductions/min.cu
            src/reductions/max.cu
            src/reductions/any.cu
            src/reductions/all.cu
            src/reductions/sum.cu
            src/reductions/product.cu
            src/reductions/sum_of_squares.cu
            src/reductions/mean.cu
            src/reductions/var.cu
            src/reductions/std.cu
            src/reductions/scan.cu
            src/replace/legacy/replace.cu
            src/replace/replace.cu
            src/replace/clamp.cu
            src/reshape/legacy/stack.cu
            src/reshape/interleave_columns.cu
            src/transpose/transpose.cu
            src/transpose/legacy/transpose.cu
            src/merge/legacy/merge.cu
            src/unary/cast_ops.cu
            src/unary/null_ops.cu
            src/unary/nan_ops.cu
            src/unary/legacy/math_ops.cu
            src/unary/legacy/cast_ops.cu
            src/unary/legacy/null_ops.cu
            src/unary/math_ops.cu
            src/unary/unary_ops.cuh
            src/io/legacy/cuio_common.cpp
            src/io/legacy/io_functions.cpp
            src/io/convert/csr/legacy/cudf_to_csr.cu
            src/dlpack/dlpack.cpp
            src/io/convert/dlpack/legacy/cudf_dlpack.cpp
            src/io/avro/legacy/avro_reader_impl.cu
            src/io/avro/avro_gpu.cu
            src/io/avro/avro.cpp
            src/io/avro/reader_impl.cu
            src/io/csv/legacy/csv_reader_impl.cu
            src/io/csv/legacy/csv_writer.cu
            src/io/csv/legacy/csv_gpu.cu
            src/io/csv/csv_gpu.cu
            src/io/csv/reader_impl.cu
            src/io/json/legacy/json_reader_impl.cu
            src/io/json/reader_impl.cu
            src/io/json/json_gpu.cu
            src/io/orc/legacy/orc_reader_impl.cu
            src/io/orc/legacy/orc_writer_impl.cu
            src/io/orc/orc.cpp
            src/io/orc/timezone.cpp
            src/io/orc/stripe_data.cu
            src/io/orc/stripe_init.cu
            src/io/orc/stripe_enc.cu
            src/io/orc/dict_enc.cu
            src/io/orc/stats_enc.cu
            src/io/orc/reader_impl.cu
            src/io/orc/writer_impl.cu
            src/io/parquet/page_data.cu
            src/io/parquet/page_hdr.cu
            src/io/parquet/page_enc.cu
            src/io/parquet/page_dict.cu
            src/io/parquet/legacy/parquet_reader_impl.cu
            src/io/parquet/parquet.cpp
            src/io/parquet/reader_impl.cu
            src/io/parquet/writer_impl.cu
            src/io/comp/cpu_unbz2.cpp
            src/io/comp/uncomp.cpp
            src/io/comp/brotli_dict.cpp
            src/io/comp/debrotli.cu
            src/io/comp/snap.cu
            src/io/comp/unsnap.cu
            src/io/comp/gpuinflate.cu
            src/io/functions.cpp
            src/io/statistics/column_stats.cu
            src/io/utilities/datasource.cpp
            src/io/utilities/parsing_utils.cu
            src/io/utilities/type_conversion.cu
            src/io/utilities/data_sink.cpp
            src/io/utilities/legacy/parsing_utils.cu
            src/utilities/legacy/cuda_utils.cu
            src/copying/gather.cu
            src/utilities/legacy/column_utils.cpp
            src/utilities/legacy/error_utils.cpp
            src/utilities/nvtx/nvtx_utils.cpp
            src/utilities/nvtx/legacy/nvtx_utils.cpp
            src/copying/copy.cpp
            src/copying/scatter.cu
            src/copying/shift.cu
            src/copying/copy.cu
            src/copying/slice.cpp
            src/copying/split.cpp
            src/copying/contiguous_split.cu
            src/copying/legacy/copy.cpp
            src/copying/legacy/gather.cu
            src/copying/legacy/scatter.cu
            src/copying/legacy/slice.cu
            src/copying/legacy/split.cu
            src/bitmask/legacy/legacy_bitmask.cpp
            src/copying/legacy/copy_range.cu
            src/copying/copy_range.cu
            src/filling/legacy/fill.cu
            src/filling/fill.cu
            src/filling/legacy/repeat.cu
            src/filling/repeat.cu
            src/filling/legacy/tile.cu
            src/reshape/tile.cu
            src/search/legacy/search.cu
            src/search/search.cu
            src/column/column.cu
            src/column/column_view.cpp
            src/column/column_device_view.cu
            src/column/column_factories.cpp
            src/table/table_view.cpp
            src/table/table_device_view.cu
            src/table/table.cpp
            src/bitmask/null_mask.cu
            src/rolling/rolling.cu
            src/rolling/jit/code/kernel.cpp
            src/rolling/jit/code/operation.cpp
            src/sort/sort.cu
            src/column/legacy/interop.cpp
            src/strings/attributes.cu
            src/strings/case.cu
<<<<<<< HEAD
            src/strings/wrap.cu
=======
            src/strings/capitalize.cu
>>>>>>> 5127c7b9
            src/strings/char_types/char_types.cu
            src/strings/combine.cu
            src/strings/contains.cu
            src/strings/convert/convert_booleans.cu
            src/strings/convert/convert_datetime.cu
            src/strings/convert/convert_floats.cu
            src/strings/convert/convert_hex.cu
            src/strings/convert/convert_integers.cu
            src/strings/convert/convert_ipv4.cu
            src/strings/convert/convert_urls.cu
            src/strings/copying/concatenate.cu
            src/strings/copying/copying.cu
            src/strings/extract.cu
            src/strings/find.cu
            src/strings/findall.cu
            src/strings/find_multiple.cu
            src/strings/filling/fill.cu
            src/strings/padding.cu
            src/strings/regex/regcomp.cpp
            src/strings/regex/regexec.cu
            src/strings/replace/replace_re.cu
            src/strings/replace/backref_re.cu
            src/strings/replace/multi_re.cu
            src/strings/replace/replace.cu
            src/strings/sorting/sorting.cu
            src/strings/split/partition.cu
            src/strings/split/split.cu
            src/strings/strings_column_factories.cu
            src/strings/strings_column_view.cu
            src/strings/strings_scalar_factories.cpp
            src/strings/strip.cu
            src/strings/substring.cu
            src/strings/translate.cu
            src/strings/utilities.cu
            src/text/generate_ngrams.cu
            src/text/normalize.cu
            src/text/tokenize.cu
            src/text/ngrams_tokenize.cu
            src/scalar/scalar.cpp
            src/scalar/scalar_factories.cpp
            src/dictionary/add_keys.cu
            src/dictionary/dictionary_column_view.cpp
            src/dictionary/dictionary_factories.cu
            src/dictionary/decode.cu
            src/dictionary/encode.cu
            src/dictionary/remove_keys.cu
            src/dictionary/set_keys.cu
            src/groupby/groupby.cu
            src/groupby/hash/groupby.cu
            src/groupby/sort/groupby.cu
            src/groupby/sort/sort_helper.cu
            src/groupby/sort/group_sum.cu
            src/groupby/sort/group_min.cu
            src/groupby/sort/group_max.cu
            src/groupby/sort/group_count.cu
            src/groupby/sort/group_nunique.cu
            src/groupby/sort/group_nth_element.cu
            src/groupby/sort/group_std.cu
            src/groupby/sort/group_quantiles.cu
            src/aggregation/aggregation.cpp
            src/aggregation/aggregation.cu
            src/aggregation/result_cache.cpp
)

# Rename installation to proper names for later finding
set_target_properties(libNVStrings PROPERTIES OUTPUT_NAME "NVStrings")
set_target_properties(libNVCategory PROPERTIES OUTPUT_NAME "NVCategory")
set_target_properties(libNVText PROPERTIES OUTPUT_NAME "NVText")

# Override RPATH for cudf
set_target_properties(cudf PROPERTIES BUILD_RPATH "\$ORIGIN")

# Override RPATH for nvstrings
set_target_properties(libNVStrings PROPERTIES BUILD_RPATH "\$ORIGIN")
set_target_properties(libNVCategory PROPERTIES BUILD_RPATH "\$ORIGIN")
set_target_properties(libNVText PROPERTIES BUILD_RPATH "\$ORIGIN")

###################################################################################################
# - jitify ----------------------------------------------------------------------------------------

# Creates executable stringify and uses it to convert types.h to c-str for use in JIT code
add_executable(stringify "${CMAKE_SOURCE_DIR}/thirdparty/jitify/stringify.cpp")
execute_process(WORKING_DIRECTORY ${CMAKE_BINARY_DIR}
    COMMAND ${CMAKE_COMMAND} -E make_directory
        ${CMAKE_BINARY_DIR}/include/jit
        ${CMAKE_BINARY_DIR}/include/jit/libcudacxx/details
        ${CMAKE_BINARY_DIR}/include/jit/libcudacxx/simt
        ${CMAKE_BINARY_DIR}/include/jit/libcudacxx/libcxx/include)

add_custom_command(WORKING_DIRECTORY ${CMAKE_CURRENT_SOURCE_DIR}/include
                   COMMENT "Stringify headers for use in JIT compiled code"
                   DEPENDS stringify
                   OUTPUT ${CMAKE_BINARY_DIR}/include/jit/types.h.jit
                          ${CMAKE_BINARY_DIR}/include/jit/types.hpp.jit
                          ${CMAKE_BINARY_DIR}/include/bit.hpp.jit
                          ${CMAKE_BINARY_DIR}/include/jit/timestamps.hpp.jit
                          ${CMAKE_BINARY_DIR}/include/jit/libcudacxx/details/__config.jit
                          ${CMAKE_BINARY_DIR}/include/jit/libcudacxx/simt/limits.jit
                          ${CMAKE_BINARY_DIR}/include/jit/libcudacxx/simt/cfloat.jit
                          ${CMAKE_BINARY_DIR}/include/jit/libcudacxx/simt/chrono.jit
                          ${CMAKE_BINARY_DIR}/include/jit/libcudacxx/simt/ctime.jit
                          ${CMAKE_BINARY_DIR}/include/jit/libcudacxx/simt/ratio.jit
                          ${CMAKE_BINARY_DIR}/include/jit/libcudacxx/simt/type_traits.jit
                          ${CMAKE_BINARY_DIR}/include/jit/libcudacxx/simt/version.jit
                          ${CMAKE_BINARY_DIR}/include/jit/libcudacxx/libcxx/include/__config.jit
                          ${CMAKE_BINARY_DIR}/include/jit/libcudacxx/libcxx/include/__undef_macros.jit
                          ${CMAKE_BINARY_DIR}/include/jit/libcudacxx/libcxx/include/cfloat.jit
                          ${CMAKE_BINARY_DIR}/include/jit/libcudacxx/libcxx/include/chrono.jit
                          ${CMAKE_BINARY_DIR}/include/jit/libcudacxx/libcxx/include/ctime.jit
                          ${CMAKE_BINARY_DIR}/include/jit/libcudacxx/libcxx/include/limits.jit
                          ${CMAKE_BINARY_DIR}/include/jit/libcudacxx/libcxx/include/ratio.jit
                          ${CMAKE_BINARY_DIR}/include/jit/libcudacxx/libcxx/include/type_traits.jit
                   MAIN_DEPENDENCY ${CMAKE_CURRENT_SOURCE_DIR}/include/cudf/types.h
                                   ${CMAKE_CURRENT_SOURCE_DIR}/include/cudf/types.hpp
                                   ${CMAKE_CURRENT_SOURCE_DIR}/include/cudf/utilities/bit.hpp
                                   ${CMAKE_CURRENT_SOURCE_DIR}/include/cudf/wrappers/timestamps.hpp
                                   ${CMAKE_SOURCE_DIR}/thirdparty/libcudacxx/include/details/__config
                                   ${CMAKE_SOURCE_DIR}/thirdparty/libcudacxx/include/simt/limits
                                   ${CMAKE_SOURCE_DIR}/thirdparty/libcudacxx/include/simt/cfloat
                                   ${CMAKE_SOURCE_DIR}/thirdparty/libcudacxx/include/simt/chrono
                                   ${CMAKE_SOURCE_DIR}/thirdparty/libcudacxx/include/simt/ctime
                                   ${CMAKE_SOURCE_DIR}/thirdparty/libcudacxx/include/simt/ratio
                                   ${CMAKE_SOURCE_DIR}/thirdparty/libcudacxx/include/simt/type_traits
                                   ${CMAKE_SOURCE_DIR}/thirdparty/libcudacxx/include/simt/version
                                   ${CMAKE_SOURCE_DIR}/thirdparty/libcudacxx/libcxx/include/__config
                                   ${CMAKE_SOURCE_DIR}/thirdparty/libcudacxx/libcxx/include/__undef_macros
                                   ${CMAKE_SOURCE_DIR}/thirdparty/libcudacxx/libcxx/include/cfloat
                                   ${CMAKE_SOURCE_DIR}/thirdparty/libcudacxx/libcxx/include/chrono
                                   ${CMAKE_SOURCE_DIR}/thirdparty/libcudacxx/libcxx/include/ctime
                                   ${CMAKE_SOURCE_DIR}/thirdparty/libcudacxx/libcxx/include/limits
                                   ${CMAKE_SOURCE_DIR}/thirdparty/libcudacxx/libcxx/include/ratio
                                   ${CMAKE_SOURCE_DIR}/thirdparty/libcudacxx/libcxx/include/type_traits

                   # stringified headers are placed underneath the bin include jit directory and end in ".jit"
                   COMMAND ${CMAKE_BINARY_DIR}/stringify cudf/types.h > ${CMAKE_BINARY_DIR}/include/jit/types.h.jit
                   COMMAND ${CMAKE_BINARY_DIR}/stringify cudf/types.hpp > ${CMAKE_BINARY_DIR}/include/jit/types.hpp.jit
                   COMMAND ${CMAKE_BINARY_DIR}/stringify cudf/utilities/bit.hpp > ${CMAKE_BINARY_DIR}/include/bit.hpp.jit
                   COMMAND ${CMAKE_BINARY_DIR}/stringify cudf/wrappers/timestamps.hpp > ${CMAKE_BINARY_DIR}/include/jit/timestamps.hpp.jit
                   COMMAND ${CMAKE_BINARY_DIR}/stringify ../../thirdparty/libcudacxx/include/details/__config libcudacxx_details_config > ${CMAKE_BINARY_DIR}/include/jit/libcudacxx/details/__config.jit
                   COMMAND ${CMAKE_BINARY_DIR}/stringify ../../thirdparty/libcudacxx/include/simt/limits libcudacxx_simt_limits > ${CMAKE_BINARY_DIR}/include/jit/libcudacxx/simt/limits.jit
                   COMMAND ${CMAKE_BINARY_DIR}/stringify ../../thirdparty/libcudacxx/include/simt/cfloat libcudacxx_simt_cfloat > ${CMAKE_BINARY_DIR}/include/jit/libcudacxx/simt/cfloat.jit
                   COMMAND ${CMAKE_BINARY_DIR}/stringify ../../thirdparty/libcudacxx/include/simt/chrono libcudacxx_simt_chrono > ${CMAKE_BINARY_DIR}/include/jit/libcudacxx/simt/chrono.jit
                   COMMAND ${CMAKE_BINARY_DIR}/stringify ../../thirdparty/libcudacxx/include/simt/ctime libcudacxx_simt_ctime > ${CMAKE_BINARY_DIR}/include/jit/libcudacxx/simt/ctime.jit
                   COMMAND ${CMAKE_BINARY_DIR}/stringify ../../thirdparty/libcudacxx/include/simt/ratio libcudacxx_simt_ratio > ${CMAKE_BINARY_DIR}/include/jit/libcudacxx/simt/ratio.jit
                   COMMAND ${CMAKE_BINARY_DIR}/stringify ../../thirdparty/libcudacxx/include/simt/type_traits libcudacxx_simt_type_traits > ${CMAKE_BINARY_DIR}/include/jit/libcudacxx/simt/type_traits.jit
                   COMMAND ${CMAKE_BINARY_DIR}/stringify ../../thirdparty/libcudacxx/include/version libcudacxx_simt_version > ${CMAKE_BINARY_DIR}/include/jit/libcudacxx/simt/version.jit
                   COMMAND ${CMAKE_BINARY_DIR}/stringify ../../thirdparty/libcudacxx/libcxx/include/__config libcxx_config > ${CMAKE_BINARY_DIR}/include/jit/libcudacxx/libcxx/include/__config.jit
                   COMMAND ${CMAKE_BINARY_DIR}/stringify ../../thirdparty/libcudacxx/libcxx/include/__undef_macros libcxx_undef_macros > ${CMAKE_BINARY_DIR}/include/jit/libcudacxx/libcxx/include/__undef_macros.jit
                   COMMAND ${CMAKE_BINARY_DIR}/stringify ../../thirdparty/libcudacxx/libcxx/include/cfloat libcxx_cfloat > ${CMAKE_BINARY_DIR}/include/jit/libcudacxx/libcxx/include/cfloat.jit
                   COMMAND ${CMAKE_BINARY_DIR}/stringify ../../thirdparty/libcudacxx/libcxx/include/chrono libcxx_chrono > ${CMAKE_BINARY_DIR}/include/jit/libcudacxx/libcxx/include/chrono.jit
                   COMMAND ${CMAKE_BINARY_DIR}/stringify ../../thirdparty/libcudacxx/libcxx/include/ctime libcxx_ctime > ${CMAKE_BINARY_DIR}/include/jit/libcudacxx/libcxx/include/ctime.jit
                   COMMAND ${CMAKE_BINARY_DIR}/stringify ../../thirdparty/libcudacxx/libcxx/include/limits libcxx_limits > ${CMAKE_BINARY_DIR}/include/jit/libcudacxx/libcxx/include/limits.jit
                   COMMAND ${CMAKE_BINARY_DIR}/stringify ../../thirdparty/libcudacxx/libcxx/include/ratio libcxx_ratio > ${CMAKE_BINARY_DIR}/include/jit/libcudacxx/libcxx/include/ratio.jit
                   COMMAND ${CMAKE_BINARY_DIR}/stringify ../../thirdparty/libcudacxx/libcxx/include/type_traits libcxx_type_traits > ${CMAKE_BINARY_DIR}/include/jit/libcudacxx/libcxx/include/type_traits.jit
                   )

add_custom_target(stringify_run DEPENDS
                  ${CMAKE_BINARY_DIR}/include/jit/types.h.jit
                  ${CMAKE_BINARY_DIR}/include/jit/types.hpp.jit
                  ${CMAKE_BINARY_DIR}/include/bit.hpp.jit
                  ${CMAKE_BINARY_DIR}/include/jit/timestamps.hpp.jit
                  ${CMAKE_BINARY_DIR}/include/jit/libcudacxx/details/__config.jit
                  ${CMAKE_BINARY_DIR}/include/jit/libcudacxx/simt/limits.jit
                  ${CMAKE_BINARY_DIR}/include/jit/libcudacxx/simt/cfloat.jit
                  ${CMAKE_BINARY_DIR}/include/jit/libcudacxx/simt/chrono.jit
                  ${CMAKE_BINARY_DIR}/include/jit/libcudacxx/simt/ctime.jit
                  ${CMAKE_BINARY_DIR}/include/jit/libcudacxx/simt/ratio.jit
                  ${CMAKE_BINARY_DIR}/include/jit/libcudacxx/simt/type_traits.jit
                  ${CMAKE_BINARY_DIR}/include/jit/libcudacxx/simt/version.jit
                  ${CMAKE_BINARY_DIR}/include/jit/libcudacxx/libcxx/include/__config.jit
                  ${CMAKE_BINARY_DIR}/include/jit/libcudacxx/libcxx/include/__undef_macros.jit
                  ${CMAKE_BINARY_DIR}/include/jit/libcudacxx/libcxx/include/cfloat.jit
                  ${CMAKE_BINARY_DIR}/include/jit/libcudacxx/libcxx/include/chrono.jit
                  ${CMAKE_BINARY_DIR}/include/jit/libcudacxx/libcxx/include/ctime.jit
                  ${CMAKE_BINARY_DIR}/include/jit/libcudacxx/libcxx/include/limits.jit
                  ${CMAKE_BINARY_DIR}/include/jit/libcudacxx/libcxx/include/ratio.jit
                  ${CMAKE_BINARY_DIR}/include/jit/libcudacxx/libcxx/include/type_traits.jit)

add_dependencies(cudf stringify_run)

###################################################################################################
# - build options ---------------------------------------------------------------------------------

option(USE_NVTX "Build with NVTX support" ON)
if(USE_NVTX)
    message(STATUS "Using Nvidia Tools Extension")
    find_library(NVTX_LIBRARY nvToolsExt PATH ${CMAKE_CUDA_IMPLICIT_LINK_DIRECTORIES})
    target_link_libraries(cudf ${NVTX_LIBRARY})
    set(CMAKE_CXX_FLAGS "${CMAKE_CXX_FLAGS} -DUSE_NVTX")
endif(USE_NVTX)

option(HT_DEFAULT_ALLOCATOR "Use the default allocator for hash tables" ON)
if(HT_DEFAULT_ALLOCATOR)
    message(STATUS "Using default allocator for hash tables")
    set(CMAKE_CUDA_FLAGS "${CMAKE_CUDA_FLAGS} --define-macro HT_DEFAULT_ALLOCATOR")
endif(HT_DEFAULT_ALLOCATOR)

###################################################################################################
# - link libraries --------------------------------------------------------------------------------

# Get all the symbols from the Arrow CUDA Library for Cython
set(ARROW_CUDA_LIB_LINK -Wl,--whole-archive ${ARROW_CUDA_LIB} -Wl,--no-whole-archive)

# link targets for NVStrings
target_link_libraries(libNVStrings rmm cudart cuda)
target_link_libraries(libNVCategory libNVStrings rmm cudart cuda)
target_link_libraries(libNVText libNVStrings rmm cudart cuda)

# link targets for cuDF
target_link_libraries(cudf NVCategory NVStrings rmm ${ARROW_CUDA_LIB_LINK} ${ARROW_LIB} nvrtc cudart cuda ${ZLIB_LIBRARIES} ${Boost_LIBRARIES})

###################################################################################################
# - install targets -------------------------------------------------------------------------------

# install targets for NVStrings
install(TARGETS libNVStrings
        DESTINATION lib
        COMPONENT nvstrings)

install(TARGETS libNVCategory
        DESTINATION lib
        COMPONENT nvstrings)

install(TARGETS libNVText
        DESTINATION lib
        COMPONENT nvstrings)

install(DIRECTORY ${CMAKE_CURRENT_SOURCE_DIR}/include/nvstrings
        DESTINATION include
        COMPONENT nvstrings)

add_custom_target(nvstrings
                  DEPENDS libNVStrings libNVCategory libNVText)

# install targets for cuDF
install(TARGETS cudf
        DESTINATION lib
        COMPONENT cudf)
install(DIRECTORY ${CMAKE_CURRENT_SOURCE_DIR}/include/cudf
        DESTINATION include
        COMPONENT cudf)

install(DIRECTORY ${CMAKE_BINARY_DIR}/include/libcxx
        DESTINATION include/libcudf
        COMPONENT cudf)

install(DIRECTORY ${CMAKE_BINARY_DIR}/include/libcudacxx
        DESTINATION include/libcudf
        COMPONENT cudf)

add_custom_target(install_cudf
                  COMMAND "${CMAKE_COMMAND}" -DCOMPONENT=cudf -P "${CMAKE_BINARY_DIR}/cmake_install.cmake"
                  DEPENDS cudf)

if(BUILD_TESTS)
    add_dependencies(install_cudf cudftestutil)
endif(BUILD_TESTS)

add_custom_target(install_nvstrings
                  COMMAND "${CMAKE_COMMAND}" -DCOMPONENT=nvstrings -P "${CMAKE_BINARY_DIR}/cmake_install.cmake"
                  DEPENDS nvstrings)

add_custom_target(build_tests_cudf
                  DEPENDS ${CUDF_TEST_LIST})

add_custom_target(build_tests_nvstrings
                  DEPENDS ${NVSTRINGS_TEST_LIST})

add_custom_target(test_cudf
                  COMMAND ctest -E "NVSTRINGS"
                  DEPENDS build_tests_cudf)

add_custom_target(test_nvstrings
                  COMMAND ctest -R "NVSTRINGS"
                  DEPENDS build_tests_nvstrings)

###################################################################################################
# - make documentation ----------------------------------------------------------------------------

# doc targets for nvstrings
add_custom_command(OUTPUT NVSTRINGS_DOXYGEN
                   WORKING_DIRECTORY ${CMAKE_CURRENT_SOURCE_DIR}/custrings/doxygen
                   COMMAND doxygen Doxyfile
                   VERBATIM
)
add_custom_target(docs_nvstrings DEPENDS NVSTRINGS_DOXYGEN)

# doc targets for cuDF
add_custom_command(OUTPUT CUDF_DOXYGEN
                   WORKING_DIRECTORY ${CMAKE_CURRENT_SOURCE_DIR}/doxygen
                   COMMAND doxygen Doxyfile
                   VERBATIM)

add_custom_target(docs_cudf DEPENDS CUDF_DOXYGEN)<|MERGE_RESOLUTION|>--- conflicted
+++ resolved
@@ -577,11 +577,8 @@
             src/column/legacy/interop.cpp
             src/strings/attributes.cu
             src/strings/case.cu
-<<<<<<< HEAD
             src/strings/wrap.cu
-=======
             src/strings/capitalize.cu
->>>>>>> 5127c7b9
             src/strings/char_types/char_types.cu
             src/strings/combine.cu
             src/strings/contains.cu
