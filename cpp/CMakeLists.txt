# =============================================================================
# Copyright (c) 2018-2021, NVIDIA CORPORATION.
#
# Licensed under the Apache License, Version 2.0 (the "License"); you may not use this file except
# in compliance with the License. You may obtain a copy of the License at
#
# http://www.apache.org/licenses/LICENSE-2.0
#
# Unless required by applicable law or agreed to in writing, software distributed under the License
# is distributed on an "AS IS" BASIS, WITHOUT WARRANTIES OR CONDITIONS OF ANY KIND, either express
# or implied. See the License for the specific language governing permissions and limitations under
# the License.
# =============================================================================

cmake_minimum_required(VERSION 3.20.1 FATAL_ERROR)

include(../fetch_rapids.cmake)
include(rapids-cmake)
include(rapids-cpm)
include(rapids-cuda)
include(rapids-export)
include(rapids-find)

rapids_cuda_init_architectures(CUDF)

<<<<<<< HEAD
project(CUDF VERSION 21.10.01 LANGUAGES C CXX CUDA)
=======
project(
  CUDF
  VERSION 21.12.00
  LANGUAGES C CXX CUDA
)
>>>>>>> a93d333a

# Needed because GoogleBenchmark changes the state of FindThreads.cmake, causing subsequent runs to
# have different values for the `Threads::Threads` target. Setting this flag ensures
# `Threads::Threads` is the same value in first run and subsequent runs.
set(THREADS_PREFER_PTHREAD_FLAG ON)

# ##################################################################################################
# * build options ---------------------------------------------------------------------------------

option(USE_NVTX "Build with NVTX support" ON)
option(BUILD_TESTS "Configure CMake to build tests" ON)
option(BUILD_BENCHMARKS "Configure CMake to build (google & nvbench) benchmarks" OFF)
option(BUILD_SHARED_LIBS "Build cuDF shared libraries" ON)
option(JITIFY_USE_CACHE "Use a file cache for JIT compiled kernels" ON)
option(CUDF_USE_ARROW_STATIC "Build and statically link Arrow libraries" OFF)
option(CUDF_ENABLE_ARROW_ORC "Build the Arrow ORC adapter" OFF)
option(CUDF_ENABLE_ARROW_PYTHON "Find (or build) Arrow with Python support" OFF)
option(CUDF_ENABLE_ARROW_PARQUET "Find (or build) Arrow with Parquet support" OFF)
option(CUDF_ENABLE_ARROW_S3 "Build/Enable AWS S3 Arrow filesystem support" ON)
option(PER_THREAD_DEFAULT_STREAM "Build with per-thread default stream" OFF)
option(DISABLE_DEPRECATION_WARNING "Disable warnings generated from deprecated declarations." OFF)
# Option to enable line info in CUDA device compilation to allow introspection when profiling /
# memchecking
option(CUDA_ENABLE_LINEINFO
       "Enable the -lineinfo option for nvcc (useful for cuda-memcheck / profiler" OFF
)
# cudart can be statically linked or dynamically linked. The python ecosystem wants dynamic linking
option(CUDA_STATIC_RUNTIME "Statically link the CUDA runtime" OFF)

message(VERBOSE "CUDF: Build with NVTX support: ${USE_NVTX}")
message(VERBOSE "CUDF: Configure CMake to build tests: ${BUILD_TESTS}")
message(VERBOSE "CUDF: Configure CMake to build (google & nvbench) benchmarks: ${BUILD_BENCHMARKS}")
message(VERBOSE "CUDF: Build cuDF shared libraries: ${BUILD_SHARED_LIBS}")
message(VERBOSE "CUDF: Use a file cache for JIT compiled kernels: ${JITIFY_USE_CACHE}")
message(VERBOSE "CUDF: Build and statically link Arrow libraries: ${CUDF_USE_ARROW_STATIC}")
message(VERBOSE "CUDF: Build and enable S3 filesystem support for Arrow: ${CUDF_ENABLE_ARROW_S3}")
message(VERBOSE "CUDF: Build with per-thread default stream: ${PER_THREAD_DEFAULT_STREAM}")
message(
  VERBOSE
  "CUDF: Disable warnings generated from deprecated declarations: ${DISABLE_DEPRECATION_WARNING}"
)
message(
  VERBOSE
  "CUDF: Enable the -lineinfo option for nvcc (useful for cuda-memcheck / profiler: ${CUDA_ENABLE_LINEINFO}"
)
message(VERBOSE "CUDF: Statically link the CUDA runtime: ${CUDA_STATIC_RUNTIME}")

# Set a default build type if none was specified
rapids_cmake_build_type("Release")
set(CUDF_BUILD_TESTS ${BUILD_TESTS})
set(CUDF_BUILD_BENCHMARKS ${BUILD_BENCHMARKS})

set(CUDF_CXX_FLAGS "")
set(CUDF_CUDA_FLAGS "")
set(CUDF_CXX_DEFINITIONS "")
set(CUDF_CUDA_DEFINITIONS "")

# Set RMM logging level
set(RMM_LOGGING_LEVEL
    "INFO"
    CACHE STRING "Choose the logging level."
)
set_property(
  CACHE RMM_LOGGING_LEVEL PROPERTY STRINGS "TRACE" "DEBUG" "INFO" "WARN" "ERROR" "CRITICAL" "OFF"
)
message(VERBOSE "CUDF: RMM_LOGGING_LEVEL = '${RMM_LOGGING_LEVEL}'.")

if(NOT CUDF_GENERATED_INCLUDE_DIR)
  set(CUDF_GENERATED_INCLUDE_DIR ${CUDF_BINARY_DIR})
endif()

# ##################################################################################################
# * conda environment -----------------------------------------------------------------------------
rapids_cmake_support_conda_env(conda_env MODIFY_PREFIX_PATH)

# ##################################################################################################
# * compiler options ------------------------------------------------------------------------------
rapids_find_package(
  CUDAToolkit REQUIRED
  BUILD_EXPORT_SET cudf-exports
  INSTALL_EXPORT_SET cudf-exports
)
include(cmake/Modules/ConfigureCUDA.cmake) # set other CUDA compilation flags

# ctest cuda memcheck
find_program(CUDA_SANITIZER compute-sanitizer)
set(MEMORYCHECK_COMMAND ${CUDA_SANITIZER})
set(MEMORYCHECK_TYPE CudaSanitizer)
set(CUDA_SANITIZER_COMMAND_OPTIONS "--tool memcheck")

# ##################################################################################################
# * dependencies ----------------------------------------------------------------------------------

# find zlib
rapids_find_package(ZLIB REQUIRED)

# find Threads (needed by cudftestutil)
rapids_find_package(
  Threads REQUIRED
  BUILD_EXPORT_SET cudf-exports
  INSTALL_EXPORT_SET cudf-exports
)

# add third party dependencies using CPM
rapids_cpm_init()
# find jitify
include(cmake/thirdparty/get_jitify.cmake)
# find nvCOMP
include(cmake/thirdparty/get_nvcomp.cmake)
# find thrust/cub
include(cmake/thirdparty/get_thrust.cmake)
# find rmm
include(cmake/thirdparty/get_rmm.cmake)
# find arrow
include(cmake/thirdparty/get_arrow.cmake)
# find dlpack
include(cmake/thirdparty/get_dlpack.cmake)
# find libcu++
include(cmake/thirdparty/get_libcudacxx.cmake)
# find cuCollections Should come after including thrust and libcudacxx
include(cmake/thirdparty/get_cucollections.cmake)
# find or install GoogleTest
include(cmake/thirdparty/get_gtest.cmake)
# preprocess jitify-able kernels
include(cmake/Modules/JitifyPreprocessKernels.cmake)
# find cuFile
include(cmake/Modules/FindcuFile.cmake)

# ##################################################################################################
# * library targets -------------------------------------------------------------------------------

add_library(
  cudf
  src/aggregation/aggregation.cpp
  src/aggregation/aggregation.cu
  src/aggregation/result_cache.cpp
  src/ast/expression_parser.cpp
  src/ast/expressions.cpp
  src/binaryop/binaryop.cpp
  src/binaryop/compiled/binary_ops.cu
  src/binaryop/compiled/Add.cu
  src/binaryop/compiled/ATan2.cu
  src/binaryop/compiled/BitwiseAnd.cu
  src/binaryop/compiled/BitwiseOr.cu
  src/binaryop/compiled/BitwiseXor.cu
  src/binaryop/compiled/Less.cu
  src/binaryop/compiled/Greater.cu
  src/binaryop/compiled/LessEqual.cu
  src/binaryop/compiled/GreaterEqual.cu
  src/binaryop/compiled/Div.cu
  src/binaryop/compiled/equality_ops.cu
  src/binaryop/compiled/FloorDiv.cu
  src/binaryop/compiled/LogBase.cu
  src/binaryop/compiled/LogicalAnd.cu
  src/binaryop/compiled/LogicalOr.cu
  src/binaryop/compiled/Mod.cu
  src/binaryop/compiled/Mul.cu
  src/binaryop/compiled/NullEquals.cu
  src/binaryop/compiled/NullMax.cu
  src/binaryop/compiled/NullMin.cu
  src/binaryop/compiled/PMod.cu
  src/binaryop/compiled/Pow.cu
  src/binaryop/compiled/PyMod.cu
  src/binaryop/compiled/ShiftLeft.cu
  src/binaryop/compiled/ShiftRight.cu
  src/binaryop/compiled/ShiftRightUnsigned.cu
  src/binaryop/compiled/Sub.cu
  src/binaryop/compiled/TrueDiv.cu
  src/binaryop/compiled/util.cpp
  src/labeling/label_bins.cu
  src/bitmask/null_mask.cu
  src/bitmask/is_element_valid.cpp
  src/column/column.cu
  src/column/column_device_view.cu
  src/column/column_factories.cpp
  src/column/column_factories.cu
  src/column/column_view.cpp
  src/comms/ipc/ipc.cpp
  src/copying/concatenate.cu
  src/copying/contiguous_split.cu
  src/copying/copy.cpp
  src/copying/copy.cu
  src/copying/copy_range.cu
  src/copying/gather.cu
  src/copying/get_element.cu
  src/copying/pack.cpp
  src/copying/reverse.cu
  src/copying/sample.cu
  src/copying/scatter.cu
  src/copying/shift.cu
  src/copying/slice.cu
  src/copying/split.cpp
  src/copying/segmented_shift.cu
  src/datetime/datetime_ops.cu
  src/dictionary/add_keys.cu
  src/dictionary/decode.cu
  src/dictionary/detail/concatenate.cu
  src/dictionary/detail/merge.cu
  src/dictionary/dictionary_column_view.cpp
  src/dictionary/dictionary_factories.cu
  src/dictionary/encode.cu
  src/dictionary/remove_keys.cu
  src/dictionary/replace.cu
  src/dictionary/search.cu
  src/dictionary/set_keys.cu
  src/filling/calendrical_month_sequence.cu
  src/filling/fill.cu
  src/filling/repeat.cu
  src/filling/sequence.cu
  src/groupby/groupby.cu
  src/groupby/hash/groupby.cu
  src/groupby/sort/aggregate.cpp
  src/groupby/sort/group_argmax.cu
  src/groupby/sort/group_argmin.cu
  src/groupby/sort/group_collect.cu
  src/groupby/sort/group_correlation.cu
  src/groupby/sort/group_count.cu
  src/groupby/sort/group_m2.cu
  src/groupby/sort/group_max.cu
  src/groupby/sort/group_min.cu
  src/groupby/sort/group_merge_lists.cu
  src/groupby/sort/group_merge_m2.cu
  src/groupby/sort/group_nth_element.cu
  src/groupby/sort/group_nunique.cu
  src/groupby/sort/group_product.cu
  src/groupby/sort/group_quantiles.cu
  src/groupby/sort/group_std.cu
  src/groupby/sort/group_sum.cu
  src/groupby/sort/scan.cpp
  src/groupby/sort/group_count_scan.cu
  src/groupby/sort/group_max_scan.cu
  src/groupby/sort/group_min_scan.cu
  src/groupby/sort/group_rank_scan.cu
  src/groupby/sort/group_replace_nulls.cu
  src/groupby/sort/group_sum_scan.cu
  src/groupby/sort/group_tdigest.cu
  src/groupby/sort/sort_helper.cu
  src/hash/hashing.cu
  src/hash/md5_hash.cu
  src/hash/murmur_hash.cu
  src/interop/dlpack.cpp
  src/interop/from_arrow.cu
  src/interop/to_arrow.cu
  src/interop/detail/arrow_allocator.cpp
  src/io/avro/avro.cpp
  src/io/avro/avro_gpu.cu
  src/io/avro/reader_impl.cu
  src/io/comp/brotli_dict.cpp
  src/io/comp/cpu_unbz2.cpp
  src/io/comp/debrotli.cu
  src/io/comp/gpuinflate.cu
  src/io/comp/snap.cu
  src/io/comp/uncomp.cpp
  src/io/comp/unsnap.cu
  src/io/csv/csv_gpu.cu
  src/io/csv/durations.cu
  src/io/csv/reader_impl.cu
  src/io/csv/writer_impl.cu
  src/io/functions.cpp
  src/io/json/json_gpu.cu
  src/io/json/reader_impl.cu
  src/io/orc/aggregate_orc_metadata.cpp
  src/io/orc/dict_enc.cu
  src/io/orc/orc.cpp
  src/io/orc/reader_impl.cu
  src/io/orc/stats_enc.cu
  src/io/orc/stripe_data.cu
  src/io/orc/stripe_enc.cu
  src/io/orc/stripe_init.cu
  src/io/orc/timezone.cpp
  src/io/orc/writer_impl.cu
  src/io/parquet/compact_protocol_writer.cpp
  src/io/parquet/page_data.cu
  src/io/parquet/chunk_dict.cu
  src/io/parquet/page_enc.cu
  src/io/parquet/page_hdr.cu
  src/io/parquet/parquet.cpp
  src/io/parquet/reader_impl.cu
  src/io/parquet/writer_impl.cu
  src/io/statistics/orc_column_statistics.cu
  src/io/statistics/parquet_column_statistics.cu
  src/io/text/multibyte_split.cu
  src/io/utilities/column_buffer.cpp
  src/io/utilities/data_sink.cpp
  src/io/utilities/datasource.cpp
  src/io/utilities/file_io_utilities.cpp
  src/io/utilities/parsing_utils.cu
  src/io/utilities/trie.cu
  src/io/utilities/type_conversion.cpp
  src/jit/cache.cpp
  src/jit/parser.cpp
  src/jit/type.cpp
  src/join/conditional_join.cu
  src/join/cross_join.cu
  src/join/hash_join.cu
  src/join/join.cu
  src/join/join_utils.cu
  src/join/semi_join.cu
  src/lists/contains.cu
  src/lists/combine/concatenate_list_elements.cu
  src/lists/combine/concatenate_rows.cu
  src/lists/copying/concatenate.cu
  src/lists/copying/copying.cu
  src/lists/copying/gather.cu
  src/lists/copying/segmented_gather.cu
  src/lists/copying/scatter_helper.cu
  src/lists/count_elements.cu
  src/lists/drop_list_duplicates.cu
  src/lists/explode.cu
  src/lists/extract.cu
  src/lists/interleave_columns.cu
  src/lists/lists_column_factories.cu
  src/lists/lists_column_view.cu
  src/lists/segmented_sort.cu
  src/merge/merge.cu
  src/partitioning/partitioning.cu
  src/partitioning/round_robin.cu
  src/quantiles/tdigest/tdigest.cu
  src/quantiles/tdigest/tdigest_column_view.cpp
  src/quantiles/quantile.cu
  src/quantiles/quantiles.cu
  src/reductions/all.cu
  src/reductions/any.cu
  src/reductions/max.cu
  src/reductions/mean.cu
  src/reductions/min.cu
  src/reductions/minmax.cu
  src/reductions/nth_element.cu
  src/reductions/product.cu
  src/reductions/reductions.cpp
  src/reductions/scan/rank_scan.cu
  src/reductions/scan/scan.cpp
  src/reductions/scan/scan_exclusive.cu
  src/reductions/scan/scan_inclusive.cu
  src/reductions/std.cu
  src/reductions/sum.cu
  src/reductions/sum_of_squares.cu
  src/reductions/var.cu
  src/replace/clamp.cu
  src/replace/nans.cu
  src/replace/nulls.cu
  src/replace/replace.cu
  src/reshape/byte_cast.cu
  src/reshape/interleave_columns.cu
  src/reshape/tile.cu
  src/rolling/grouped_rolling.cu
  src/rolling/range_window_bounds.cpp
  src/rolling/rolling.cu
  src/rolling/rolling_collect_list.cu
  src/round/round.cu
  src/scalar/scalar.cpp
  src/scalar/scalar_factories.cpp
  src/search/search.cu
  src/sort/is_sorted.cu
  src/sort/rank.cu
  src/sort/segmented_sort.cu
  src/sort/sort_column.cu
  src/sort/sort.cu
  src/sort/stable_sort_column.cu
  src/sort/stable_sort.cu
  src/stream_compaction/apply_boolean_mask.cu
  src/stream_compaction/distinct_count.cu
  src/stream_compaction/drop_duplicates.cu
  src/stream_compaction/drop_nans.cu
  src/stream_compaction/drop_nulls.cu
  src/strings/attributes.cu
  src/strings/capitalize.cu
  src/strings/case.cu
  src/strings/char_types/char_cases.cu
  src/strings/char_types/char_types.cu
  src/strings/combine/concatenate.cu
  src/strings/combine/join.cu
  src/strings/combine/join_list_elements.cu
  src/strings/contains.cu
  src/strings/convert/convert_booleans.cu
  src/strings/convert/convert_datetime.cu
  src/strings/convert/convert_durations.cu
  src/strings/convert/convert_fixed_point.cu
  src/strings/convert/convert_floats.cu
  src/strings/convert/convert_hex.cu
  src/strings/convert/convert_integers.cu
  src/strings/convert/convert_ipv4.cu
  src/strings/convert/convert_urls.cu
  src/strings/convert/convert_lists.cu
  src/strings/copying/concatenate.cu
  src/strings/copying/copying.cu
  src/strings/copying/shift.cu
  src/strings/extract.cu
  src/strings/filling/fill.cu
  src/strings/filter_chars.cu
  src/strings/findall.cu
  src/strings/find.cu
  src/strings/find_multiple.cu
  src/strings/padding.cu
  src/strings/json/json_path.cu
  src/strings/regex/regcomp.cpp
  src/strings/regex/regexec.cu
  src/strings/repeat_strings.cu
  src/strings/replace/backref_re.cu
  src/strings/replace/multi_re.cu
  src/strings/replace/replace.cu
  src/strings/replace/replace_re.cu
  src/strings/split/partition.cu
  src/strings/split/split.cu
  src/strings/split/split_record.cu
  src/strings/strings_column_factories.cu
  src/strings/strings_column_view.cpp
  src/strings/strings_scalar_factories.cpp
  src/strings/strip.cu
  src/strings/substring.cu
  src/strings/translate.cu
  src/strings/utilities.cu
  src/strings/wrap.cu
  src/structs/copying/concatenate.cu
  src/structs/structs_column_factories.cu
  src/structs/structs_column_view.cpp
  src/structs/utilities.cpp
  src/table/table.cpp
  src/table/table_device_view.cu
  src/table/table_view.cpp
  src/text/detokenize.cu
  src/text/edit_distance.cu
  src/text/generate_ngrams.cu
  src/text/ngrams_tokenize.cu
  src/text/normalize.cu
  src/text/replace.cu
  src/text/stemmer.cu
  src/text/subword/data_normalizer.cu
  src/text/subword/load_hash_file.cu
  src/text/subword/subword_tokenize.cu
  src/text/subword/wordpiece_tokenizer.cu
  src/text/tokenize.cu
  src/transform/bools_to_mask.cu
  src/transform/compute_column.cu
  src/transform/encode.cu
  src/transform/mask_to_bools.cu
  src/transform/nans_to_nulls.cu
  src/transform/one_hot_encode.cu
  src/transform/row_bit_count.cu
  src/transform/transform.cpp
  src/transpose/transpose.cu
  src/unary/cast_ops.cu
  src/unary/math_ops.cu
  src/unary/nan_ops.cu
  src/unary/null_ops.cu
  src/utilities/default_stream.cpp
  src/utilities/type_checks.cpp
)

set_target_properties(
  cudf
  PROPERTIES BUILD_RPATH "\$ORIGIN"
             INSTALL_RPATH "\$ORIGIN"
             # set target compile options
             CXX_STANDARD 17
             CXX_STANDARD_REQUIRED ON
             CUDA_STANDARD 17
             CUDA_STANDARD_REQUIRED ON
             POSITION_INDEPENDENT_CODE ON
             INTERFACE_POSITION_INDEPENDENT_CODE ON
)

target_compile_options(
  cudf PRIVATE "$<$<COMPILE_LANGUAGE:CXX>:${CUDF_CXX_FLAGS}>"
               "$<$<COMPILE_LANGUAGE:CUDA>:${CUDF_CUDA_FLAGS}>"
)

# Specify include paths for the current target and dependents
target_include_directories(
  cudf
  PUBLIC "$<BUILD_INTERFACE:${DLPACK_INCLUDE_DIR}>"
         "$<BUILD_INTERFACE:${JITIFY_INCLUDE_DIR}>"
         "$<BUILD_INTERFACE:${CUDF_SOURCE_DIR}/include>"
         "$<BUILD_INTERFACE:${CUDF_GENERATED_INCLUDE_DIR}/include>"
  PRIVATE "$<BUILD_INTERFACE:${CUDF_SOURCE_DIR}/src>"
  INTERFACE "$<INSTALL_INTERFACE:include>"
)

target_compile_definitions(
  cudf PUBLIC "$<$<COMPILE_LANGUAGE:CXX>:${CUDF_CXX_DEFINITIONS}>"
              "$<BUILD_INTERFACE:$<$<COMPILE_LANGUAGE:CUDA>:${CUDF_CUDA_DEFINITIONS}>>"
)

# Disable Jitify log printing. See https://github.com/NVIDIA/jitify/issues/79
target_compile_definitions(cudf PRIVATE "JITIFY_PRINT_LOG=0")

# Instruct jitify to use the kernel JIT cache
if(JITIFY_USE_CACHE)
  target_compile_definitions(cudf PUBLIC JITIFY_USE_CACHE "CUDF_VERSION=${PROJECT_VERSION}")
endif()

# Per-thread default stream
if(PER_THREAD_DEFAULT_STREAM)
  target_compile_definitions(cudf PUBLIC CUDA_API_PER_THREAD_DEFAULT_STREAM)
endif()

# Disable NVTX if necessary
if(NOT USE_NVTX)
  target_compile_definitions(cudf PUBLIC NVTX_DISABLE)
endif()

# Define spdlog level
target_compile_definitions(cudf PUBLIC "SPDLOG_ACTIVE_LEVEL=SPDLOG_LEVEL_${RMM_LOGGING_LEVEL}")

# Compile stringified JIT sources first
add_dependencies(cudf jitify_preprocess_run)

# Specify the target module library dependencies
target_link_libraries(
  cudf
  PUBLIC ${ARROW_LIBRARIES} libcudacxx::libcudacxx cudf::Thrust rmm::rmm
  PRIVATE cuco::cuco ZLIB::ZLIB nvcomp::nvcomp
)

# Add Conda library, and include paths if specified
if(TARGET conda_env)
  target_link_libraries(cudf PRIVATE conda_env)
endif()

# Add cuFile interface if available
if(TARGET cuFile::cuFile_interface)
  target_link_libraries(cudf PRIVATE cuFile::cuFile_interface)
endif()

if(CUDA_STATIC_RUNTIME)
  # Tell CMake what CUDA language runtime to use
  set_target_properties(cudf PROPERTIES CUDA_RUNTIME_LIBRARY Static)
  # Make sure to export to consumers what runtime we used
  target_link_libraries(cudf PUBLIC CUDA::cudart_static)
else()
  # Tell CMake what CUDA language runtime to use
  set_target_properties(cudf PROPERTIES CUDA_RUNTIME_LIBRARY Shared)
  # Make sure to export to consumers what runtime we used
  target_link_libraries(cudf PUBLIC CUDA::cudart)
endif()

# The CUDA::cuda_driver is needed due to JITIFY sources which directly call the cuda driver API
if(NOT TARGET CUDA::cuda_driver)
  message(
    FATAL_ERROR
      "Building libcudf requires `libcuda.so` to be present.
        This error often occurs when trying to build libcudf from a container without the NVIDIA runtime loaded."
  )
endif()
target_link_libraries(cudf PUBLIC CUDA::cuda_driver)

file(
  WRITE "${CUDF_BINARY_DIR}/fatbin.ld"
  [=[
SECTIONS
{
  .nvFatBinSegment : { *(.nvFatBinSegment) }
  .nv_fatbin : { *(.nv_fatbin) }
}
]=]
)
target_link_options(cudf PRIVATE "$<HOST_LINK:${CUDF_BINARY_DIR}/fatbin.ld>")

add_library(cudf::cudf ALIAS cudf)

# ##################################################################################################
# * tests and benchmarks --------------------------------------------------------------------------
# ##################################################################################################

# ##################################################################################################
# * build cudftestutil ----------------------------------------------------------------------------

add_library(
  cudftestutil STATIC
  tests/utilities/base_fixture.cpp tests/utilities/column_utilities.cu
  tests/utilities/table_utilities.cu tests/io/metadata_utilities.cpp tests/strings/utilities.cpp
)

set_target_properties(
  cudftestutil
  PROPERTIES BUILD_RPATH "\$ORIGIN"
             INSTALL_RPATH "\$ORIGIN"
             # set target compile options
             CXX_STANDARD 17
             CXX_STANDARD_REQUIRED ON
             CUDA_STANDARD 17
             CUDA_STANDARD_REQUIRED ON
             POSITION_INDEPENDENT_CODE ON
             INTERFACE_POSITION_INDEPENDENT_CODE ON
)

target_compile_options(
  cudftestutil PUBLIC "$<$<COMPILE_LANGUAGE:CXX>:${CUDF_CXX_FLAGS}>"
                      "$<BUILD_INTERFACE:$<$<COMPILE_LANGUAGE:CUDA>:${CUDF_CUDA_FLAGS}>>"
)

target_link_libraries(cudftestutil PUBLIC GTest::gmock GTest::gtest Threads::Threads cudf)

target_include_directories(
  cudftestutil PUBLIC "$<BUILD_INTERFACE:${CUDF_SOURCE_DIR}>"
                      "$<BUILD_INTERFACE:${CUDF_SOURCE_DIR}/src>"
)

add_library(cudf::cudftestutil ALIAS cudftestutil)

# ##################################################################################################
# * add tests -------------------------------------------------------------------------------------

if(CUDF_BUILD_TESTS)
  # include CTest module -- automatically calls enable_testing()
  include(CTest)
  add_subdirectory(tests)
endif()

# ##################################################################################################
# * add benchmarks --------------------------------------------------------------------------------

if(CUDF_BUILD_BENCHMARKS)
  # Find or install GoogleBench
  rapids_cpm_find(
    benchmark 1.5.2
    GIT_REPOSITORY https://github.com/google/benchmark.git
    GIT_TAG v1.5.2
    GIT_SHALLOW TRUE
    OPTIONS "BENCHMARK_ENABLE_TESTING OFF" "BENCHMARK_ENABLE_INSTALL OFF"
  )

  # Find or install NVBench
  include(${rapids-cmake-dir}/cpm/nvbench.cmake)
  rapids_cpm_nvbench()
  add_subdirectory(benchmarks)
endif()

# ##################################################################################################
# * install targets -------------------------------------------------------------------------------
rapids_cmake_install_lib_dir(lib_dir)
include(CPack)
include(GNUInstallDirs)

set(CMAKE_INSTALL_DEFAULT_COMPONENT_NAME cudf)

# install target for cudf_base and the proxy libcudf.so
install(
  TARGETS cudf
  DESTINATION ${lib_dir}
  EXPORT cudf-exports
)

install(DIRECTORY ${CUDF_SOURCE_DIR}/include/cudf ${CUDF_SOURCE_DIR}/include/cudf_test
        DESTINATION ${CMAKE_INSTALL_INCLUDEDIR}
)

install(
  TARGETS cudftestutil
  DESTINATION ${lib_dir}
  EXPORT cudf-testing-exports
)

install(
  EXPORT cudf-testing-exports
  FILE cudf-testing-targets.cmake
  NAMESPACE cudf::
  DESTINATION "${lib_dir}/cmake/cudf"
)

include("${rapids-cmake-dir}/export/write_dependencies.cmake")
rapids_export_write_dependencies(
  INSTALL cudf-testing-exports
  "${PROJECT_BINARY_DIR}/rapids-cmake/cudf/export/cudf-testing-dependencies.cmake"
)

set(doc_string
    [=[
Provide targets for the cudf library.

Built based on the Apache Arrow columnar memory format, cuDF is a GPU DataFrame
library for loading, joining, aggregating, filtering, and otherwise
manipulating data.

cuDF provides a pandas-like API that will be familiar to data engineers &
data scientists, so they can use it to easily accelerate their workflows
without going into the details of CUDA programming.


Imported Targets
^^^^^^^^^^^^^^^^

If cudf is found, this module defines the following IMPORTED GLOBAL
targets:

 cudf::cudf             - The main cudf library.

This module offers an optional testing component which defines the
following IMPORTED GLOBAL  targets:

 cudf::cudftestutil     - The main cudf testing library
    ]=]
)

set(common_code_string
    [=[
if(NOT TARGET cudf::Thrust)
  thrust_create_target(cudf::Thrust FROM_OPTIONS)
endif()
]=]
)

set(install_code_string
    [=[
set(ArrowCUDA_DIR "${Arrow_DIR}")
find_dependency(ArrowCUDA)
]=]
)

if(CUDF_ENABLE_ARROW_PARQUET)
  string(
    APPEND
    install_code_string
    [=[
  if(NOT Parquet_DIR)
    set(Parquet_DIR "${Arrow_DIR}")
  endif()
  set(ArrowDataset_DIR "${Arrow_DIR}")
  find_dependency(ArrowDataset)
  ]=]
  )
endif()

string(
  APPEND
  install_code_string
  [=[
if(testing IN_LIST cudf_FIND_COMPONENTS)
  enable_language(CUDA)
  if(EXISTS "${CMAKE_CURRENT_LIST_DIR}/cudf-testing-dependencies.cmake")
    include("${CMAKE_CURRENT_LIST_DIR}/cudf-testing-dependencies.cmake")
  endif()
  if(EXISTS "${CMAKE_CURRENT_LIST_DIR}/cudf-testing-targets.cmake")
    include("${CMAKE_CURRENT_LIST_DIR}/cudf-testing-targets.cmake")
  endif()
endif()
]=]
)
string(APPEND install_code_string "${common_code_string}")

rapids_export(
  INSTALL cudf
  EXPORT_SET cudf-exports
  GLOBAL_TARGETS cudf
  NAMESPACE cudf::
  DOCUMENTATION doc_string
  FINAL_CODE_BLOCK install_code_string
)

# ##################################################################################################
# * build export -------------------------------------------------------------------------------
set(build_code_string
    [=[
if(EXISTS "${CMAKE_CURRENT_LIST_DIR}/cudf-testing-dependencies.cmake")
  include("${CMAKE_CURRENT_LIST_DIR}/cudf-testing-dependencies.cmake")
endif()
if(EXISTS "${CMAKE_CURRENT_LIST_DIR}/cudf-testing-targets.cmake")
  include("${CMAKE_CURRENT_LIST_DIR}/cudf-testing-targets.cmake")
endif()
]=]
)
string(APPEND build_code_string "${common_code_string}")

rapids_export(
  BUILD cudf
  EXPORT_SET cudf-exports
  GLOBAL_TARGETS cudf
  NAMESPACE cudf::
  DOCUMENTATION doc_string
  FINAL_CODE_BLOCK build_code_string
)

export(
  EXPORT cudf-testing-exports
  FILE ${CUDF_BINARY_DIR}/cudf-testing-targets.cmake
  NAMESPACE cudf::
)
rapids_export_write_dependencies(
  BUILD cudf-testing-exports "${CUDF_BINARY_DIR}/cudf-testing-dependencies.cmake"
)

# ##################################################################################################
# * make documentation ----------------------------------------------------------------------------

# doc targets for cuDF
add_custom_command(
  OUTPUT CUDF_DOXYGEN
  WORKING_DIRECTORY ${CUDF_SOURCE_DIR}/doxygen
  COMMAND doxygen Doxyfile
  VERBATIM
  COMMENT "Custom command for building cudf doxygen docs."
)

add_custom_target(
  docs_cudf
  DEPENDS CUDF_DOXYGEN
  COMMENT "Custom command for building cudf doxygen docs."
)<|MERGE_RESOLUTION|>--- conflicted
+++ resolved
@@ -23,15 +23,11 @@
 
 rapids_cuda_init_architectures(CUDF)
 
-<<<<<<< HEAD
-project(CUDF VERSION 21.10.01 LANGUAGES C CXX CUDA)
-=======
 project(
   CUDF
   VERSION 21.12.00
   LANGUAGES C CXX CUDA
 )
->>>>>>> a93d333a
 
 # Needed because GoogleBenchmark changes the state of FindThreads.cmake, causing subsequent runs to
 # have different values for the `Threads::Threads` target. Setting this flag ensures
