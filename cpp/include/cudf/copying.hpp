/*
 * Copyright (c) 2018-2019, NVIDIA CORPORATION.
 *
 * Licensed under the Apache License, Version 2.0 (the "License");
 * you may not use this file except in compliance with the License.
 * You may obtain a copy of the License at
 *
 *     http://www.apache.org/licenses/LICENSE-2.0
 *
 * Unless required by applicable law or agreed to in writing, software
 * distributed under the License is distributed on an "AS IS" BASIS,
 * WITHOUT WARRANTIES OR CONDITIONS OF ANY KIND, either express or implied.
 * See the License for the specific language governing permissions and
 * limitations under the License.
 */

#pragma once

<<<<<<< HEAD
#include "cudf.h"
#include "types.hpp"
#include <cudf/column/column_view.hpp>
#include <cudf/table/table.hpp>

#include <memory>
=======
#include <cudf/cudf.h>
#include <cudf/types.hpp>
>>>>>>> 71b2e8de

namespace cudf {
namespace experimental {

/**
 * @brief Gathers the specified rows (including null values) of a set of columns.
 *
 * Gathers the rows of the source columns according to `gather_map` such that row "i"
 * in the resulting table's columns will contain row "gather_map[i]" from the source columns.
 * The number of rows in the result table will be equal to the number of elements in
 * `gather_map`.
 *
 * A negative value `i` in the `gather_map` is interpreted as `i+n`, where
 * `n` is the number of rows in the `source_table`.
 *
 * @throws `cudf::logic_error` if `check_bounds == true` and an index exists in
 * `gather_map` outside the range `[-n, n)`, where `n` is the number of rows in
 * the source table. If `check_bounds == false`, the behavior is undefined.
 *
 * @param[in] source_table The input columns whose rows will be gathered
 * @param[in] gather_map View into a non-nullable column of integral indices that maps the
 * rows in the source columns to rows in the destination columns.
 * @param[in] check_bounds Optionally perform bounds checking on the values
 * of `gather_map` and throw an error if any of its values are out of bounds.
 * @params[in] mr The resource to use for all allocations
 * @return cudf::table Result of the gather
 */
std::unique_ptr<table> gather(table_view const& source_table, column_view const& gather_map,
			      bool check_bounds = false,
			      rmm::mr::device_memory_resource* mr = rmm::mr::get_default_resource());

std::unique_ptr<table> scatter(table_view const& source, column_view const& scatter_map,
			       table_view target, bool check_bounds = false,
			       rmm::mr::device_memory_resource* mr = rmm::mr::get_default_resource());

			       
/** ---------------------------------------------------------------------------*
* @brief Indicates when to allocate a mask, based on an existing mask.
* ---------------------------------------------------------------------------**/
enum class  mask_allocation_policy {
    NEVER, ///< Do not allocate a null mask, regardless of input
    RETAIN, ///< Allocate a null mask if the input contains one
    ALWAYS ///< Allocate a null mask, regardless of input
};


/*
 * Initializes and returns an empty column of the same type as the `input`.
 *
 * @param[in] input Immutable view of input column to emulate
 * @return std::unique_ptr<column> An empty column of same type as `input`
 */
std::unique_ptr<column> empty_like(column_view input);

/**
 * @brief Creates an uninitialized new column of the same size and type as the `input`.
 * Supports only fixed-width types.
 *
 * @param[in] input Immutable view of input column to emulate
 * @param[in] mask_alloc Optional, Policy for allocating null mask. Defaults to RETAIN.
 * @param[in] mr Optional, The resource to use for all allocations
 * @return std::unique_ptr<column> A column with sufficient uninitialized capacity to hold the same number of elements as `input` of the same type as `input.type()`
 */
std::unique_ptr<column> allocate_like(column_view input,
                                      mask_allocation_policy mask_alloc = mask_allocation_policy::RETAIN,
                                      rmm::mr::device_memory_resource *mr =
                                          rmm::mr::get_default_resource());

/**
 * @brief Creates an uninitialized new column of the specified size and same type as the `input`.
 * Supports only fixed-width types.
 *
 * @param[in] input Immutable view of input column to emulate
 * @param[in] size The desired number of elements that the new column should have capacity for
 * @param[in] mask_alloc Optional, Policy for allocating null mask. Defaults to RETAIN.
 * @param[in] mr Optional, The resource to use for all allocations
 * @return std::unique_ptr<column> A column with sufficient uninitialized capacity to hold the specified number of elements as `input` of the same type as `input.type()`
 */
std::unique_ptr<column> allocate_like(column_view input, size_type size,
                                      mask_allocation_policy mask_alloc = mask_allocation_policy::RETAIN,
                                      rmm::mr::device_memory_resource *mr =
                                          rmm::mr::get_default_resource());

/**
 * @brief Creates a table of empty columns with the same types as the `input_table`
 *
 * Creates the `cudf::column` objects, but does not allocate any underlying device
 * memory for the column's data or bitmask.
 *
 * @param[in] input_table Immutable view of input table to emulate
 * @return std::unique_ptr<table> A table of empty columns with the same types as the columns in `input_table`
 */
std::unique_ptr<table> empty_like(table_view input_table);

/**
 * @brief Slices a `column_view` into a set of `column_view`s according to a set of indices.
 * The returned views of `input` are constructed from an even number indices where
 * the `i`th returned `column_view` views the elements in `input` indicated by the range
 * `[indices[2*i], indices[(2*i)+1])`.
 *
 * For all `i` it is expected `indices[i] <= input.size()`
 * For all `i%2==0`, it is expected that `indices[i] <= indices[i+1]`
 *
 * @note It is the caller's responsibility to ensure that the returned view
 * does not outlive the viewed device memory.
 *
 * @example:
 * input:   {10, 12, 14, 16, 18, 20, 22, 24, 26, 28}
 * indices: {1, 3, 5, 9, 2, 4, 8, 8}
 * output:  {{12, 14}, {20, 22, 24, 26}, {14, 16}, {}}
 *
 * @throws `cudf::logic_error` if `indices` size is not even.
 * @throws `cudf::logic_error` When the values in the pair are strictly decreasing.
 * @throws `cudf::logic_error` When any of the values in the pair don't belong to
 * the range [0, input.size()).
 *
 * @param input View of column to slice
 * @param indices A vector of indices used to take slices of `input`.
 * @return Vector of views of `input` indicated by the ranges in `indices`.
 */
std::vector<column_view> slice(column_view const& input,
                               std::vector<size_type> const& indices);

/**
 * @brief Splits a `column_view` into a set of `column_view`s according to a set of indices
 * derived from expected splits.
 *
 * The returned view's of `input` are constructed from vector of splits, which indicates
 * where the split should occur. The `i`th returned `column_view` is sliced as
 * `[0, splits[i])` if `i`=0, else `[splits[i], input.size())` if `i` is the last view and
 * `splits[i] != input.size()`, or `[splits[i-1], splits[i]]` otherwise.
 *
 * For all `i` it is expected `splits[i] <= splits[i+1] <= input.size()`
 *
 * @note It is the caller's responsibility to ensure that the returned view
 * does not outlive the viewed device memory.
 *
 * Example:
 * input:   {10, 12, 14, 16, 18, 20, 22, 24, 26, 28}
 * splits:  {2, 5, 9}
 * output:  {{10, 12}, {14, 16, 18}, {20, 22, 24, 26}, {28}}
 *
 * @throws `cudf::logic_error` if `splits` has end index > size of `input`.
 * @throws `cudf::logic_error` When the value in `splits` is not in the range [0, input.size()).
 * @throws `cudf::logic_error` When the values in the `splits` are 'strictly decreasing'.
 *
 * @param input View of column to split
 * @param splits A vector of indices where the view will be split
 * @return The set of requested views of `input` indicated by the `splits`.
 */
std::vector<column_view> split(column_view const& input,
                               std::vector<size_type> const& splits);

}  // namespace experimental
}  // namespace cudf<|MERGE_RESOLUTION|>--- conflicted
+++ resolved
@@ -16,17 +16,12 @@
 
 #pragma once
 
-<<<<<<< HEAD
-#include "cudf.h"
-#include "types.hpp"
+#include <cudf/cudf.h>
+#include <cudf/types.hpp>
 #include <cudf/column/column_view.hpp>
 #include <cudf/table/table.hpp>
 
 #include <memory>
-=======
-#include <cudf/cudf.h>
-#include <cudf/types.hpp>
->>>>>>> 71b2e8de
 
 namespace cudf {
 namespace experimental {
