/*
 * Copyright (c) 2022-2024, NVIDIA CORPORATION.
 *
 * Licensed under the Apache License, Version 2.0 (the "License");
 * you may not use this file except in compliance with the License.
 * You may obtain a copy of the License at
 *
 *     http://www.apache.org/licenses/LICENSE-2.0
 *
 * Unless required by applicable law or agreed to in writing, software
 * distributed under the License is distributed on an "AS IS" BASIS,
 * WITHOUT WARRANTIES OR CONDITIONS OF ANY KIND, either express or implied.
 * See the License for the specific language governing permissions and
 * limitations under the License.
 */
#pragma once

#include <rmm/cuda_stream_view.hpp>
#include <rmm/exec_policy.hpp>

#include <thrust/copy.h>

namespace cudf::detail {

template <typename Iterator, typename T, typename BinaryOp>
__device__ __forceinline__ T accumulate(Iterator first, Iterator last, T init, BinaryOp op)
{
  for (; first != last; ++first) {
    init = op(std::move(init), *first);
  }
  return init;
}

/**
 * @copydoc cudf::detail::copy_if_safe(rmm::exec_policy, InputIterator, InputIterator,
 * OutputIterator, Predicate, rmm::cuda_stream_view)
 *
 * @tparam StencilIterator Type of the stencil iterator
 * @param stencil The beginning of the stencil sequence
 */
template <typename InputIterator,
          typename StencilIterator,
          typename OutputIterator,
          typename Predicate>
OutputIterator copy_if_safe(InputIterator first,
                            InputIterator last,
                            StencilIterator stencil,
                            OutputIterator result,
                            Predicate pred,
                            rmm::cuda_stream_view stream)
{
  auto const copy_size = std::min(static_cast<std::size_t>(std::distance(first, last)),
                                  static_cast<std::size_t>(std::numeric_limits<int>::max()));

  auto itr = first;
  while (itr != last) {
    auto const copy_end =
      static_cast<std::size_t>(std::distance(itr, last)) <= copy_size ? last : itr + copy_size;
    result = thrust::copy_if(rmm::exec_policy(stream), itr, copy_end, stencil, result, pred);
    stencil += std::distance(itr, copy_end);
    itr = copy_end;
  }
  return result;
}

/**
 * @brief Utility for calling `thrust::copy_if`.
 *
 * This is a proxy for `thrust::copy_if` which is a workaround for its bug
 * (https://github.com/NVIDIA/thrust/issues/1302) where it cannot iterate over int-max values
 * `distance(first,last) > int-max` This calls thrust::copy_if in 2B chunks instead.
 *
 * @tparam InputIterator Type of the input iterator
 * @tparam OutputIterator Type of the output iterator
 * @tparam Predicate Type of the binary predicate used to determine elements to copy
 *
 * @param first The beginning of the sequence from which to copy
 * @param last The end of the sequence from which to copy
 * @param result The beginning of the sequence into which to copy
 * @param pred The predicate to test on every value of the range `[first, last)`
 * @param stream CUDA stream used for device memory operations and kernel launches
 * @return An iterator pointing to the position `result + n`, where `n` is equal to the number of
 *         times `pred` evaluated to `true` in the range `[first, last)`.
 */
template <typename InputIterator, typename OutputIterator, typename Predicate>
OutputIterator copy_if_safe(InputIterator first,
                            InputIterator last,
                            OutputIterator result,
                            Predicate pred,
                            rmm::cuda_stream_view stream)
{
  auto const copy_size = std::min(static_cast<std::size_t>(std::distance(first, last)),
                                  static_cast<std::size_t>(std::numeric_limits<int>::max()));
<<<<<<< HEAD
  auto itr             = first;
=======

  auto itr = first;
>>>>>>> ac4debdf
  while (itr != last) {
    auto const copy_end =
      static_cast<std::size_t>(std::distance(itr, last)) <= copy_size ? last : itr + copy_size;
    result = thrust::copy_if(rmm::exec_policy(stream), itr, copy_end, result, pred);
    itr    = copy_end;
  }
  return result;
}

}  // namespace cudf::detail<|MERGE_RESOLUTION|>--- conflicted
+++ resolved
@@ -91,12 +91,8 @@
 {
   auto const copy_size = std::min(static_cast<std::size_t>(std::distance(first, last)),
                                   static_cast<std::size_t>(std::numeric_limits<int>::max()));
-<<<<<<< HEAD
-  auto itr             = first;
-=======
 
   auto itr = first;
->>>>>>> ac4debdf
   while (itr != last) {
     auto const copy_end =
       static_cast<std::size_t>(std::distance(itr, last)) <= copy_size ? last : itr + copy_size;
