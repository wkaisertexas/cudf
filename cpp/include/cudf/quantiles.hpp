--- conflicted
+++ resolved
@@ -23,13 +23,7 @@
 namespace cudf {
 namespace experimental {
 /**
-<<<<<<< HEAD
- * @ingroup column_apis
- * @addtogroup column_quantiles Quantiles
- * Quantiles APIs
-=======
  * @addtogroup column_quantiles
->>>>>>> 5c4b3b00
  * @{
  */
 
