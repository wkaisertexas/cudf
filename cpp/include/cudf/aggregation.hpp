--- conflicted
+++ resolved
@@ -103,14 +103,8 @@
     NUNIQUE,         ///< count number of unique elements
     NTH_ELEMENT,     ///< get the nth element
     ROW_NUMBER,      ///< get row-number of current index (relative to rolling window)
-<<<<<<< HEAD
     EWMA,            ///< get exponential weighted moving average at current index
-    RANK,            ///< get rank       of current index
-    DENSE_RANK,      ///< get dense rank of current index
-    PERCENT_RANK,    ///< get percent (i.e. fractional) rank of current index
-=======
     RANK,            ///< get rank of current index
->>>>>>> 6128e0dd
     COLLECT_LIST,    ///< collect values into a list
     COLLECT_SET,     ///< collect values into a list without duplicate entries
     LEAD,            ///< window function, accesses row at specified offset following current row
