--- conflicted
+++ resolved
@@ -58,7 +58,6 @@
  * @param[in] reason String literal description of the reason that cond is
  * expected to be true
  * @throw cudf::logic_error if the condition evaluates to false.
-<<<<<<< HEAD
  *---------------------------------------------------------------------------**/
 #define CUDF_EXPECTS(cond, reason)                                  \
   (!!(cond)) ? static_cast<void>(0)                                 \
@@ -67,15 +66,6 @@
                                ":" CUDF_STRINGIFY(__LINE__) ": ") + \
                    reason)
 /**---------------------------------------------------------------------------*
-=======
- **/
-#define CUDF_EXPECTS(cond, reason)                                  \
-  (!!(cond)) ? static_cast<void>(0)                                 \
-             : throw cudf::logic_error("cuDF failure at: " __FILE__ \
-                                       ":" CUDF_STRINGIFY(__LINE__) ": " reason)
-
-/**
->>>>>>> 94f0b279
  * @brief Indicates that an erroneous code path has been taken.
  *
  * In host code, throws a `cudf::logic_error`.
@@ -87,17 +77,11 @@
  * ```
  *
  * @param[in] reason String literal description of the reason
-<<<<<<< HEAD
  *---------------------------------------------------------------------------**/
 #define CUDF_FAIL(reason)                                                  \
   throw cudf::logic_error(std::string("cuDF failure at: " __FILE__         \
                                       ":" CUDF_STRINGIFY(__LINE__) ": ") + \
                           reason)
-=======
- **/
-#define CUDF_FAIL(reason) \
-  throw cudf::logic_error("cuDF failure at: " __FILE__ ":" CUDF_STRINGIFY(__LINE__) ": " reason)
->>>>>>> 94f0b279
 
 namespace cudf {
 namespace detail {
