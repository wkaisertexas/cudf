--- conflicted
+++ resolved
@@ -33,7 +33,6 @@
                              rmm::cuda_stream_view stream,
                              rmm::mr::device_memory_resource* mr);
 
-<<<<<<< HEAD
 std::unique_ptr<column> inclusive_rank_scan(column_view const& order_by,
                                             rmm::cuda_stream_view stream,
                                             rmm::mr::device_memory_resource* mr);
@@ -47,8 +46,6 @@
                             rmm::cuda_stream_view stream,
                             rmm::mr::device_memory_resource* mr);
 
-=======
->>>>>>> 7e112689
 template <template <typename> typename DispatchFn>
 std::unique_ptr<column> scan_agg_dispatch(const column_view& input,
                                           std::unique_ptr<aggregation> const& agg,
@@ -56,14 +53,6 @@
                                           rmm::cuda_stream_view stream,
                                           rmm::mr::device_memory_resource* mr)
 {
-<<<<<<< HEAD
-  if (agg->kind != aggregation::RANK && agg->kind != aggregation::DENSE_RANK) {
-    CUDF_EXPECTS(
-      is_numeric(input.type()) || is_compound(input.type()) || is_fixed_point(input.type()),
-      "Unexpected non-numeric or non-string type.");
-  }
-=======
->>>>>>> 7e112689
   switch (agg->kind) {
     case aggregation::SUM:
       return type_dispatcher<dispatch_storage_type>(
@@ -80,7 +69,6 @@
       if (is_fixed_point(input.type())) CUDF_FAIL("decimal32/64 cannot support product scan");
       return type_dispatcher<dispatch_storage_type>(
         input.type(), DispatchFn<DeviceProduct>(), input, null_handling, stream, mr);
-<<<<<<< HEAD
     case aggregation::RANK: return inclusive_rank_scan(input, stream, mr);
     case aggregation::DENSE_RANK: return inclusive_dense_rank_scan(input, stream, mr);
     case aggregation::EWMA:
@@ -88,8 +76,6 @@
     case aggregation::EWMSTD: {
       return ewm(input, agg, stream, mr);
     }
-=======
->>>>>>> 7e112689
     default: CUDF_FAIL("Unsupported aggregation operator for scan");
   }
 }
