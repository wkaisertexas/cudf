/*
 * Copyright (c) 2019-2020, NVIDIA CORPORATION.
 *
 * Licensed under the Apache License, Version 2.0 (the "License");
 * you may not use this file except in compliance with the License.
 * You may obtain a copy of the License at
 *
 *     http://www.apache.org/licenses/LICENSE-2.0
 *
 * Unless required by applicable law or agreed to in writing, software
 * distributed under the License is distributed on an "AS IS" BASIS,
 * WITHOUT WARRANTIES OR CONDITIONS OF ANY KIND, either express or implied.
 * See the License for the specific language governing permissions and
 * limitations under the License.
 */
#pragma once

#include <cudf/detail/utilities/cuda.cuh>
#include <cudf/join.hpp>
#include <cudf/scalar/scalar.hpp>
#include <cudf/scalar/scalar_device_view.cuh>
#include <cudf/table/table.hpp>
#include <cudf/table/table_device_view.cuh>
#include <cudf/table/table_view.hpp>

#include "cudf/types.hpp"
#include "join_common_utils.hpp"
#include "join_kernels.cuh"

namespace cudf {
namespace detail {
/**
 * @brief Gives an estimate of the size of the join output produced when
 * joining two tables together.
 *
 * If the two tables are of relatively equal size, then the returned output
 * size will be the exact output size. However, if the probe table is
 * significantly larger than the build table, then we attempt to estimate the
 * output size by using only a subset of the rows in the probe table.
 *
 * @throw cudf::logic_error if JoinKind is not INNER_JOIN or LEFT_JOIN
 *
 * @tparam JoinKind The type of join to be performed
 * @tparam multimap_type The type of the hash table
 *
 * @param build_table The right hand table
 * @param probe_table The left hand table
 * @param hash_table A hash table built on the build table that maps the index
 * of every row to the hash value of that row.
 * @param compare_nulls Controls whether null join-key values should match or not.
 * @param stream CUDA stream used for device memory operations and kernel launches
 *
 * @return An estimate of the size of the output of the join operation
 */
template <join_kind JoinKind, typename multimap_type>
size_type estimate_join_output_size(table_device_view build_table,
                                    table_device_view probe_table,
                                    multimap_type const& hash_table,
                                    null_equality compare_nulls,
                                    cudaStream_t stream)
{
  const size_type build_table_num_rows{build_table.num_rows()};
  const size_type probe_table_num_rows{probe_table.num_rows()};

  // If the probe table is significantly larger (5x) than the build table,
  // then we attempt to only use a subset of the probe table rows to compute an
  // estimate of the join output size.
  size_type probe_to_build_ratio{0};
  if (build_table_num_rows > 0) {
    probe_to_build_ratio = static_cast<size_type>(
      std::ceil(static_cast<float>(probe_table_num_rows) / build_table_num_rows));
  } else {
    // If the build table is empty, we know exactly how large the output
    // will be for the different types of joins and can return immediately
    switch (JoinKind) {
      // Inner join with an empty table will have no output
      case join_kind::INNER_JOIN: return 0;

      // Left join with an empty table will have an output of NULL rows
      // equal to the number of rows in the probe table
      case join_kind::LEFT_JOIN: return probe_table_num_rows;

      default: CUDF_FAIL("Unsupported join type");
    }
  }

  size_type sample_probe_num_rows{probe_table_num_rows};
  constexpr size_type MAX_RATIO{5};
  if (probe_to_build_ratio > MAX_RATIO) { sample_probe_num_rows = build_table_num_rows; }

  // Allocate storage for the counter used to get the size of the join output
  size_type h_size_estimate{0};
  rmm::device_scalar<size_type> size_estimate(0, stream);

  CHECK_CUDA(stream);

  constexpr int block_size{DEFAULT_JOIN_BLOCK_SIZE};
  int numBlocks{-1};

  CUDA_TRY(cudaOccupancyMaxActiveBlocksPerMultiprocessor(
    &numBlocks, compute_join_output_size<JoinKind, multimap_type, block_size>, block_size, 0));

  int dev_id{-1};
  CUDA_TRY(cudaGetDevice(&dev_id));

  int num_sms{-1};
  CUDA_TRY(cudaDeviceGetAttribute(&num_sms, cudaDevAttrMultiProcessorCount, dev_id));

  // Continue probing with a subset of the probe table until either:
  // a non-zero output size estimate is found OR
  // all of the rows in the probe table have been sampled
  do {
    sample_probe_num_rows = std::min(sample_probe_num_rows, probe_table_num_rows);

    size_estimate.set_value(0);

    row_hash hash_probe{probe_table};
    row_equality equality{probe_table, build_table, compare_nulls == null_equality::EQUAL};
    // Probe the hash table without actually building the output to simply
    // find what the size of the output will be.
    compute_join_output_size<JoinKind, multimap_type, block_size>
      <<<numBlocks * num_sms, block_size, 0, stream>>>(hash_table,
                                                       build_table,
                                                       probe_table,
                                                       hash_probe,
                                                       equality,
                                                       sample_probe_num_rows,
                                                       size_estimate.data());
    CHECK_CUDA(stream);

    // Only in case subset of probe table is chosen,
    // increase the estimated output size by a factor of the ratio between the
    // probe and build tables
    if (sample_probe_num_rows < probe_table_num_rows) {
      h_size_estimate = size_estimate.value() * probe_to_build_ratio;
    } else {
      h_size_estimate = size_estimate.value();
    }

    // If the size estimate is non-zero, then we have a valid estimate and can break
    // If sample_probe_num_rows >= probe_table_num_rows, then we've sampled the entire
    // probe table, in which case the estimate is exact and we can break
    if ((h_size_estimate > 0) || (sample_probe_num_rows >= probe_table_num_rows)) { break; }

    // If the size estimate is zero, then double the number of sampled rows in the probe
    // table. Reduce the ratio of the number of probe rows sampled to the number of rows
    // in the build table by the same factor
    if (0 == h_size_estimate) {
      constexpr size_type GROW_RATIO{2};
      sample_probe_num_rows *= GROW_RATIO;
      probe_to_build_ratio =
        static_cast<size_type>(std::ceil(static_cast<float>(probe_to_build_ratio) / GROW_RATIO));
    }

  } while (true);

  return h_size_estimate;
}

/**
 * @brief Computes the trivial left join operation for the case when the
 * right table is empty. In this case all the valid indices of the left table
 * are returned with their corresponding right indices being set to
 * JoinNoneValue, i.e. -1.
 *
 * @param left Table of left columns to join
 * @param flip_join_indices Flag that indicates whether the left and right
 * tables have been flipped, meaning the output indices should also be flipped
 * @param stream CUDA stream used for device memory operations and kernel launches
 *
 * @return Join output indices vector pair
 */
inline std::pair<rmm::device_vector<size_type>, rmm::device_vector<size_type>>
get_trivial_left_join_indices(table_view const& left, bool flip_join_indices, cudaStream_t stream)
{
  rmm::device_vector<size_type> left_indices(left.num_rows());
  thrust::sequence(
    rmm::exec_policy(stream)->on(stream), left_indices.begin(), left_indices.end(), 0);
  rmm::device_vector<size_type> right_indices(left.num_rows());
  thrust::fill(rmm::exec_policy(stream)->on(stream),
               right_indices.begin(),
               right_indices.end(),
               JoinNoneValue);
  if (flip_join_indices) std::swap(left_indices, right_indices);
  return std::make_pair(std::move(left_indices), std::move(right_indices));
}

<<<<<<< HEAD
class hash_join_impl : public cudf::hash_join {
 public:
  hash_join_impl()                      = delete;
  hash_join_impl(hash_join_impl const&) = delete;
  hash_join_impl(hash_join_impl&&)      = delete;
  hash_join_impl& operator=(hash_join_impl const&) = delete;
  hash_join_impl& operator=(hash_join_impl&&) = delete;

 private:
  cudf::table_view _build, _build_selected;
  std::vector<size_type> _build_on;
  std::unique_ptr<multimap_type, std::function<void(multimap_type*)>> _hash_table;

 public:
  /**
   * @brief Constructor that internally builds the hash table based on the given `build` table and
   * column indices specified by `build_on` for subsequent probe calls.
   *
   * @throw cudf::logic_error if the number of columns in `build` table is 0.
   * @throw cudf::logic_error if the number of rows in `build` table exceeds MAX_JOIN_SIZE.
   * @throw std::out_of_range if elements of `build_on` exceed the number of columns in the `build`
   * table.
   *
   * @param build The build table, from which the hash table is built.
   * @param build_on The column indices from `build` to join on.
   */
  explicit hash_join_impl(cudf::table_view const& build, std::vector<size_type> const& build_on);

  std::unique_ptr<cudf::table> inner_join(
    cudf::table_view const& probe,
    std::vector<size_type> const& probe_on,
    std::vector<std::pair<cudf::size_type, cudf::size_type>> const& columns_in_common,
    cudf::hash_join::probe_output_side probe_output_side,
    rmm::mr::device_memory_resource* mr) const override;

  std::unique_ptr<cudf::table> left_join(
    cudf::table_view const& probe,
    std::vector<size_type> const& probe_on,
    std::vector<std::pair<cudf::size_type, cudf::size_type>> const& columns_in_common,
    rmm::mr::device_memory_resource* mr) const override;

  std::unique_ptr<cudf::table> full_join(
    cudf::table_view const& probe,
    std::vector<size_type> const& probe_on,
    std::vector<std::pair<cudf::size_type, cudf::size_type>> const& columns_in_common,
    rmm::mr::device_memory_resource* mr) const override;

 private:
  /**
   * @brief Performs hash join by probing the columns provided in `probe` as per
   * the joining indices given in `probe_on` and creates a single table.
   *
   * @throw cudf::logic_error if `columns_in_common` contains a pair of indices
   * (`P`, `B`) where `P` does not exist in `probe_on` or `B` does not exist in
   * `_build_on`.
   * @throw cudf::logic_error if `columns_in_common` contains a pair of indices
   * (`P`, `B`) such that the location of `P` within `probe_on` is not equal to
   * the location of `B` within `_build_on`.
   * @throw cudf::logic_error if the number of elements in `probe_on` and
   * `_build_on` are not equal.
   * @throw cudf::logic_error if the number of columns in `probe` is 0.
   * @throw cudf::logic_error if the number of rows in `probe` table exceeds MAX_JOIN_SIZE.
   * @throw std::out_of_range if elements of `probe_on` exceed the number of columns in the `probe`
   * table.
   * @throw cudf::logic_error if types do not match between joining columns.
   *
   * @tparam JoinKind The type of join to be performed.
   *
   * @param probe The probe table.
   * @param probe_on The column's indices from `probe` to join on.
   * Column `i` from `probe_on` will be compared against column `i` of `_build_on`.
   * @param columns_in_common is a vector of pairs of column indices into
   * `_build` and `probe`, respectively, that are "in common". For "common"
   * columns, only a single output column will be produced, which is gathered
   * from `probe_on` columns. Else, for every column in `probe_on` and `_build_on`,
   * an output column will be produced. For each of these pairs (P, B), P
   * should exist in `probe_on` and B should exist in `_build_on`.
   * @param probe_output_side @see cudf::hash_join::probe_output_side.
   * @param mr Device memory resource used to allocate the returned table's device memory.
   * @param stream CUDA stream used for device memory operations and kernel launches.
   *
   * @return Result of joining `_build` and `probe` tables on the columns
   * specified by `_build_on` and `probe_on`. The resulting table will be joined columns of
   * `probe(including common columns)+_build(excluding common columns)` if `probe_output_side` is
   * LEFT, `_build(including common columns)+probe(excluding common columns)` if `probe_output_side`
   * is RIGHT,
   */
  template <join_kind JoinKind>
  std::unique_ptr<table> compute_hash_join(
    cudf::table_view const& probe,
    std::vector<size_type> const& probe_on,
    std::vector<std::pair<cudf::size_type, cudf::size_type>> const& columns_in_common,
    cudf::hash_join::probe_output_side probe_output_side,
    rmm::mr::device_memory_resource* mr,
    cudaStream_t stream = 0) const;

  /**
   * @brief Probes the `_hash_table` built from `_build` for tuples in `probe_table`,
   * and returns the output indices of `build_table` and `probe_table` as a combined table,
   * i.e. if full join is specified as the join type then left join is called.
   *
   * @throw cudf::logic_error if hash table is null.
   *
   * @tparam JoinKind The type of join to be performed.
   *
   * @param probe_table Table of probe side columns to join.
   * @param flip_join_indices Flag that indicates whether the left (probe) and right (build)
   * tables have been flipped, meaning the output indices should also be flipped.
   * @param stream CUDA stream used for device memory operations and kernel launches.
   *
   * @return Join output indices vector pair.
   */
  template <join_kind JoinKind>
  std::enable_if_t<JoinKind != join_kind::FULL_JOIN,
                   std::pair<rmm::device_vector<size_type>, rmm::device_vector<size_type>>>
  probe_join_indices(cudf::table_view const& probe,
                     bool flip_join_indices,
                     cudaStream_t stream) const;
};
=======
/**
 * @brief Computes the join operation between two tables and returns the
 * output indices of left and right table as a combined table
 *
 * @tparam JoinKind The type of join to be performed
 *
 * @param left  Table of left columns to join
 * @param right Table of right columns to join
 * @param flip_join_indices Flag that indicates whether the left and right
 * tables have been flipped, meaning the output indices should also be flipped
 * @param compare_nulls Controls whether null join-key values should match or not.
 * @param stream CUDA stream used for device memory operations and kernel launches
 *
 * @return Join output indices vector pair
 */
template <join_kind JoinKind>
std::enable_if_t<(JoinKind == join_kind::INNER_JOIN || JoinKind == join_kind::LEFT_JOIN),
                 std::pair<rmm::device_vector<size_type>, rmm::device_vector<size_type>>>
get_base_hash_join_indices(table_view const& left,
                           table_view const& right,
                           bool flip_join_indices,
                           null_equality compare_nulls,
                           cudaStream_t stream)
{
  // The `right` table is always used for building the hash map. We want to build the hash map
  // on the smaller table. Thus, if `left` is smaller than `right`, swap `left/right`.
  if ((JoinKind == join_kind::INNER_JOIN) && (right.num_rows() > left.num_rows())) {
    return get_base_hash_join_indices<JoinKind>(right, left, true, compare_nulls, stream);
  }
  // Trivial left join case - exit early
  if ((JoinKind == join_kind::LEFT_JOIN) && (right.num_rows() == 0)) {
    return get_trivial_left_join_indices(left, stream);
  }

  auto build_table = table_device_view::create(right, stream);
  const size_type build_table_num_rows{build_table->num_rows()};

  // Probe with the left table
  auto probe_table = table_device_view::create(left, stream);

  size_t const hash_table_size = compute_hash_table_size(build_table_num_rows);

  auto hash_table = multimap_type::create(hash_table_size,
                                          true,
                                          multimap_type::hasher(),
                                          multimap_type::key_equal(),
                                          multimap_type::allocator_type(),
                                          stream);

  // build the hash table
  if (build_table_num_rows > 0) {
    row_hash hash_build{*build_table};
    rmm::device_scalar<int> failure(0, stream);
    constexpr int block_size{DEFAULT_JOIN_BLOCK_SIZE};
    detail::grid_1d config(build_table_num_rows, block_size);
    build_hash_table<<<config.num_blocks, config.num_threads_per_block, 0, stream>>>(
      *hash_table, hash_build, build_table_num_rows, failure.data());
    // Check error code from the kernel
    if (failure.value() == 1) { CUDF_FAIL("Hash Table insert failure."); }
  }

  size_type estimated_size = estimate_join_output_size<JoinKind, multimap_type>(
    *build_table, *probe_table, *hash_table, compare_nulls, stream);

  // If the estimated output size is zero, return immediately
  if (estimated_size == 0) {
    return std::make_pair(rmm::device_vector<size_type>{}, rmm::device_vector<size_type>{});
  }

  // Because we are approximating the number of joined elements, our approximation
  // might be incorrect and we might have underestimated the number of joined elements.
  // As such we will need to de-allocate memory and re-allocate memory to ensure
  // that the final output is correct.
  rmm::device_scalar<size_type> write_index(0, stream);
  size_type join_size{0};

  rmm::device_vector<size_type> left_indices;
  rmm::device_vector<size_type> right_indices;
  auto current_estimated_size = estimated_size;
  do {
    left_indices.resize(estimated_size);
    right_indices.resize(estimated_size);

    constexpr int block_size{DEFAULT_JOIN_BLOCK_SIZE};
    detail::grid_1d config(probe_table->num_rows(), block_size);
    write_index.set_value(0);

    row_hash hash_probe{*probe_table};
    row_equality equality{*probe_table, *build_table, compare_nulls == null_equality::EQUAL};
    const auto& join_output_l =
      flip_join_indices ? right_indices.data().get() : left_indices.data().get();
    const auto& join_output_r =
      flip_join_indices ? left_indices.data().get() : right_indices.data().get();
    probe_hash_table<JoinKind, multimap_type, block_size, DEFAULT_JOIN_CACHE_SIZE>
      <<<config.num_blocks, config.num_threads_per_block, 0, stream>>>(*hash_table,
                                                                       *build_table,
                                                                       *probe_table,
                                                                       hash_probe,
                                                                       equality,
                                                                       join_output_l,
                                                                       join_output_r,
                                                                       write_index.data(),
                                                                       estimated_size);

    CHECK_CUDA(stream);

    join_size              = write_index.value();
    current_estimated_size = estimated_size;
    estimated_size *= 2;
  } while ((current_estimated_size < join_size));

  left_indices.resize(join_size);
  right_indices.resize(join_size);
  return std::make_pair(std::move(left_indices), std::move(right_indices));
}
>>>>>>> 51ffc306

}  // namespace detail

}  // namespace cudf<|MERGE_RESOLUTION|>--- conflicted
+++ resolved
@@ -185,7 +185,6 @@
   return std::make_pair(std::move(left_indices), std::move(right_indices));
 }
 
-<<<<<<< HEAD
 class hash_join_impl : public cudf::hash_join {
  public:
   hash_join_impl()                      = delete;
@@ -219,18 +218,21 @@
     std::vector<size_type> const& probe_on,
     std::vector<std::pair<cudf::size_type, cudf::size_type>> const& columns_in_common,
     cudf::hash_join::probe_output_side probe_output_side,
+    null_equality compare_nulls,
     rmm::mr::device_memory_resource* mr) const override;
 
   std::unique_ptr<cudf::table> left_join(
     cudf::table_view const& probe,
     std::vector<size_type> const& probe_on,
     std::vector<std::pair<cudf::size_type, cudf::size_type>> const& columns_in_common,
+    null_equality compare_nulls,
     rmm::mr::device_memory_resource* mr) const override;
 
   std::unique_ptr<cudf::table> full_join(
     cudf::table_view const& probe,
     std::vector<size_type> const& probe_on,
     std::vector<std::pair<cudf::size_type, cudf::size_type>> const& columns_in_common,
+    null_equality compare_nulls,
     rmm::mr::device_memory_resource* mr) const override;
 
  private:
@@ -264,6 +266,7 @@
    * an output column will be produced. For each of these pairs (P, B), P
    * should exist in `probe_on` and B should exist in `_build_on`.
    * @param probe_output_side @see cudf::hash_join::probe_output_side.
+   * @param compare_nulls Controls whether null join-key values should match or not.
    * @param mr Device memory resource used to allocate the returned table's device memory.
    * @param stream CUDA stream used for device memory operations and kernel launches.
    *
@@ -279,6 +282,7 @@
     std::vector<size_type> const& probe_on,
     std::vector<std::pair<cudf::size_type, cudf::size_type>> const& columns_in_common,
     cudf::hash_join::probe_output_side probe_output_side,
+    null_equality compare_nulls,
     rmm::mr::device_memory_resource* mr,
     cudaStream_t stream = 0) const;
 
@@ -294,6 +298,7 @@
    * @param probe_table Table of probe side columns to join.
    * @param flip_join_indices Flag that indicates whether the left (probe) and right (build)
    * tables have been flipped, meaning the output indices should also be flipped.
+   * @param compare_nulls Controls whether null join-key values should match or not.
    * @param stream CUDA stream used for device memory operations and kernel launches.
    *
    * @return Join output indices vector pair.
@@ -303,125 +308,9 @@
                    std::pair<rmm::device_vector<size_type>, rmm::device_vector<size_type>>>
   probe_join_indices(cudf::table_view const& probe,
                      bool flip_join_indices,
+                     null_equality compare_nulls,
                      cudaStream_t stream) const;
 };
-=======
-/**
- * @brief Computes the join operation between two tables and returns the
- * output indices of left and right table as a combined table
- *
- * @tparam JoinKind The type of join to be performed
- *
- * @param left  Table of left columns to join
- * @param right Table of right columns to join
- * @param flip_join_indices Flag that indicates whether the left and right
- * tables have been flipped, meaning the output indices should also be flipped
- * @param compare_nulls Controls whether null join-key values should match or not.
- * @param stream CUDA stream used for device memory operations and kernel launches
- *
- * @return Join output indices vector pair
- */
-template <join_kind JoinKind>
-std::enable_if_t<(JoinKind == join_kind::INNER_JOIN || JoinKind == join_kind::LEFT_JOIN),
-                 std::pair<rmm::device_vector<size_type>, rmm::device_vector<size_type>>>
-get_base_hash_join_indices(table_view const& left,
-                           table_view const& right,
-                           bool flip_join_indices,
-                           null_equality compare_nulls,
-                           cudaStream_t stream)
-{
-  // The `right` table is always used for building the hash map. We want to build the hash map
-  // on the smaller table. Thus, if `left` is smaller than `right`, swap `left/right`.
-  if ((JoinKind == join_kind::INNER_JOIN) && (right.num_rows() > left.num_rows())) {
-    return get_base_hash_join_indices<JoinKind>(right, left, true, compare_nulls, stream);
-  }
-  // Trivial left join case - exit early
-  if ((JoinKind == join_kind::LEFT_JOIN) && (right.num_rows() == 0)) {
-    return get_trivial_left_join_indices(left, stream);
-  }
-
-  auto build_table = table_device_view::create(right, stream);
-  const size_type build_table_num_rows{build_table->num_rows()};
-
-  // Probe with the left table
-  auto probe_table = table_device_view::create(left, stream);
-
-  size_t const hash_table_size = compute_hash_table_size(build_table_num_rows);
-
-  auto hash_table = multimap_type::create(hash_table_size,
-                                          true,
-                                          multimap_type::hasher(),
-                                          multimap_type::key_equal(),
-                                          multimap_type::allocator_type(),
-                                          stream);
-
-  // build the hash table
-  if (build_table_num_rows > 0) {
-    row_hash hash_build{*build_table};
-    rmm::device_scalar<int> failure(0, stream);
-    constexpr int block_size{DEFAULT_JOIN_BLOCK_SIZE};
-    detail::grid_1d config(build_table_num_rows, block_size);
-    build_hash_table<<<config.num_blocks, config.num_threads_per_block, 0, stream>>>(
-      *hash_table, hash_build, build_table_num_rows, failure.data());
-    // Check error code from the kernel
-    if (failure.value() == 1) { CUDF_FAIL("Hash Table insert failure."); }
-  }
-
-  size_type estimated_size = estimate_join_output_size<JoinKind, multimap_type>(
-    *build_table, *probe_table, *hash_table, compare_nulls, stream);
-
-  // If the estimated output size is zero, return immediately
-  if (estimated_size == 0) {
-    return std::make_pair(rmm::device_vector<size_type>{}, rmm::device_vector<size_type>{});
-  }
-
-  // Because we are approximating the number of joined elements, our approximation
-  // might be incorrect and we might have underestimated the number of joined elements.
-  // As such we will need to de-allocate memory and re-allocate memory to ensure
-  // that the final output is correct.
-  rmm::device_scalar<size_type> write_index(0, stream);
-  size_type join_size{0};
-
-  rmm::device_vector<size_type> left_indices;
-  rmm::device_vector<size_type> right_indices;
-  auto current_estimated_size = estimated_size;
-  do {
-    left_indices.resize(estimated_size);
-    right_indices.resize(estimated_size);
-
-    constexpr int block_size{DEFAULT_JOIN_BLOCK_SIZE};
-    detail::grid_1d config(probe_table->num_rows(), block_size);
-    write_index.set_value(0);
-
-    row_hash hash_probe{*probe_table};
-    row_equality equality{*probe_table, *build_table, compare_nulls == null_equality::EQUAL};
-    const auto& join_output_l =
-      flip_join_indices ? right_indices.data().get() : left_indices.data().get();
-    const auto& join_output_r =
-      flip_join_indices ? left_indices.data().get() : right_indices.data().get();
-    probe_hash_table<JoinKind, multimap_type, block_size, DEFAULT_JOIN_CACHE_SIZE>
-      <<<config.num_blocks, config.num_threads_per_block, 0, stream>>>(*hash_table,
-                                                                       *build_table,
-                                                                       *probe_table,
-                                                                       hash_probe,
-                                                                       equality,
-                                                                       join_output_l,
-                                                                       join_output_r,
-                                                                       write_index.data(),
-                                                                       estimated_size);
-
-    CHECK_CUDA(stream);
-
-    join_size              = write_index.value();
-    current_estimated_size = estimated_size;
-    estimated_size *= 2;
-  } while ((current_estimated_size < join_size));
-
-  left_indices.resize(join_size);
-  right_indices.resize(join_size);
-  return std::make_pair(std::move(left_indices), std::move(right_indices));
-}
->>>>>>> 51ffc306
 
 }  // namespace detail
 
