/*
 * Copyright (c) 2018, NVIDIA CORPORATION.
 *
 * Licensed under the Apache License, Version 2.0 (the "License");
 * you may not use this file except in compliance with the License.
 * You may obtain a copy of the License at
 *
 *     http://www.apache.org/licenses/LICENSE-2.0
 *
 * Unless required by applicable law or agreed to in writing, software
 * distributed under the License is distributed on an "AS IS" BASIS,
 * WITHOUT WARRANTIES OR CONDITIONS OF ANY KIND, either express or implied.
 * See the License for the specific language governing permissions and
 * limitations under the License.
 */
/** ---------------------------------------------------------------------------*
 * @brief Operations on GDF columns
 *
 * @file column.cpp
 * ---------------------------------------------------------------------------**/

#include "cudf.h"
#include "utilities/cudf_utils.h"
#include "utilities/error_utils.hpp"
#include "rmm/rmm.h"
#include "utilities/type_dispatcher.hpp"
#include <cuda_runtime_api.h>
#include <algorithm>

// forward decl -- see validops.cu
gdf_error gdf_mask_concat(gdf_valid_type *output_mask,
                          gdf_size_type output_column_length,            
                          gdf_valid_type *masks_to_concat[], 
                          gdf_size_type *column_lengths, 
                          gdf_size_type num_columns);

// Concatenates multiple gdf_columns into a single, contiguous column,
// including the validity bitmasks.
gdf_error gdf_column_concat(gdf_column *output_column, gdf_column *columns_to_concat[], int num_columns)
{
  GDF_REQUIRE(num_columns > 0, GDF_INVALID_API_CALL);
  GDF_REQUIRE(output_column != nullptr, GDF_DATASET_EMPTY);
  GDF_REQUIRE(columns_to_concat != nullptr, GDF_DATASET_EMPTY);
  GDF_REQUIRE(columns_to_concat[0] != nullptr, GDF_DATASET_EMPTY);

  const gdf_dtype column_type = columns_to_concat[0]->dtype;

  gdf_size_type total_size{0};

  // Ensure all the columns are properly allocated
  // and have matching types
  for (gdf_size_type i = 0; i < num_columns; ++i) {
    gdf_column *current_column = columns_to_concat[i];

    GDF_REQUIRE(current_column != nullptr, GDF_DATASET_EMPTY);

    if((current_column->size > 0) && (nullptr == current_column->data)){
        return GDF_DATASET_EMPTY;
    }

    GDF_REQUIRE(column_type == current_column->dtype, GDF_DTYPE_MISMATCH);

    total_size += current_column->size;
  }

  bool const at_least_one_mask_present{
      std::any_of(columns_to_concat, columns_to_concat + num_columns,
                  [](gdf_column *col) { return (nullptr != col->valid); })};

  GDF_REQUIRE(column_type == output_column->dtype, GDF_DTYPE_MISMATCH);
  GDF_REQUIRE(output_column->size == total_size, GDF_COLUMN_SIZE_MISMATCH);

  // TODO optimizations if needed
  // 1. Either 
  //    a) use cudaMemcpyAsync to copy the data and overlap copies with gdf_mask_concat
  //       (this will require getting rid of the allocations below because they will
  //       implicitly sync the device), or
  //    b) use a kernel to copy the data from all columns in one go. This will likely not
  //       overlap with the gdf_mask_concat
  // 2. Detect a zero total null count and skip gdf_mask_concat -- use cudaMemsetAsync

  int8_t* target = (int8_t*)(output_column->data);
  output_column->null_count = 0;
  int column_byte_width = 0;
  gdf_error result = get_column_byte_width(output_column, &column_byte_width);
  GDF_REQUIRE(GDF_SUCCESS == result, result);

  // copy data
  for (int i = 0; i < num_columns; ++i) {   
    gdf_size_type bytes = column_byte_width * columns_to_concat[i]->size;
    CUDA_TRY( cudaMemcpy(target, columns_to_concat[i]->data, bytes, cudaMemcpyDeviceToDevice) );
    target += bytes;
    output_column->null_count += columns_to_concat[i]->null_count;
  }
  
  if (at_least_one_mask_present) {
    gdf_valid_type** masks;
    gdf_size_type* column_lengths;
    CUDA_TRY( cudaMallocManaged((void**)&masks, sizeof(gdf_valid_type*)*num_columns) );
    CUDA_TRY( cudaMallocManaged((void**)&column_lengths, sizeof(gdf_size_type)*num_columns) );

    for (int i = 0; i < num_columns; ++i) {   
      masks[i] = columns_to_concat[i]->valid;
      column_lengths[i] = columns_to_concat[i]->size;
    }
  
    result = gdf_mask_concat(output_column->valid, 
                             output_column->size, 
                             masks, 
                             column_lengths, 
                             num_columns);

    CUDA_TRY( cudaFree(masks) );
    CUDA_TRY( cudaFree(column_lengths) );

    return result;
  }
  else if (nullptr != output_column->valid) {
    // no masks, so just fill output valid mask with all 1 bits
    // TODO: async
    CUDA_TRY( cudaMemset(output_column->valid, 
                         0xff, 
                         gdf_get_num_chars_bitmask(total_size) * sizeof(gdf_valid_type)) );
  }
  
  return GDF_SUCCESS;
}

// Return the size of the gdf_column data type.
gdf_size_type gdf_column_sizeof() {
	return sizeof(gdf_column);
}

// Constructor for the gdf_context struct
gdf_error gdf_column_view(gdf_column *column,
                          void *data,
                          gdf_valid_type *valid,
		                      gdf_size_type size,
                          gdf_dtype dtype)
{
	column->data = data;
	column->valid = valid;
	column->size = size;
	column->dtype = dtype;
	column->null_count = 0;
	return GDF_SUCCESS;
}


 // Create a GDF column given data and validity bitmask pointers, size, and
 //        datatype, and count of null (non-valid) elements
gdf_error gdf_column_view_augmented(gdf_column *column,
                                    void *data,
                                    gdf_valid_type *valid,
		                                gdf_size_type size,
                                    gdf_dtype dtype,
                                    gdf_size_type null_count,
                                    gdf_dtype_extra_info extra_info)
{
	column->data = data;
	column->valid = valid;
	column->size = size;
	column->dtype = dtype;
	column->null_count = null_count;
	column->dtype_info = extra_info;
	return GDF_SUCCESS;
}

// Free the CUDA device memory of a gdf_column
gdf_error gdf_column_free(gdf_column *column) 
{
  RMM_TRY( RMM_FREE(column->data, 0)  );
  RMM_TRY( RMM_FREE(column->valid, 0) );
  return GDF_SUCCESS;
}


namespace{
  struct get_type_size{
    template <typename T>
    auto operator()()
    {
      return sizeof(T);
    }
  };
}

<<<<<<< HEAD
/** --------------------------------------------------------------------------*
 * @brief Get the size in bytes of a gdf_dtype
 * 
 * @param dtype The gdf_dtype to get the size of
 * @return the size in bytes of the input dtype
 * --------------------------------------------------------------------------**/
gdf_size_type gdf_dtype_size(gdf_dtype dtype) {
  return cudf::type_dispatcher(dtype, get_type_size{});
}

/** ---------------------------------------------------------------------------*
 * @brief Get the byte width of a column
 *
 * @param[in] col The input column
 * @param[out] width The data type size of col
 * @return gdf_error GDF_SUCCESS, or GDF_UNSUPPORTED_DTYPE if col has an invalid
 *         datatype
 * ---------------------------------------------------------------------------**/
=======
// Returns the byte width of the data type of the gdf_column
>>>>>>> 54a642c1
gdf_error get_column_byte_width(gdf_column * col, 
                                int * width)
{
  *width = gdf_dtype_size(col->dtype);
	return GDF_SUCCESS;
}<|MERGE_RESOLUTION|>--- conflicted
+++ resolved
@@ -185,7 +185,7 @@
   };
 }
 
-<<<<<<< HEAD
+
 /** --------------------------------------------------------------------------*
  * @brief Get the size in bytes of a gdf_dtype
  * 
@@ -204,9 +204,6 @@
  * @return gdf_error GDF_SUCCESS, or GDF_UNSUPPORTED_DTYPE if col has an invalid
  *         datatype
  * ---------------------------------------------------------------------------**/
-=======
-// Returns the byte width of the data type of the gdf_column
->>>>>>> 54a642c1
 gdf_error get_column_byte_width(gdf_column * col, 
                                 int * width)
 {
