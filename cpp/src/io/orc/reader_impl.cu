--- conflicted
+++ resolved
@@ -14,20 +14,17 @@
  * limitations under the License.
  */
 
-
 // #define PRINT_DEBUG
 
 #include "reader_impl.hpp"
 #include "reader_impl_chunking.hpp"
 #include "reader_impl_helpers.hpp"
 
-<<<<<<< HEAD
-#include <cudf/detail/copy.hpp>
-=======
 #include <io/comp/gpuinflate.hpp>
 #include <io/comp/nvcomp_adapter.hpp>
 #include <io/utilities/config_utils.hpp>
 
+#include <cudf/detail/copy.hpp>
 #include <cudf/detail/timezone.hpp>
 #include <cudf/detail/utilities/integer_utils.hpp>
 #include <cudf/detail/utilities/vector_factories.hpp>
@@ -51,7 +48,6 @@
 
 #include <algorithm>
 #include <iterator>
->>>>>>> e6ebcc0c
 
 namespace cudf::io::orc::detail {
 
@@ -110,12 +106,13 @@
 
     //    printf("line %d\n", __LINE__);
     //    fflush(stdout);
-    auto const& cached_comp_info =
-      compinfo_map.at(stream_id_info{info.id.stripe_idx, info.id.level, info.id.orc_cold_idx, info.id.kind});
+    auto const& cached_comp_info = compinfo_map.at(
+      stream_id_info{info.id.stripe_idx, info.id.level, info.id.orc_col_idx, info.id.kind});
     //    printf("line %d\n", __LINE__);
     //    fflush(stdout);
     // auto const& cached_comp_info =
-    //   compinfo_map[stream_id_info{info.id.stripe_idx, info.id.level, info.id.orc_cold_idx, info.id.kind}];
+    //   compinfo_map[stream_id_info{info.id.stripe_idx, info.id.level, info.id.orc_cold_idx,
+    //   info.id.kind}];
     auto& stream_comp_info                   = compinfo[compinfo.size() - 1];
     stream_comp_info.num_compressed_blocks   = cached_comp_info.num_compressed_blocks;
     stream_comp_info.num_uncompressed_blocks = cached_comp_info.num_uncompressed_blocks;
@@ -266,10 +263,23 @@
                                    total_decomp_size,
                                    stream);
         break;
+      case compression_type::LZ4:
+        if (auto const reason = nvcomp::is_decompression_disabled(nvcomp::compression_type::LZ4);
+            reason) {
+          CUDF_FAIL("Decompression error: " + reason.value());
+        }
+        nvcomp::batched_decompress(nvcomp::compression_type::LZ4,
+                                   inflate_in_view,
+                                   inflate_out_view,
+                                   inflate_res,
+                                   max_uncomp_block_size,
+                                   total_decomp_size,
+                                   stream);
+        break;
       default: CUDF_FAIL("Unexpected decompression dispatch"); break;
     }
 
-   // TODO: proclam return type
+    // TODO: proclam return type
 
     // Check if any block has been failed to decompress.
     // Not using `thrust::any` or `thrust::count_if` to defer stream sync.
@@ -545,7 +555,6 @@
   stream.synchronize();
 }
 
-
 // TODO: this is called for each chunk of stripes.
 /**
  * @brief Aggregate child metadata from parent column chunks.
@@ -681,14 +690,9 @@
   if (_file_itm_data.has_no_data()) { return; }
 
   // TODO: fix this, should be called once
+  _chunk_read_data.curr_load_stripe_chunk = 0;
   while (_chunk_read_data.more_stripe_to_load()) {
     read_data();
-  }
-
-  // Fix this, subpass should be call once
-  _chunk_read_data.curr_load_stripe_chunk = 0;
-  while (_chunk_read_data.more_stripe_to_load()) {
-    subpass_preprocess();
   }
 
   auto const rows_to_skip      = _file_itm_data.rows_to_skip;
@@ -717,11 +721,10 @@
   lvl_chunks.resize(_selected_columns.num_levels());
   _out_buffers.resize(_selected_columns.num_levels());
 
-
-//
-//
-//
-// TODO: move this to reader_impl.cu, decomp and decode step
+  //
+  //
+  //
+  // TODO: move this to reader_impl.cu, decomp and decode step
   std::size_t num_stripes = selected_stripes.size();
 
   // Iterates through levels of nested columns, child column will be one level down
@@ -737,10 +740,11 @@
     // Get a list of column data types
     std::vector<data_type> column_types;
     for (auto& col : columns_level) {
-      auto col_type = to_cudf_type(_metadata.get_col_type(col.id).kind,
-                                   _config.use_np_dtypes,
-                                   _config.timestamp_type.id(),
-                                   to_cudf_decimal_type(_config.decimal128_columns, _metadata, col.id));
+      auto col_type =
+        to_cudf_type(_metadata.get_col_type(col.id).kind,
+                     _config.use_np_dtypes,
+                     _config.timestamp_type.id(),
+                     to_cudf_decimal_type(_config.decimal128_columns, _metadata, col.id));
       CUDF_EXPECTS(col_type != type_id::EMPTY, "Unknown type");
       if (col_type == type_id::DECIMAL32 or col_type == type_id::DECIMAL64 or
           col_type == type_id::DECIMAL128) {
@@ -806,17 +810,17 @@
       auto const stripe_footer = stripe.stripe_footer;
 
       auto const total_data_size = gather_stream_info_and_column_desc(stripe_idx,
-                                                                        level,
-                                                                        stripe_info,
-                                                                        stripe_footer,
-                                                                        col_meta.orc_col_map[level],
-                                                                        _metadata.get_types(),
-                                                                        use_index,
-                                                                        level == 0,
-                                                                        &num_dict_entries,
-                                                                        &stream_idx,
-                                                                        std::nullopt, // stream_info
-                                                                        &chunks);
+                                                                      level,
+                                                                      stripe_info,
+                                                                      stripe_footer,
+                                                                      col_meta.orc_col_map[level],
+                                                                      _metadata.get_types(),
+                                                                      use_index,
+                                                                      level == 0,
+                                                                      &num_dict_entries,
+                                                                      &stream_idx,
+                                                                      std::nullopt,  // stream_info
+                                                                      &chunks);
 
       auto const is_stripe_data_empty = total_data_size == 0;
       CUDF_EXPECTS(not is_stripe_data_empty or stripe_info->indexLength == 0,
@@ -868,7 +872,9 @@
                                 ? sizeof(size_type)
                                 : cudf::size_of(column_types[col_idx]);
         chunk.num_rowgroups = stripe_num_rowgroups;
-        if (chunk.type_kind == orc::TIMESTAMP) { chunk.timestamp_type_id = _config.timestamp_type.id(); }
+        if (chunk.type_kind == orc::TIMESTAMP) {
+          chunk.timestamp_type_id = _config.timestamp_type.id();
+        }
         if (not is_stripe_data_empty) {
           for (int k = 0; k < gpu::CI_NUM_STREAMS; k++) {
             chunk.streams[k] = dst_base + stream_info[chunk.strm_id[k]].dst_pos;
@@ -982,7 +988,6 @@
   }  // end loop level
 }
 
-
 reader::impl::impl(std::vector<std::unique_ptr<datasource>>&& sources,
                    orc_reader_options const& options,
                    rmm::cuda_stream_view stream,
