--- conflicted
+++ resolved
@@ -27,383 +27,6 @@
 
 constexpr int decode_block_size = 128;
 constexpr int rolling_buf_size  = decode_block_size * 2;
-
-/**
-<<<<<<< HEAD
- * @brief Output a string descriptor
- *
- * @param[in,out] s Page state input/output
- * @param[out] sb Page state buffer output
- * @param[in] src_pos Source position
- * @param[in] dstv Pointer to row output data (string descriptor or 32-bit hash)
- */
-template <typename state_buf>
-inline __device__ void gpuOutputString(page_state_s* s, state_buf* sb, int src_pos, void* dstv)
-{
-  auto [ptr, len] = gpuGetStringData(s, sb, src_pos);
-  // make sure to only hash `BYTE_ARRAY` when specified with the output type size
-  if (s->dtype_len == 4 and (s->col.data_type & 7) == BYTE_ARRAY) {
-    // Output hash. This hash value is used if the option to convert strings to
-    // categoricals is enabled. The seed value is chosen arbitrarily.
-    uint32_t constexpr hash_seed = 33;
-    cudf::string_view const sv{ptr, static_cast<size_type>(len)};
-    *static_cast<uint32_t*>(dstv) =
-      cudf::hashing::detail::MurmurHash3_x86_32<cudf::string_view>{hash_seed}(sv);
-  } else {
-    // Output string descriptor
-    auto* dst   = static_cast<string_index_pair*>(dstv);
-    dst->first  = ptr;
-    dst->second = len;
-  }
-}
-
-/**
- * @brief Output a boolean
- *
- * @param[out] sb Page state buffer output
- * @param[in] src_pos Source position
- * @param[in] dst Pointer to row output data
- */
-template <typename state_buf>
-inline __device__ void gpuOutputBoolean(state_buf* sb, int src_pos, uint8_t* dst)
-{
-  *dst = sb->dict_idx[rolling_index<state_buf::dict_buf_size>(src_pos)];
-}
-
-/**
- * @brief Store a 32-bit data element
- *
- * @param[out] dst ptr to output
- * @param[in] src8 raw input bytes
- * @param[in] dict_pos byte position in dictionary
- * @param[in] dict_size size of dictionary
- */
-inline __device__ void gpuStoreOutput(uint32_t* dst,
-                                      uint8_t const* src8,
-                                      uint32_t dict_pos,
-                                      uint32_t dict_size)
-{
-  uint32_t bytebuf;
-  unsigned int ofs = 3 & reinterpret_cast<size_t>(src8);
-  src8 -= ofs;  // align to 32-bit boundary
-  ofs <<= 3;    // bytes -> bits
-  if (dict_pos < dict_size) {
-    bytebuf = *reinterpret_cast<uint32_t const*>(src8 + dict_pos);
-    if (ofs) {
-      uint32_t bytebufnext = *reinterpret_cast<uint32_t const*>(src8 + dict_pos + 4);
-      bytebuf              = __funnelshift_r(bytebuf, bytebufnext, ofs);
-    }
-  } else {
-    bytebuf = 0;
-  }
-  *dst = bytebuf;
-}
-
-/**
- * @brief Store a 64-bit data element
- *
- * @param[out] dst ptr to output
- * @param[in] src8 raw input bytes
- * @param[in] dict_pos byte position in dictionary
- * @param[in] dict_size size of dictionary
- */
-inline __device__ void gpuStoreOutput(uint2* dst,
-                                      uint8_t const* src8,
-                                      uint32_t dict_pos,
-                                      uint32_t dict_size)
-{
-  uint2 v;
-  unsigned int ofs = 3 & reinterpret_cast<size_t>(src8);
-  src8 -= ofs;  // align to 32-bit boundary
-  ofs <<= 3;    // bytes -> bits
-  if (dict_pos < dict_size) {
-    v.x = *reinterpret_cast<uint32_t const*>(src8 + dict_pos + 0);
-    v.y = *reinterpret_cast<uint32_t const*>(src8 + dict_pos + 4);
-    if (ofs) {
-      uint32_t next = *reinterpret_cast<uint32_t const*>(src8 + dict_pos + 8);
-      v.x           = __funnelshift_r(v.x, v.y, ofs);
-      v.y           = __funnelshift_r(v.y, next, ofs);
-    }
-  } else {
-    v.x = v.y = 0;
-  }
-  *dst = v;
-}
-
-/**
- * @brief Convert an INT96 Spark timestamp to 64-bit timestamp
- *
- * @param[in,out] s Page state input/output
- * @param[out] sb Page state buffer output
- * @param[in] src_pos Source position
- * @param[out] dst Pointer to row output data
- */
-template <typename state_buf>
-inline __device__ void gpuOutputInt96Timestamp(page_state_s* s,
-                                               state_buf* sb,
-                                               int src_pos,
-                                               int64_t* dst)
-{
-  using cuda::std::chrono::duration_cast;
-
-  uint8_t const* src8;
-  uint32_t dict_pos, dict_size = s->dict_size, ofs;
-
-  if (s->dict_base) {
-    // Dictionary
-    dict_pos =
-      (s->dict_bits > 0) ? sb->dict_idx[rolling_index<state_buf::dict_buf_size>(src_pos)] : 0;
-    src8 = s->dict_base;
-  } else {
-    // Plain
-    dict_pos = src_pos;
-    src8     = s->data_start;
-  }
-  dict_pos *= (uint32_t)s->dtype_len_in;
-  ofs = 3 & reinterpret_cast<size_t>(src8);
-  src8 -= ofs;  // align to 32-bit boundary
-  ofs <<= 3;    // bytes -> bits
-
-  if (dict_pos + 4 >= dict_size) {
-    *dst = 0;
-    return;
-  }
-
-  uint3 v;
-  int64_t nanos, days;
-  v.x = *reinterpret_cast<uint32_t const*>(src8 + dict_pos + 0);
-  v.y = *reinterpret_cast<uint32_t const*>(src8 + dict_pos + 4);
-  v.z = *reinterpret_cast<uint32_t const*>(src8 + dict_pos + 8);
-  if (ofs) {
-    uint32_t next = *reinterpret_cast<uint32_t const*>(src8 + dict_pos + 12);
-    v.x           = __funnelshift_r(v.x, v.y, ofs);
-    v.y           = __funnelshift_r(v.y, v.z, ofs);
-    v.z           = __funnelshift_r(v.z, next, ofs);
-  }
-  nanos = v.y;
-  nanos <<= 32;
-  nanos |= v.x;
-  // Convert from Julian day at noon to UTC seconds
-  days = static_cast<int32_t>(v.z);
-  cudf::duration_D d_d{
-    days - 2440588};  // TBD: Should be noon instead of midnight, but this matches pyarrow
-
-  *dst = [&]() {
-    switch (s->col.ts_clock_rate) {
-      case 1:  // seconds
-        return duration_cast<duration_s>(d_d).count() +
-               duration_cast<duration_s>(duration_ns{nanos}).count();
-      case 1'000:  // milliseconds
-        return duration_cast<duration_ms>(d_d).count() +
-               duration_cast<duration_ms>(duration_ns{nanos}).count();
-      case 1'000'000:  // microseconds
-        return duration_cast<duration_us>(d_d).count() +
-               duration_cast<duration_us>(duration_ns{nanos}).count();
-      case 1'000'000'000:  // nanoseconds
-      default: return duration_cast<cudf::duration_ns>(d_d).count() + nanos;
-    }
-  }();
-}
-
-/**
- * @brief Output a 64-bit timestamp
- *
- * @param[in,out] s Page state input/output
- * @param[out] sb Page state buffer output
- * @param[in] src_pos Source position
- * @param[in] dst Pointer to row output data
- */
-template <typename state_buf>
-inline __device__ void gpuOutputInt64Timestamp(page_state_s* s,
-                                               state_buf* sb,
-                                               int src_pos,
-                                               int64_t* dst)
-{
-  uint8_t const* src8;
-  uint32_t dict_pos, dict_size = s->dict_size, ofs;
-  int64_t ts;
-
-  if (s->dict_base) {
-    // Dictionary
-    dict_pos =
-      (s->dict_bits > 0) ? sb->dict_idx[rolling_index<state_buf::dict_buf_size>(src_pos)] : 0;
-    src8 = s->dict_base;
-  } else {
-    // Plain
-    dict_pos = src_pos;
-    src8     = s->data_start;
-  }
-  dict_pos *= (uint32_t)s->dtype_len_in;
-  ofs = 3 & reinterpret_cast<size_t>(src8);
-  src8 -= ofs;  // align to 32-bit boundary
-  ofs <<= 3;    // bytes -> bits
-  if (dict_pos + 4 < dict_size) {
-    uint2 v;
-    int64_t val;
-    int32_t ts_scale;
-    v.x = *reinterpret_cast<uint32_t const*>(src8 + dict_pos + 0);
-    v.y = *reinterpret_cast<uint32_t const*>(src8 + dict_pos + 4);
-    if (ofs) {
-      uint32_t next = *reinterpret_cast<uint32_t const*>(src8 + dict_pos + 8);
-      v.x           = __funnelshift_r(v.x, v.y, ofs);
-      v.y           = __funnelshift_r(v.y, next, ofs);
-    }
-    val = v.y;
-    val <<= 32;
-    val |= v.x;
-    // Output to desired clock rate
-    ts_scale = s->ts_scale;
-    if (ts_scale < 0) {
-      // round towards negative infinity
-      int sign = (val < 0);
-      ts       = ((val + sign) / -ts_scale) + sign;
-    } else {
-      ts = val * ts_scale;
-    }
-  } else {
-    ts = 0;
-  }
-  *dst = ts;
-}
-
-/**
- * @brief Output a byte array as int.
- *
- * @param[in] ptr Pointer to the byte array
- * @param[in] len Byte array length
- * @param[out] dst Pointer to row output data
- */
-template <typename T>
-__device__ void gpuOutputByteArrayAsInt(char const* ptr, int32_t len, T* dst)
-{
-  T unscaled = 0;
-  for (auto i = 0; i < len; i++) {
-    uint8_t v = ptr[i];
-    unscaled  = (unscaled << 8) | v;
-  }
-  // Shift the unscaled value up and back down when it isn't all 8 bytes,
-  // which sign extend the value for correctly representing negative numbers.
-  unscaled <<= (sizeof(T) - len) * 8;
-  unscaled >>= (sizeof(T) - len) * 8;
-  *dst = unscaled;
-}
-
-/**
- * @brief Output a fixed-length byte array as int.
- *
- * @param[in,out] s Page state input/output
- * @param[out] sb Page state buffer output
- * @param[in] src_pos Source position
- * @param[in] dst Pointer to row output data
- */
-template <typename T, typename state_buf>
-__device__ void gpuOutputFixedLenByteArrayAsInt(page_state_s* s, state_buf* sb, int src_pos, T* dst)
-{
-  uint32_t const dtype_len_in = s->dtype_len_in;
-  uint8_t const* data         = s->dict_base ? s->dict_base : s->data_start;
-  uint32_t const pos =
-    (s->dict_base
-       ? ((s->dict_bits > 0) ? sb->dict_idx[rolling_index<state_buf::dict_buf_size>(src_pos)] : 0)
-       : src_pos) *
-    dtype_len_in;
-  uint32_t const dict_size = s->dict_size;
-
-  T unscaled = 0;
-  for (unsigned int i = 0; i < dtype_len_in; i++) {
-    uint32_t v = (pos + i < dict_size) ? data[pos + i] : 0;
-    unscaled   = (unscaled << 8) | v;
-  }
-  // Shift the unscaled value up and back down when it isn't all 8 bytes,
-  // which sign extend the value for correctly representing negative numbers.
-  if (dtype_len_in < sizeof(T)) {
-    unscaled <<= (sizeof(T) - dtype_len_in) * 8;
-    unscaled >>= (sizeof(T) - dtype_len_in) * 8;
-  }
-  *dst = unscaled;
-}
-
-/**
- * @brief Output a small fixed-length value
- *
- * @param[in,out] s Page state input/output
- * @param[out] sb Page state buffer output
- * @param[in] src_pos Source position
- * @param[in] dst Pointer to row output data
- */
-template <typename T, typename state_buf>
-inline __device__ void gpuOutputFast(page_state_s* s, state_buf* sb, int src_pos, T* dst)
-{
-  uint8_t const* dict;
-  uint32_t dict_pos, dict_size = s->dict_size;
-
-  if (s->dict_base) {
-    // Dictionary
-    dict_pos =
-      (s->dict_bits > 0) ? sb->dict_idx[rolling_index<state_buf::dict_buf_size>(src_pos)] : 0;
-    dict = s->dict_base;
-  } else {
-    // Plain
-    dict_pos = src_pos;
-    dict     = s->data_start;
-  }
-  dict_pos *= (uint32_t)s->dtype_len_in;
-  gpuStoreOutput(dst, dict, dict_pos, dict_size);
-}
-
-/**
- * @brief Output a N-byte value
- *
- * @param[in,out] s Page state input/output
- * @param[out] sb Page state buffer output
- * @param[in] src_pos Source position
- * @param[in] dst8 Pointer to row output data
- * @param[in] len Length of element
- */
-template <typename state_buf>
-static __device__ void gpuOutputGeneric(
-  page_state_s* s, state_buf* sb, int src_pos, uint8_t* dst8, int len)
-{
-  uint8_t const* dict;
-  uint32_t dict_pos, dict_size = s->dict_size;
-
-  if (s->dict_base) {
-    // Dictionary
-    dict_pos =
-      (s->dict_bits > 0) ? sb->dict_idx[rolling_index<state_buf::dict_buf_size>(src_pos)] : 0;
-    dict = s->dict_base;
-  } else {
-    // Plain
-    dict_pos = src_pos;
-    dict     = s->data_start;
-  }
-  dict_pos *= (uint32_t)s->dtype_len_in;
-  if (len & 3) {
-    // Generic slow path
-    for (unsigned int i = 0; i < len; i++) {
-      dst8[i] = (dict_pos + i < dict_size) ? dict[dict_pos + i] : 0;
-    }
-  } else {
-    // Copy 4 bytes at a time
-    uint8_t const* src8 = dict;
-    unsigned int ofs    = 3 & reinterpret_cast<size_t>(src8);
-    src8 -= ofs;  // align to 32-bit boundary
-    ofs <<= 3;    // bytes -> bits
-    for (unsigned int i = 0; i < len; i += 4) {
-      uint32_t bytebuf;
-      if (dict_pos < dict_size) {
-        bytebuf = *reinterpret_cast<uint32_t const*>(src8 + dict_pos);
-        if (ofs) {
-          uint32_t bytebufnext = *reinterpret_cast<uint32_t const*>(src8 + dict_pos + 4);
-          bytebuf              = __funnelshift_r(bytebuf, bytebufnext, ofs);
-        }
-      } else {
-        bytebuf = 0;
-      }
-      dict_pos += 4;
-      *reinterpret_cast<uint32_t*>(dst8 + i) = bytebuf;
-    }
-  }
-}
 
 template <size_t byte_length>
 __device__ inline void gpuOutputByteStreamSplit(uint8_t* dst, uint8_t const* src, size_type stride)
@@ -620,8 +243,6 @@
 }
 
 /**
-=======
->>>>>>> 7d4aaaa3
  * @brief Kernel for computing the column data stored in the pages
  *
  * This function will write the page data and the page data's validity to the
