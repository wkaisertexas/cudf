/*
 * Copyright (c) 2019-2024, NVIDIA CORPORATION.
 *
 * Licensed under the Apache License, Version 2.0 (the "License");
 * you may not use this file except in compliance with the License.
 * You may obtain a copy of the License at
 *
 *     http://www.apache.org/licenses/LICENSE-2.0
 *
 * Unless required by applicable law or agreed to in writing, software
 * distributed under the License is distributed on an "AS IS" BASIS,
 * WITHOUT WARRANTIES OR CONDITIONS OF ANY KIND, either express or implied.
 * See the License for the specific language governing permissions and
 * limitations under the License.
 */

#pragma once

#include "config_utils.hpp"
#include "hostdevice_span.hpp"

#include <cudf/detail/utilities/rmm_host_vector.hpp>
#include <cudf/io/memory_resource.hpp>
#include <cudf/utilities/default_stream.hpp>
#include <cudf/utilities/error.hpp>
#include <cudf/utilities/span.hpp>

#include <rmm/cuda_stream_view.hpp>
#include <rmm/device_buffer.hpp>
#include <rmm/mr/host/host_memory_resource.hpp>

#include <thrust/host_vector.h>

#include <variant>

namespace cudf::detail {

/**
 * @brief A helper class that wraps fixed-length device memory for the GPU, and
 * a mirror host pinned memory for the CPU.
 *
 * This abstraction allocates a specified fixed chunk of device memory that can
 * initialized upfront, or gradually initialized as required.
 * The host-side memory can be used to manipulate data on the CPU before and
 * after operating on the same data on the GPU.
 */
template <typename T>
class hostdevice_vector {
 public:
  using value_type = T;

  hostdevice_vector() : hostdevice_vector(0, cudf::get_default_stream()) {}

  explicit hostdevice_vector(size_t size, rmm::cuda_stream_view stream)
    : hostdevice_vector(size, size, stream)
  {
  }

  explicit hostdevice_vector(size_t initial_size, size_t max_size, rmm::cuda_stream_view stream)
    : h_data({cudf::io::get_host_memory_resource(), stream}), d_data(0, stream)
  {
    CUDF_EXPECTS(initial_size <= max_size, "initial_size cannot be larger than max_size");

    h_data.reserve(max_size);
    h_data.resize(initial_size);

    current_size = initial_size;
    d_data.resize(max_size, stream);
  }

  void push_back(T const& data)
  {
    CUDF_EXPECTS(size() < capacity(),
                 "Cannot insert data into hostdevice_vector because capacity has been exceeded.");
    h_data[current_size++] = data;
  }

  [[nodiscard]] size_t capacity() const noexcept { return d_data.size(); }
  [[nodiscard]] size_t size() const noexcept { return current_size; }
  [[nodiscard]] size_t size_bytes() const noexcept { return sizeof(T) * size(); }
  [[nodiscard]] bool empty() const noexcept { return size() == 0; }

<<<<<<< HEAD
  [[nodiscard]] T& front()
  {
    CUDF_EXPECTS(size() > 0, "Cannot access `front()` element of an empty vector.");
    return host_data[0];
  }
  [[nodiscard]] T& back()
  {
    CUDF_EXPECTS(size() > 0, "Cannot access `back()` element of an empty vector.");
    return host_data[size() - 1];
  }
  [[nodiscard]] T const& front() const { return front(); }
  [[nodiscard]] T const& back() const { return back(); }

  [[nodiscard]] T& operator[](size_t i) { return host_data[i]; }
  [[nodiscard]] T const& operator[](size_t i) const { return host_data[i]; }
=======
  [[nodiscard]] T& operator[](size_t i) { return h_data[i]; }
  [[nodiscard]] T const& operator[](size_t i) const { return h_data[i]; }
>>>>>>> bd68b1c8

  [[nodiscard]] T* host_ptr(size_t offset = 0) { return h_data.data() + offset; }
  [[nodiscard]] T const* host_ptr(size_t offset = 0) const { return h_data.data() + offset; }

  [[nodiscard]] T* begin() { return host_ptr(); }
  [[nodiscard]] T const* begin() const { return host_ptr(); }

  [[nodiscard]] T* end() { return host_ptr(size()); }
  [[nodiscard]] T const* end() const { return host_ptr(size()); }

  [[nodiscard]] T* device_ptr(size_t offset = 0) { return d_data.data() + offset; }
  [[nodiscard]] T const* device_ptr(size_t offset = 0) const { return d_data.data() + offset; }

  [[nodiscard]] T* d_begin() { return device_ptr(); }
  [[nodiscard]] T const* d_begin() const { return device_ptr(); }

  [[nodiscard]] T* d_end() { return device_ptr(size()); }
  [[nodiscard]] T const* d_end() const { return device_ptr(size()); }

  /**
   * @brief Returns the specified element from device memory
   *
   * @note This function incurs a device to host memcpy and should be used sparingly.
   * @note This function synchronizes `stream`.
   *
   * @throws rmm::out_of_range exception if `element_index >= size()`
   *
   * @param element_index Index of the desired element
   * @param stream The stream on which to perform the copy
   * @return The value of the specified element
   */
  [[nodiscard]] T element(std::size_t element_index, rmm::cuda_stream_view stream) const
  {
    return d_data.element(element_index, stream);
  }

  operator cudf::host_span<T>() { return {host_ptr(), size()}; }
  operator cudf::host_span<T const>() const { return {host_ptr(), size()}; }

  operator cudf::device_span<T>() { return {device_ptr(), size()}; }
  operator cudf::device_span<T const>() const { return {device_ptr(), size()}; }

  void host_to_device_async(rmm::cuda_stream_view stream)
  {
    CUDF_CUDA_TRY(
      cudaMemcpyAsync(device_ptr(), host_ptr(), size_bytes(), cudaMemcpyDefault, stream.value()));
  }

  void host_to_device_sync(rmm::cuda_stream_view stream)
  {
    host_to_device_async(stream);
    stream.synchronize();
  }

  void device_to_host_async(rmm::cuda_stream_view stream)
  {
    CUDF_CUDA_TRY(
      cudaMemcpyAsync(host_ptr(), device_ptr(), size_bytes(), cudaMemcpyDefault, stream.value()));
  }

  void device_to_host_sync(rmm::cuda_stream_view stream)
  {
    device_to_host_async(stream);
    stream.synchronize();
  }

  /**
   * @brief Converts a hostdevice_vector into a hostdevice_span.
   *
   * @return A typed hostdevice_span of the hostdevice_vector's data
   */
  [[nodiscard]] operator hostdevice_span<T>()
  {
    return hostdevice_span<T>{h_data.data(), d_data.data(), size()};
  }

  /**
   * @brief Converts a part of a hostdevice_vector into a hostdevice_span.
   *
   * @param offset The offset of the first element in the subspan
   * @param count The number of elements in the subspan
   * @return A typed hostdevice_span of the hostdevice_vector's data
   */
  [[nodiscard]] hostdevice_span<T> subspan(size_t offset, size_t count)
  {
    CUDF_EXPECTS(offset < d_data.size(), "Offset is out of bounds.");
    CUDF_EXPECTS(count <= d_data.size() - offset,
                 "The span with given offset and count is out of bounds.");
    return hostdevice_span<T>{h_data.data() + offset, d_data.data() + offset, count};
  }

 private:
  cudf::detail::rmm_host_vector<T> h_data;
  size_t current_size = 0;
  rmm::device_uvector<T> d_data;
};

/**
 * @brief Wrapper around hostdevice_vector to enable two-dimensional indexing.
 *
 * Does not incur additional allocations.
 */
template <typename T>
class hostdevice_2dvector {
 public:
  hostdevice_2dvector() : hostdevice_2dvector(0, 0, cudf::get_default_stream()) {}

  hostdevice_2dvector(size_t rows, size_t columns, rmm::cuda_stream_view stream)
    : _data{rows * columns, stream}, _size{rows, columns}
  {
  }

  operator device_2dspan<T>() { return {_data.device_ptr(), _size}; }
  operator device_2dspan<T const>() const { return {_data.device_ptr(), _size}; }

  device_2dspan<T> device_view() { return static_cast<device_2dspan<T>>(*this); }
  device_2dspan<T> device_view() const { return static_cast<device_2dspan<T const>>(*this); }

  operator host_2dspan<T>() { return {_data.host_ptr(), _size}; }
  operator host_2dspan<T const>() const { return {_data.host_ptr(), _size}; }

  host_2dspan<T> host_view() { return static_cast<host_2dspan<T>>(*this); }
  host_2dspan<T> host_view() const { return static_cast<host_2dspan<T const>>(*this); }

  host_span<T> operator[](size_t row)
  {
    return {_data.host_ptr() + host_2dspan<T>::flatten_index(row, 0, _size), _size.second};
  }

  host_span<T const> operator[](size_t row) const
  {
    return {_data.host_ptr() + host_2dspan<T>::flatten_index(row, 0, _size), _size.second};
  }

  auto size() const noexcept { return _size; }
  auto count() const noexcept { return _size.first * _size.second; }
  auto is_empty() const noexcept { return count() == 0; }

  T* base_host_ptr(size_t offset = 0) { return _data.host_ptr(offset); }
  T* base_device_ptr(size_t offset = 0) { return _data.device_ptr(offset); }

  T const* base_host_ptr(size_t offset = 0) const { return _data.host_ptr(offset); }

  T const* base_device_ptr(size_t offset = 0) const { return _data.device_ptr(offset); }

  size_t size_bytes() const noexcept { return _data.size_bytes(); }

  void host_to_device_async(rmm::cuda_stream_view stream) { _data.host_to_device_async(stream); }
  void host_to_device_sync(rmm::cuda_stream_view stream) { _data.host_to_device_sync(stream); }

  void device_to_host_async(rmm::cuda_stream_view stream) { _data.device_to_host_async(stream); }
  void device_to_host_sync(rmm::cuda_stream_view stream) { _data.device_to_host_sync(stream); }

 private:
  hostdevice_vector<T> _data;
  typename host_2dspan<T>::size_type _size;
};

}  // namespace cudf::detail<|MERGE_RESOLUTION|>--- conflicted
+++ resolved
@@ -80,26 +80,14 @@
   [[nodiscard]] size_t size_bytes() const noexcept { return sizeof(T) * size(); }
   [[nodiscard]] bool empty() const noexcept { return size() == 0; }
 
-<<<<<<< HEAD
-  [[nodiscard]] T& front()
-  {
-    CUDF_EXPECTS(size() > 0, "Cannot access `front()` element of an empty vector.");
-    return host_data[0];
-  }
-  [[nodiscard]] T& back()
-  {
-    CUDF_EXPECTS(size() > 0, "Cannot access `back()` element of an empty vector.");
-    return host_data[size() - 1];
-  }
+  [[nodiscard]] T& front() { return h_data.front(); }
   [[nodiscard]] T const& front() const { return front(); }
+
+  [[nodiscard]] T& back() { return h_data.back(); }
   [[nodiscard]] T const& back() const { return back(); }
 
-  [[nodiscard]] T& operator[](size_t i) { return host_data[i]; }
-  [[nodiscard]] T const& operator[](size_t i) const { return host_data[i]; }
-=======
   [[nodiscard]] T& operator[](size_t i) { return h_data[i]; }
   [[nodiscard]] T const& operator[](size_t i) const { return h_data[i]; }
->>>>>>> bd68b1c8
 
   [[nodiscard]] T* host_ptr(size_t offset = 0) { return h_data.data() + offset; }
   [[nodiscard]] T const* host_ptr(size_t offset = 0) const { return h_data.data() + offset; }
