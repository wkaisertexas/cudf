--- conflicted
+++ resolved
@@ -25,16 +25,8 @@
 - cuda-version=12.0
 - cupy>=12.0.0
 - cxx-compiler
-<<<<<<< HEAD
-- cython>=3.0.0
-- dask-core>=2023.9.2
+- cython>=3.0.3
 - dask-cuda==24.2.*
-- dask>=2023.9.2
-- distributed>=2023.9.2
-=======
-- cython>=3.0.3
-- dask-cuda==23.12.*
->>>>>>> 9e7f8a5f
 - dlpack>=0.5,<0.6.0a0
 - doxygen=1.9.1
 - fastavro>=0.22.9
@@ -82,7 +74,7 @@
 - python-snappy>=0.6.0
 - python>=3.9,<3.11
 - pytorch<1.12.0
-- rapids-dask-dependency==23.12.*
+- rapids-dask-dependency==24.2.*
 - rich
 - rmm==24.2.*
 - s3fs>=2022.3.0
