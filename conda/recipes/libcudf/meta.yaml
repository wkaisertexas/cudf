# Copyright (c) 2018, NVIDIA CORPORATION.

{% set version = environ.get('GIT_DESCRIBE_TAG', '0.0.0.dev').lstrip('v') %}
{% set git_revision_count=environ.get('GIT_DESCRIBE_NUMBER', 0) %}
<<<<<<< HEAD
{% set cuda_version='.'.join(environ.get('CUDA', '9.2').split('.')[:2]) %}
=======
{% set cuda_version='.'.join(environ.get('CUDA_VERSION', 'unknown').split('.')[:2]) %}
>>>>>>> afa2114b
package:
  name: libcudf
  version: {{ version }}

source:
  path: ../../..

build:
  number: {{ git_revision_count }}
  string: cuda{{ cuda_version }}_{{ git_revision_count }}
  script_env:
    - CC
    - CXX
    - CUDAHOSTCXX
    - PARALLEL_LEVEL
  run_exports:
    - {{ pin_subpackage("libcudf", max_pin="x.x") }}

requirements:
  build:
<<<<<<< HEAD
    - cmake 3.12
    - nvstrings
  run:
    - pyarrow 0.11.1
    - nvstrings
    - cudatoolkit {{ cuda_version }}.*
=======
    - cmake >=3.12.4
  host:
    - librmm 0.7.*
    - libnvstrings 0.7.*
>>>>>>> afa2114b

test:
  commands:
    - test -f $PREFIX/include/cudf.h
    - test -f $PREFIX/include/cudf/convert_types.h
    - test -f $PREFIX/include/cudf/functions.h
    - test -f $PREFIX/include/cudf/io_functions.h
    - test -f $PREFIX/include/cudf/io_types.h
    - test -f $PREFIX/include/cudf/types.h
    - test -f $PREFIX/lib/libcudf.so
    - test -f $PREFIX/lib/librmm.so


about:
  home: http://rapids.ai/
  license: Apache-2.0
  license_family: Apache
  license_file: LICENSE
  summary: libcudf library<|MERGE_RESOLUTION|>--- conflicted
+++ resolved
@@ -2,11 +2,7 @@
 
 {% set version = environ.get('GIT_DESCRIBE_TAG', '0.0.0.dev').lstrip('v') %}
 {% set git_revision_count=environ.get('GIT_DESCRIBE_NUMBER', 0) %}
-<<<<<<< HEAD
-{% set cuda_version='.'.join(environ.get('CUDA', '9.2').split('.')[:2]) %}
-=======
-{% set cuda_version='.'.join(environ.get('CUDA_VERSION', 'unknown').split('.')[:2]) %}
->>>>>>> afa2114b
+{% set cuda_version='.'.join(environ.get('CUDA_VERSION', '9.2').split('.')[:2]) %}
 package:
   name: libcudf
   version: {{ version }}
@@ -27,19 +23,11 @@
 
 requirements:
   build:
-<<<<<<< HEAD
-    - cmake 3.12
-    - nvstrings
-  run:
-    - pyarrow 0.11.1
-    - nvstrings
-    - cudatoolkit {{ cuda_version }}.*
-=======
     - cmake >=3.12.4
   host:
     - librmm 0.7.*
     - libnvstrings 0.7.*
->>>>>>> afa2114b
+    - cudatoolkit {{ cuda_version }}.*
 
 test:
   commands:
