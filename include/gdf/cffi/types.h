#pragma once

typedef size_t gdf_size_type;
typedef gdf_size_type gdf_index_type;
typedef unsigned char gdf_valid_type;
<<<<<<< HEAD
typedef	int64_t	gdf_date64;
typedef	int32_t	gdf_date32;
typedef	int32_t	gdf_category;

/* --------------------------------------------------------------------------*/
/**
=======

/* --------------------------------------------------------------------------*/
/** 
>>>>>>> 363d9abd
 * @Synopsis  These enums indicate the possible data types for a gdf_column
 */
/* ----------------------------------------------------------------------------*/
typedef enum {
    GDF_invalid=0,
    GDF_INT8,
    GDF_INT16,
    GDF_INT32,
    GDF_INT64,
    GDF_FLOAT32,
    GDF_FLOAT64,
    GDF_DATE32,   	/**< int32_t days since the UNIX epoch */
    GDF_DATE64,   	/**< int64_t milliseconds since the UNIX epoch */
    GDF_TIMESTAMP,	/**< Exact timestamp encoded with int64 since UNIX epoch (Default unit millisecond) */
    GDF_CATEGORY,
    GDF_STRING,
    N_GDF_TYPES, 	/* additional types should go BEFORE N_GDF_TYPES */
} gdf_dtype;


/* --------------------------------------------------------------------------*/
<<<<<<< HEAD
/**
 * @Synopsis  These are all possible gdf error codes that can be returned from
 * a libgdf function. ANY NEW ERROR CODE MUST ALSO BE ADDED TO `gdf_error_get_name`
=======
/** 
 * @Synopsis  These are all possible gdf error codes that can be returned from 
 * a libgdf function. ANY NEW ERROR CODE MUST ALSO BE ADDED TO `gdf_error_get_name` 
>>>>>>> 363d9abd
 * AS WELL
 */
/* ----------------------------------------------------------------------------*/
typedef enum {
<<<<<<< HEAD
    GDF_SUCCESS=0,
    GDF_CUDA_ERROR,                   /**< Error occured in a CUDA call */
    GDF_UNSUPPORTED_DTYPE,            /**< The datatype of the gdf_column is unsupported */
    GDF_COLUMN_SIZE_MISMATCH,         /**< Two columns that should be the same size aren't the same size*/
    GDF_COLUMN_SIZE_TOO_BIG,          /**< Size of column is larger than the max supported size */
    GDF_DATASET_EMPTY,                /**< Input dataset is either null or has size 0 when it shouldn't */
    GDF_VALIDITY_MISSING,             /**< gdf_column's validity bitmask is null */
    GDF_VALIDITY_UNSUPPORTED,
    GDF_JOIN_DTYPE_MISMATCH,          /**< Datatype mismatch between corresponding columns in  left/right tables in the Join function */
    GDF_JOIN_TOO_MANY_COLUMNS,        /**< Too many columns were passed in for the requested join operation*/
    GDF_UNSUPPORTED_METHOD,           /**< The method requested to perform an operation was invalid or unsupported (e.g., hash vs. sort)*/
    GDF_C_ERROR,					  /**< C error not related to CUDA */
    GDF_FILE_ERROR,   				  /**< error processing sepcified file */
=======
    GDF_SUCCESS=0,                
    GDF_CUDA_ERROR,                   /**< Error occured in a CUDA call */ 
    GDF_UNSUPPORTED_DTYPE,            /**< The datatype of the gdf_column is unsupported */ 
    GDF_COLUMN_SIZE_MISMATCH,         /**< Two columns that should be the same size aren't the same size*/        
    GDF_COLUMN_SIZE_TOO_BIG,          /**< Size of column is larger than the max supported size */      
    GDF_DATASET_EMPTY,                /**< Input dataset is either null or has size 0 when it shouldn't */   
    GDF_VALIDITY_MISSING,             /**< gdf_column's validity bitmask is null */  
    GDF_VALIDITY_UNSUPPORTED,         
    GDF_INVALID_API_CALL,             /**< The arguments passed into the function were invalid */   
    GDF_JOIN_DTYPE_MISMATCH,          /**< Datatype mismatch between corresponding columns in  left/right tables in the Join function */   
    GDF_JOIN_TOO_MANY_COLUMNS,        /**< Too many columns were passed in for the requested join operation*/       
    GDF_GROUPBY_TOO_MANY_COLUMNS,
    GDF_UNSUPPORTED_METHOD,           /**< The method requested to perform an operation was invalid or unsupported (e.g., hash vs. sort)*/ 
    GDF_INVALID_AGGREGATOR,           /**< Invalid aggregator was specified for a groupby*/
    GDF_INVALID_HASH_FUNCTION,        /**< Invalid hash function was selected */
    GDF_PARTITION_DTYPE_MISMATCH,     /**< Datatype mismatch between columns of input/output in the hash partition function */
    GDF_HASH_TABLE_INSERT_FAILURE,    /**< Failed to insert to hash table, likely because its full */
    GDF_UNSUPPORTED_JOIN_TYPE,        /**< The type of join requested is unsupported */
>>>>>>> 363d9abd
} gdf_error;

typedef enum {
    GDF_HASH_MURMUR3=0, /**< Murmur3 hash function */
    GDF_HASH_IDENTITY,  /**< Identity hash function that simply returns the key to be hashed */
} gdf_hash_func;

typedef enum {
	TIME_UNIT_NONE=0, // default (undefined)
	TIME_UNIT_s,   // second
	TIME_UNIT_ms,  // millisecond
	TIME_UNIT_us,  // microsecond
	TIME_UNIT_ns   // nanosecond
} gdf_time_unit;

typedef struct {
	gdf_time_unit time_unit;
	// here we can also hold info for decimal datatype or any other datatype that requires additional information
} gdf_dtype_extra_info;

typedef struct gdf_column_{
<<<<<<< HEAD
    void *data;                       /**< Pointer to the columns data */
=======
    void *data;                       /**< Pointer to the columns data */ 
>>>>>>> 363d9abd
    gdf_valid_type *valid;            /**< Pointer to the columns validity bit mask where the 'i'th bit indicates if the 'i'th row is NULL */
    gdf_size_type size;               /**< Number of data elements in the columns data buffer*/
    gdf_dtype dtype;                  /**< The datatype of the column's data */
    gdf_size_type null_count;         /**< The number of NULL values in the column's data */
<<<<<<< HEAD
    gdf_dtype_extra_info dtype_info;
    char *			col_name;			// host-side:	null terminated string
=======
    gdf_dtype_extra_info dtype_info;  
>>>>>>> 363d9abd
} gdf_column;

/* --------------------------------------------------------------------------*/
/** 
 * @Synopsis  These enums indicate which method is to be used for an operation.
 * For example, it is used to select between the hash-based vs. sort-based implementations
 * of the Join operation.
 */
/* ----------------------------------------------------------------------------*/
typedef enum {
  GDF_SORT = 0,   /**< Indicates that the sort-based implementation of the function will be used */
  GDF_HASH,       /**< Indicates that the hash-based implementation of the function will be used */
  N_GDF_METHODS,  /* additional methods should go BEFORE N_GDF_METHODS */
} gdf_method;

typedef enum {
  GDF_QUANT_LINEAR =0,
  GDF_QUANT_LOWER,
  GDF_QUANT_HIGHER,
  GDF_QUANT_MIDPOINT,
  GDF_QUANT_NEAREST,
  N_GDF_QUANT_METHODS,
} gdf_quantile_method;


/* --------------------------------------------------------------------------*/
/** 
 * @Synopsis These enums indicate the supported aggregation operations that can be
 * performed on a set of aggregation columns as part of a GroupBy operation
 */
/* ----------------------------------------------------------------------------*/
typedef enum {
  GDF_SUM = 0,        /**< Computes the sum of all values in the aggregation column*/
  GDF_MIN,            /**< Computes minimum value in the aggregation column */
  GDF_MAX,            /**< Computes maximum value in the aggregation column */
  GDF_AVG,            /**< Computes arithmetic mean of all values in the aggregation column */
  GDF_COUNT,          /**< Computes histogram of the occurance of each key in the GroupBy Columns */
  GDF_COUNT_DISTINCT, /**< Counts the number of distinct keys in the GroupBy columns */
  N_GDF_AGG_OPS,      /**< The total number of aggregation operations. ALL NEW OPERATIONS SHOULD BE ADDED ABOVE THIS LINE*/
} gdf_agg_op;

/* --------------------------------------------------------------------------*/
/** 
 * @Synopsis  This struct holds various information about how an operation should be 
 * performed as well as additional information about the input data.
 */
/* ----------------------------------------------------------------------------*/
typedef struct gdf_context_{
  int flag_sorted;        /**< Indicates if the input data is sorted. 0 = No, 1 = yes */
  gdf_method flag_method; /**< The method to be used for the operation (e.g., sort vs hash) */
  int flag_distinct;      /**< for COUNT: DISTINCT = 1, else = 0 */
  int flag_sort_result;   /**< When method is GDF_HASH, 0 = result is not sorted, 1 = result is sorted */
  int flag_sort_inplace;  /**< 0 = No sort in place allowed, 1 = else */
} gdf_context;

struct _OpaqueIpcParser;
typedef struct _OpaqueIpcParser gdf_ipc_parser_type;


struct _OpaqueRadixsortPlan;
typedef struct _OpaqueRadixsortPlan gdf_radixsort_plan_type;


struct _OpaqueSegmentedRadixsortPlan;
typedef struct _OpaqueSegmentedRadixsortPlan gdf_segmented_radixsort_plan_type;




typedef enum{
	GDF_ORDER_ASC,
	GDF_ORDER_DESC
} order_by_type;

typedef enum{
	GDF_EQUALS,
	GDF_NOT_EQUALS,
	GDF_LESS_THAN,
	GDF_LESS_THAN_OR_EQUALS,
	GDF_GREATER_THAN,
	GDF_GREATER_THAN_OR_EQUALS
} gdf_comparison_operator;

typedef enum{
	GDF_WINDOW_RANGE,
	GDF_WINDOW_ROW
} window_function_type;

typedef enum{
	GDF_WINDOW_AVG,
	GDF_WINDOW_SUM,
	GDF_WINDOW_MAX,
	GDF_WINDOW_MIN,
	GDF_WINDOW_COUNT,
	GDF_WINDOW_STDDEV,
	GDF_WINDOW_VAR //variance
} window_reduction_type;<|MERGE_RESOLUTION|>--- conflicted
+++ resolved
@@ -3,18 +3,12 @@
 typedef size_t gdf_size_type;
 typedef gdf_size_type gdf_index_type;
 typedef unsigned char gdf_valid_type;
-<<<<<<< HEAD
 typedef	int64_t	gdf_date64;
 typedef	int32_t	gdf_date32;
 typedef	int32_t	gdf_category;
 
 /* --------------------------------------------------------------------------*/
-/**
-=======
-
-/* --------------------------------------------------------------------------*/
-/** 
->>>>>>> 363d9abd
+ *
  * @Synopsis  These enums indicate the possible data types for a gdf_column
  */
 /* ----------------------------------------------------------------------------*/
@@ -36,34 +30,13 @@
 
 
 /* --------------------------------------------------------------------------*/
-<<<<<<< HEAD
 /**
  * @Synopsis  These are all possible gdf error codes that can be returned from
  * a libgdf function. ANY NEW ERROR CODE MUST ALSO BE ADDED TO `gdf_error_get_name`
-=======
-/** 
- * @Synopsis  These are all possible gdf error codes that can be returned from 
- * a libgdf function. ANY NEW ERROR CODE MUST ALSO BE ADDED TO `gdf_error_get_name` 
->>>>>>> 363d9abd
  * AS WELL
  */
 /* ----------------------------------------------------------------------------*/
 typedef enum {
-<<<<<<< HEAD
-    GDF_SUCCESS=0,
-    GDF_CUDA_ERROR,                   /**< Error occured in a CUDA call */
-    GDF_UNSUPPORTED_DTYPE,            /**< The datatype of the gdf_column is unsupported */
-    GDF_COLUMN_SIZE_MISMATCH,         /**< Two columns that should be the same size aren't the same size*/
-    GDF_COLUMN_SIZE_TOO_BIG,          /**< Size of column is larger than the max supported size */
-    GDF_DATASET_EMPTY,                /**< Input dataset is either null or has size 0 when it shouldn't */
-    GDF_VALIDITY_MISSING,             /**< gdf_column's validity bitmask is null */
-    GDF_VALIDITY_UNSUPPORTED,
-    GDF_JOIN_DTYPE_MISMATCH,          /**< Datatype mismatch between corresponding columns in  left/right tables in the Join function */
-    GDF_JOIN_TOO_MANY_COLUMNS,        /**< Too many columns were passed in for the requested join operation*/
-    GDF_UNSUPPORTED_METHOD,           /**< The method requested to perform an operation was invalid or unsupported (e.g., hash vs. sort)*/
-    GDF_C_ERROR,					  /**< C error not related to CUDA */
-    GDF_FILE_ERROR,   				  /**< error processing sepcified file */
-=======
     GDF_SUCCESS=0,                
     GDF_CUDA_ERROR,                   /**< Error occured in a CUDA call */ 
     GDF_UNSUPPORTED_DTYPE,            /**< The datatype of the gdf_column is unsupported */ 
@@ -82,7 +55,8 @@
     GDF_PARTITION_DTYPE_MISMATCH,     /**< Datatype mismatch between columns of input/output in the hash partition function */
     GDF_HASH_TABLE_INSERT_FAILURE,    /**< Failed to insert to hash table, likely because its full */
     GDF_UNSUPPORTED_JOIN_TYPE,        /**< The type of join requested is unsupported */
->>>>>>> 363d9abd
+    GDF_C_ERROR,				         	    /**< C error not related to CUDA */
+    GDF_FILE_ERROR,   				        /**< error processing sepcified file */      
 } gdf_error;
 
 typedef enum {
@@ -104,21 +78,13 @@
 } gdf_dtype_extra_info;
 
 typedef struct gdf_column_{
-<<<<<<< HEAD
-    void *data;                       /**< Pointer to the columns data */
-=======
     void *data;                       /**< Pointer to the columns data */ 
->>>>>>> 363d9abd
     gdf_valid_type *valid;            /**< Pointer to the columns validity bit mask where the 'i'th bit indicates if the 'i'th row is NULL */
     gdf_size_type size;               /**< Number of data elements in the columns data buffer*/
     gdf_dtype dtype;                  /**< The datatype of the column's data */
     gdf_size_type null_count;         /**< The number of NULL values in the column's data */
-<<<<<<< HEAD
     gdf_dtype_extra_info dtype_info;
     char *			col_name;			// host-side:	null terminated string
-=======
-    gdf_dtype_extra_info dtype_info;  
->>>>>>> 363d9abd
 } gdf_column;
 
 /* --------------------------------------------------------------------------*/
